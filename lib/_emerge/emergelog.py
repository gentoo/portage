--- conflicted
+++ resolved
@@ -16,12 +16,9 @@
 # dblink.merge() and we don't want that to trigger log writes
 # unless it's really called via emerge.
 _disable = True
-<<<<<<< HEAD
 _emerge_log_dir = EPREFIX + '/var/log'
-=======
 _emerge_log_dir = "/var/log"
 
->>>>>>> e5be7370
 
 def emergelog(xterm_titles, mystr, short_msg=None):
 
