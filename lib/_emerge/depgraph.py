--- conflicted
+++ resolved
@@ -11846,15 +11846,16 @@
 
 
 def _get_masking_status(pkg, pkgsettings, root_config, myrepo=None, use=None):
-<<<<<<< HEAD
-	mreasons = _getmaskingstatus(
-		pkg, settings=pkgsettings,
-		portdb=root_config.trees["porttree"].dbapi, myrepo=myrepo)
-
-	if not pkg.installed:
-		if not pkgsettings._accept_chost(pkg.cpv, pkg._metadata):
-			mreasons.append(_MaskReason("CHOST", "CHOST: %s" % \
-				pkg._metadata["CHOST"]))
+    mreasons = _getmaskingstatus(
+        pkg,
+        settings=pkgsettings,
+        portdb=root_config.trees["porttree"].dbapi,
+        myrepo=myrepo,
+    )
+
+    if not pkg.installed:
+        if not pkgsettings._accept_chost(pkg.cpv, pkg._metadata):
+            mreasons.append(_MaskReason("CHOST", "CHOST: %s" % pkg._metadata["CHOST"]))
 
 	eprefix = pkgsettings["EPREFIX"]
 	if len(eprefix.rstrip('/')) > 0 and pkg.built and not pkg.installed:
@@ -11866,29 +11867,6 @@
 			    "EPREFIX: '%s' too small" % \
 				    pkg._metadata["EPREFIX"]))
 
-	if pkg.invalid:
-		for msgs in pkg.invalid.values():
-			for msg in msgs:
-				mreasons.append(
-					_MaskReason("invalid", "invalid: %s" % (msg,)))
-
-	if not pkg._metadata["SLOT"]:
-		mreasons.append(
-			_MaskReason("invalid", "SLOT: undefined"))
-
-	return mreasons
-=======
-    mreasons = _getmaskingstatus(
-        pkg,
-        settings=pkgsettings,
-        portdb=root_config.trees["porttree"].dbapi,
-        myrepo=myrepo,
-    )
-
-    if not pkg.installed:
-        if not pkgsettings._accept_chost(pkg.cpv, pkg._metadata):
-            mreasons.append(_MaskReason("CHOST", "CHOST: %s" % pkg._metadata["CHOST"]))
-
     if pkg.invalid:
         for msgs in pkg.invalid.values():
             for msg in msgs:
@@ -11897,5 +11875,4 @@
     if not pkg._metadata["SLOT"]:
         mreasons.append(_MaskReason("invalid", "SLOT: undefined"))
 
-    return mreasons
->>>>>>> e5be7370
+    return mreasons