--- conflicted
+++ resolved
@@ -52,17 +52,9 @@
     "dots_allowed_in_PN": r"[\w+][\w+.-]*?",
 }
 
-<<<<<<< HEAD
-_v = r'(\d+)((\.\d+)*)([a-z]?)((_(pre|p|beta|alpha|rc)\d*)*)'
-# PREFIX_LOCAL hack: -r(\d+) -> -r(\d+|\d+\.\d+) (see below)
-_rev = r'(\d+|\d+\.\d+)'
-# END_PREFIX_LOCAL
-_vr = _v + '(-r(' + _rev + '))?'
-=======
 _v = r"(\d+)((\.\d+)*)([a-z]?)((_(pre|p|beta|alpha|rc)\d*)*)"
 _rev = r"\d+"
 _vr = _v + "(-r(" + _rev + "))?"
->>>>>>> e5be7370
 
 _cp = {
     "dots_disallowed_in_PN": "("
@@ -162,184 +154,6 @@
 
 @lru_cache(1024)
 def vercmp(ver1, ver2, silent=1):
-<<<<<<< HEAD
-	"""
-	Compare two versions
-	Example usage:
-		>>> from portage.versions import vercmp
-		>>> vercmp('1.0-r1','1.2-r3')
-		negative number
-		>>> vercmp('1.3','1.2-r3')
-		positive number
-		>>> vercmp('1.0_p3','1.0_p3')
-		0
-
-	@param pkg1: version to compare with (see ver_regexp in portage.versions.py)
-	@type pkg1: string (example: "2.1.2-r3")
-	@param pkg2: version to compare againts (see ver_regexp in portage.versions.py)
-	@type pkg2: string (example: "2.1.2_rc5")
-	@rtype: None or float
-	@return:
-	1. positive if ver1 is greater than ver2
-	2. negative if ver1 is less than ver2
-	3. 0 if ver1 equals ver2
-	4. None if ver1 or ver2 are invalid (see ver_regexp in portage.versions.py)
-	"""
-
-	if ver1 == ver2:
-		return 0
-
-	match1 = ver_regexp.match(ver1)
-	match2 = ver_regexp.match(ver2)
-
-	# checking that the versions are valid
-	if not match1 or not match1.groups():
-		if not silent:
-			print(_("!!! syntax error in version: %s") % ver1)
-		return None
-	if not match2 or not match2.groups():
-		if not silent:
-			print(_("!!! syntax error in version: %s") % ver2)
-		return None
-
-	# building lists of the version parts before the suffix
-	# first part is simple
-	list1 = [int(match1.group(1))]
-	list2 = [int(match2.group(1))]
-
-	# this part would greatly benefit from a fixed-length version pattern
-	if match1.group(2) or match2.group(2):
-		vlist1 = match1.group(2)[1:].split(".")
-		vlist2 = match2.group(2)[1:].split(".")
-
-		for i in range(0, max(len(vlist1), len(vlist2))):
-			# Implcit .0 is given a value of -1, so that 1.0.0 > 1.0, since it
-			# would be ambiguous if two versions that aren't literally equal
-			# are given the same value (in sorting, for example).
-			if len(vlist1) <= i or len(vlist1[i]) == 0:
-				list1.append(-1)
-				list2.append(int(vlist2[i]))
-			elif len(vlist2) <= i or len(vlist2[i]) == 0:
-				list1.append(int(vlist1[i]))
-				list2.append(-1)
-			# Let's make life easy and use integers unless we're forced to use floats
-			elif (vlist1[i][0] != "0" and vlist2[i][0] != "0"):
-				list1.append(int(vlist1[i]))
-				list2.append(int(vlist2[i]))
-			# now we have to use floats so 1.02 compares correctly against 1.1
-			else:
-				# list1.append(float("0."+vlist1[i]))
-				# list2.append(float("0."+vlist2[i]))
-				# Since python floats have limited range, we multiply both
-				# floating point representations by a constant so that they are
-				# transformed into whole numbers. This allows the practically
-				# infinite range of a python int to be exploited. The
-				# multiplication is done by padding both literal strings with
-				# zeros as necessary to ensure equal length.
-				max_len = max(len(vlist1[i]), len(vlist2[i]))
-				list1.append(int(vlist1[i].ljust(max_len, "0")))
-				list2.append(int(vlist2[i].ljust(max_len, "0")))
-
-	# and now the final letter
-	# NOTE: Behavior changed in r2309 (between portage-2.0.x and portage-2.1).
-	# The new behavior is 12.2.5 > 12.2b which, depending on how you look at,
-	# may seem counter-intuitive. However, if you really think about it, it
-	# seems like it's probably safe to assume that this is the behavior that
-	# is intended by anyone who would use versions such as these.
-	if len(match1.group(4)):
-		list1.append(ord(match1.group(4)))
-	if len(match2.group(4)):
-		list2.append(ord(match2.group(4)))
-
-	for i in range(0, max(len(list1), len(list2))):
-		if len(list1) <= i:
-			return -1
-		if len(list2) <= i:
-			return 1
-		if list1[i] != list2[i]:
-			a = list1[i]
-			b = list2[i]
-			rval = (a > b) - (a < b)
-			return rval
-
-	# main version is equal, so now compare the _suffix part
-	list1 = match1.group(5).split("_")[1:]
-	list2 = match2.group(5).split("_")[1:]
-
-	for i in range(0, max(len(list1), len(list2))):
-		# Implicit _p0 is given a value of -1, so that 1 < 1_p0
-		if len(list1) <= i:
-			s1 = ("p","-1")
-		else:
-			s1 = suffix_regexp.match(list1[i]).groups()
-		if len(list2) <= i:
-			s2 = ("p","-1")
-		else:
-			s2 = suffix_regexp.match(list2[i]).groups()
-		if s1[0] != s2[0]:
-			a = suffix_value[s1[0]]
-			b = suffix_value[s2[0]]
-			rval = (a > b) - (a < b)
-			return rval
-		if s1[1] != s2[1]:
-			# it's possible that the s(1|2)[1] == ''
-			# in such a case, fudge it.
-			try:
-				r1 = int(s1[1])
-			except ValueError:
-				r1 = 0
-			try:
-				r2 = int(s2[1])
-			except ValueError:
-				r2 = 0
-			rval = (r1 > r2) - (r1 < r2)
-			if rval:
-				return rval
-
-	# PREFIX_LOCAL
-	# The suffix part is equal too, so finally check the revision
-	# Prefix hack: historically a revision starting with 0 was an
-	# 'inter-revision', which means that it is possible to create
-	# revisions on revisions.  An example is -r01.1 which is the
-	# first revision of -r1.  Note that a period (.) is used to
-	# separate the real revision and the secondary revision number.
-	# In the current state, the leading 0 is no longer used, and
-	# versions just can have a dot, which means the version is an
-	# inter-revision.
-	# This trick is in use to allow revision bumps in ebuilds synced
-	# from the main tree for Prefix changes, while still staying in
-	# the main tree versioning scheme.  As such it can be used in
-	# any other overlay where ebuilds from the another tree are
-	# shadowed.
-	if match1.group(9):
-		if '.' in match1.group(9):
-			t = match1.group(9).split(".")
-			r1 = int(t[0])
-			r3 = int(t[1])
-		else:
-			r1 = int(match1.group(9))
-			r3 = 0
-	else:
-		r1 = 0
-		r3 = 0
-	if match2.group(9):
-		if '.' in match2.group(9):
-			t = match2.group(9).split(".")
-			r2 = int(t[0])
-			r4 = int(t[1])
-		else:
-			r2 = int(match2.group(9))
-			r4 = 0
-	# END_PREFIX_LOCAL
-	else:
-		r2 = 0
-		r4 = 0
-	if r1 == r2 and (r3 != 0 or r4 != 0):
-		r1 = r3
-		r2 = r4
-	rval = (r1 > r2) - (r1 < r2)
-	return rval
-=======
     """
     Compare two versions
     Example usage:
@@ -485,7 +299,6 @@
     rval = (r1 > r2) - (r1 < r2)
     return rval
 
->>>>>>> e5be7370
 
 def pkgcmp(pkg1, pkg2):
     """
