<<<<<<< HEAD
#!@PREFIX_PORTAGE_PYTHON@ -bWd
=======
#!/usr/bin/env python -Wd
>>>>>>> fbac6f89
# runTests.py -- Portage Unit Test Functionality
# Copyright 2006-2020 Gentoo Authors
# Distributed under the terms of the GNU General Public License v2

import grp
import os
import os.path as osp
import platform
import pwd
import signal
import tempfile
import shutil
import sys
from distutils.dir_util import copy_tree


def debug_signal(signum, frame):
    import pdb

    pdb.set_trace()


if platform.python_implementation() == "Jython":
    debug_signum = signal.SIGUSR2  # bug #424259
else:
    debug_signum = signal.SIGUSR1

signal.signal(debug_signum, debug_signal)

# Pretend that the current user's uid/gid are the 'portage' uid/gid,
# so things go smoothly regardless of the current user and global
# user/group configuration.
try:
	os.environ["PORTAGE_USERNAME"] = pwd.getpwuid(os.getuid()).pw_name
except KeyError:
	os.environ["PORTAGE_USERNAME"] = str(os.getuid())
try:
	os.environ["PORTAGE_GRPNAME"] = grp.getgrgid(os.getgid()).gr_name
except KeyError:
	os.environ["PORTAGE_GRPNAME"] = str(os.getgid())

# Insert our parent dir so we can do shiny import "tests"
# This line courtesy of Marienz and Pkgcore ;)
sys.path.insert(0, osp.dirname(osp.dirname(osp.dirname(osp.realpath(__file__)))))

import portage

portage._internal_caller = True

# Ensure that we don't instantiate portage.settings, so that tests should
# work the same regardless of global configuration file state/existence.
portage._disable_legacy_globals()

if os.environ.get("NOCOLOR") in ("yes", "true"):
    portage.output.nocolor()

import portage.tests as tests
from portage.util._eventloop.global_event_loop import global_event_loop
from portage.const import PORTAGE_BIN_PATH

path = os.environ.get("PATH", "").split(":")
path = [x for x in path if x]

insert_bin_path = True
try:
    insert_bin_path = not path or not os.path.samefile(path[0], PORTAGE_BIN_PATH)
except OSError:
    pass

if insert_bin_path:
    path.insert(0, PORTAGE_BIN_PATH)
    os.environ["PATH"] = ":".join(path)

# Copy GPG test keys to temporary directory
gpg_path = tempfile.mkdtemp(prefix="gpg_")

copy_tree(os.path.join(os.path.dirname(os.path.realpath(__file__)), ".gnupg"), gpg_path)

os.chmod(gpg_path, 0o700)
os.environ["PORTAGE_GNUPGHOME"] = gpg_path

if __name__ == "__main__":
    try:
        sys.exit(tests.main())
    finally:
        global_event_loop().close()
        shutil.rmtree(gpg_path, ignore_errors=True)<|MERGE_RESOLUTION|>--- conflicted
+++ resolved
@@ -1,8 +1,4 @@
-<<<<<<< HEAD
-#!@PREFIX_PORTAGE_PYTHON@ -bWd
-=======
-#!/usr/bin/env python -Wd
->>>>>>> fbac6f89
+#!@PREFIX_PORTAGE_PYTHON@ -Wd
 # runTests.py -- Portage Unit Test Functionality
 # Copyright 2006-2020 Gentoo Authors
 # Distributed under the terms of the GNU General Public License v2
