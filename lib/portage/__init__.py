# Copyright 1998-2021 Gentoo Authors
# Distributed under the terms of the GNU General Public License v2
# pylint: disable=ungrouped-imports

VERSION = "HEAD"

# ===========================================================================
# START OF IMPORTS -- START OF IMPORTS -- START OF IMPORTS -- START OF IMPORT
# ===========================================================================

try:
<<<<<<< HEAD
	import asyncio
	import sys
	import errno
	if not hasattr(errno, 'ESTALE'):
		# ESTALE may not be defined on some systems, such as interix.
		errno.ESTALE = -1
	import multiprocessing.util
	import re
	import types
	import platform
	# PREFIX LOCAL
	import multiprocessing

	# Temporarily delete these imports, to ensure that only the
	# wrapped versions are imported by portage internals.
	import os
	del os
	import shutil
	del shutil
=======
    import asyncio
    import sys
    import errno
>>>>>>> e5be7370

    if not hasattr(errno, "ESTALE"):
        # ESTALE may not be defined on some systems, such as interix.
        errno.ESTALE = -1
    import multiprocessing.util
    import re
    import types
    import platform

    # Temporarily delete these imports, to ensure that only the
    # wrapped versions are imported by portage internals.
    import os

    del os
    import shutil

    del shutil

except ImportError as e:
    sys.stderr.write("\n\n")
    sys.stderr.write(
        "!!! Failed to complete python imports. These are internal modules for\n"
    )
    sys.stderr.write(
        "!!! python and failure here indicates that you have a problem with python\n"
    )
    sys.stderr.write(
        "!!! itself and thus portage is not able to continue processing.\n\n"
    )

    sys.stderr.write(
        "!!! You might consider starting python with verbose flags to see what has\n"
    )
    sys.stderr.write(
        "!!! gone wrong. Here is the information we got for this exception:\n"
    )
    sys.stderr.write("    " + str(e) + "\n\n")
    raise

# BEGIN PREFIX LOCAL
# for bug #758230, on macOS the default was switched from fork to spawn,
# the latter causing issues because all kinds of things can't be
# pickled, so force fork mode for now
try:
	multiprocessing.set_start_method('fork')
except RuntimeError:
	pass
# END PREFIX LOCAL

try:

<<<<<<< HEAD
	import portage.proxy.lazyimport
	import portage.proxy as proxy
	proxy.lazyimport.lazyimport(globals(),
		'portage.cache.cache_errors:CacheError',
		'portage.checksum',
		'portage.checksum:perform_checksum,perform_md5,prelink_capable',
		'portage.cvstree',
		'portage.data',
		'portage.data:lchown,ostype,portage_gid,portage_uid,secpass,' + \
			'uid,userland,userpriv_groups,wheelgid',
		'portage.dbapi',
		'portage.dbapi.bintree:bindbapi,binarytree',
		'portage.dbapi.cpv_expand:cpv_expand',
		'portage.dbapi.dep_expand:dep_expand',
		'portage.dbapi.porttree:close_portdbapi_caches,FetchlistDict,' + \
			'portagetree,portdbapi',
		'portage.dbapi.vartree:dblink,merge,unmerge,vardbapi,vartree',
		'portage.dbapi.virtual:fakedbapi',
		'portage.debug',
		'portage.dep',
		'portage.dep:best_match_to_list,dep_getcpv,dep_getkey,' + \
			'flatten,get_operator,isjustname,isspecific,isvalidatom,' + \
			'match_from_list,match_to_list',
		'portage.dep.dep_check:dep_check,dep_eval,dep_wordreduce,dep_zapdeps',
		'portage.eclass_cache',
		'portage.elog',
		'portage.exception',
		'portage.getbinpkg',
		'portage.locks',
		'portage.locks:lockdir,lockfile,unlockdir,unlockfile',
		'portage.mail',
		'portage.manifest:Manifest',
		'portage.output',
		'portage.output:bold,colorize',
		'portage.package.ebuild.doebuild:doebuild,' + \
			'doebuild_environment,spawn,spawnebuild',
		'portage.package.ebuild.config:autouse,best_from_dict,' + \
			'check_config_instance,config',
		'portage.package.ebuild.deprecated_profile_check:' + \
			'deprecated_profile_check',
		'portage.package.ebuild.digestcheck:digestcheck',
		'portage.package.ebuild.digestgen:digestgen',
		'portage.package.ebuild.fetch:fetch',
		'portage.package.ebuild.getmaskingreason:getmaskingreason',
		'portage.package.ebuild.getmaskingstatus:getmaskingstatus',
		'portage.package.ebuild.prepare_build_dirs:prepare_build_dirs',
		'portage.process',
		'portage.process:atexit_register,run_exitfuncs',
		'portage.update:dep_transform,fixdbentries,grab_updates,' + \
			'parse_updates,update_config_files,update_dbentries,' + \
			'update_dbentry',
		'portage.util',
		'portage.util:atomic_ofstream,apply_secpass_permissions,' + \
			'apply_recursive_permissions,dump_traceback,getconfig,' + \
			'grabdict,grabdict_package,grabfile,grabfile_package,' + \
			'map_dictlist_vals,new_protect_filename,normalize_path,' + \
			'pickle_read,pickle_write,stack_dictlist,stack_dicts,' + \
			'stack_lists,unique_array,varexpand,writedict,writemsg,' + \
			'writemsg_stdout,write_atomic',
		'portage.util.digraph:digraph',
		'portage.util.env_update:env_update',
		'portage.util.ExtractKernelVersion:ExtractKernelVersion',
		'portage.util.listdir:cacheddir,listdir',
		'portage.util.movefile:movefile',
		'portage.util.mtimedb:MtimeDB',
		'portage.versions',
		'portage.versions:best,catpkgsplit,catsplit,cpv_getkey,' + \
			'cpv_getkey@getCPFromCPV,endversion_keys,' + \
			'suffix_value@endversion,pkgcmp,pkgsplit,vercmp,ververify',
		'portage.xpak',
		'subprocess',
		'time',
	)

	from collections import OrderedDict

	import portage.const
	from portage.const import VDB_PATH, PRIVATE_PATH, CACHE_PATH, DEPCACHE_PATH, \
		USER_CONFIG_PATH, MODULES_FILE_PATH, CUSTOM_PROFILE_PATH, PORTAGE_BASE_PATH, \
		PORTAGE_BIN_PATH, PORTAGE_PYM_PATH, PROFILE_PATH, LOCALE_DATA_PATH, \
		EBUILD_SH_BINARY, SANDBOX_BINARY, BASH_BINARY, \
		MOVE_BINARY, PRELINK_BINARY, WORLD_FILE, MAKE_CONF_FILE, MAKE_DEFAULTS_FILE, \
		DEPRECATED_PROFILE_FILE, USER_VIRTUALS_FILE, EBUILD_SH_ENV_FILE, \
		INVALID_ENV_FILE, CUSTOM_MIRRORS_FILE, CONFIG_MEMORY_FILE,\
		INCREMENTALS, EAPI, MISC_SH_BINARY, REPO_NAME_LOC, REPO_NAME_FILE, \
		EPREFIX, rootuid
=======
    import portage.proxy.lazyimport
    import portage.proxy as proxy

    proxy.lazyimport.lazyimport(
        globals(),
        "portage.cache.cache_errors:CacheError",
        "portage.checksum",
        "portage.checksum:perform_checksum,perform_md5,prelink_capable",
        "portage.cvstree",
        "portage.data",
        "portage.data:lchown,ostype,portage_gid,portage_uid,secpass,"
        + "uid,userland,userpriv_groups,wheelgid",
        "portage.dbapi",
        "portage.dbapi.bintree:bindbapi,binarytree",
        "portage.dbapi.cpv_expand:cpv_expand",
        "portage.dbapi.dep_expand:dep_expand",
        "portage.dbapi.porttree:close_portdbapi_caches,FetchlistDict,"
        + "portagetree,portdbapi",
        "portage.dbapi.vartree:dblink,merge,unmerge,vardbapi,vartree",
        "portage.dbapi.virtual:fakedbapi",
        "portage.debug",
        "portage.dep",
        "portage.dep:best_match_to_list,dep_getcpv,dep_getkey,"
        + "flatten,get_operator,isjustname,isspecific,isvalidatom,"
        + "match_from_list,match_to_list",
        "portage.dep.dep_check:dep_check,dep_eval,dep_wordreduce,dep_zapdeps",
        "portage.eclass_cache",
        "portage.elog",
        "portage.exception",
        "portage.getbinpkg",
        "portage.locks",
        "portage.locks:lockdir,lockfile,unlockdir,unlockfile",
        "portage.mail",
        "portage.manifest:Manifest",
        "portage.output",
        "portage.output:bold,colorize",
        "portage.package.ebuild.doebuild:doebuild,"
        + "doebuild_environment,spawn,spawnebuild",
        "portage.package.ebuild.config:autouse,best_from_dict,"
        + "check_config_instance,config",
        "portage.package.ebuild.deprecated_profile_check:" + "deprecated_profile_check",
        "portage.package.ebuild.digestcheck:digestcheck",
        "portage.package.ebuild.digestgen:digestgen",
        "portage.package.ebuild.fetch:fetch",
        "portage.package.ebuild.getmaskingreason:getmaskingreason",
        "portage.package.ebuild.getmaskingstatus:getmaskingstatus",
        "portage.package.ebuild.prepare_build_dirs:prepare_build_dirs",
        "portage.process",
        "portage.process:atexit_register,run_exitfuncs",
        "portage.update:dep_transform,fixdbentries,grab_updates,"
        + "parse_updates,update_config_files,update_dbentries,"
        + "update_dbentry",
        "portage.util",
        "portage.util:atomic_ofstream,apply_secpass_permissions,"
        + "apply_recursive_permissions,dump_traceback,getconfig,"
        + "grabdict,grabdict_package,grabfile,grabfile_package,"
        + "map_dictlist_vals,new_protect_filename,normalize_path,"
        + "pickle_read,pickle_write,stack_dictlist,stack_dicts,"
        + "stack_lists,unique_array,varexpand,writedict,writemsg,"
        + "writemsg_stdout,write_atomic",
        "portage.util.digraph:digraph",
        "portage.util.env_update:env_update",
        "portage.util.ExtractKernelVersion:ExtractKernelVersion",
        "portage.util.listdir:cacheddir,listdir",
        "portage.util.movefile:movefile",
        "portage.util.mtimedb:MtimeDB",
        "portage.versions",
        "portage.versions:best,catpkgsplit,catsplit,cpv_getkey,"
        + "cpv_getkey@getCPFromCPV,endversion_keys,"
        + "suffix_value@endversion,pkgcmp,pkgsplit,vercmp,ververify",
        "portage.xpak",
        "subprocess",
        "time",
    )

    from collections import OrderedDict

    import portage.const
    from portage.const import (
        VDB_PATH,
        PRIVATE_PATH,
        CACHE_PATH,
        DEPCACHE_PATH,
        USER_CONFIG_PATH,
        MODULES_FILE_PATH,
        CUSTOM_PROFILE_PATH,
        PORTAGE_BASE_PATH,
        PORTAGE_BIN_PATH,
        PORTAGE_PYM_PATH,
        PROFILE_PATH,
        LOCALE_DATA_PATH,
        EBUILD_SH_BINARY,
        SANDBOX_BINARY,
        BASH_BINARY,
        MOVE_BINARY,
        PRELINK_BINARY,
        WORLD_FILE,
        MAKE_CONF_FILE,
        MAKE_DEFAULTS_FILE,
        DEPRECATED_PROFILE_FILE,
        USER_VIRTUALS_FILE,
        EBUILD_SH_ENV_FILE,
        INVALID_ENV_FILE,
        CUSTOM_MIRRORS_FILE,
        CONFIG_MEMORY_FILE,
        INCREMENTALS,
        EAPI,
        MISC_SH_BINARY,
        REPO_NAME_LOC,
        REPO_NAME_FILE,
    )
>>>>>>> e5be7370

except ImportError as e:
    sys.stderr.write("\n\n")
    sys.stderr.write(
        "!!! Failed to complete portage imports. There are internal modules for\n"
    )
    sys.stderr.write(
        "!!! portage and failure here indicates that you have a problem with your\n"
    )
    sys.stderr.write(
        "!!! installation of portage. Please try a rescue portage located in the ebuild\n"
    )
    sys.stderr.write(
        "!!! repository under '/var/db/repos/gentoo/sys-apps/portage/files/' (default).\n"
    )
    sys.stderr.write(
        "!!! There is a README.RESCUE file that details the steps required to perform\n"
    )
    sys.stderr.write("!!! a recovery of portage.\n")
    sys.stderr.write("    " + str(e) + "\n\n")
    raise


# We use utf_8 encoding everywhere. Previously, we used
# sys.getfilesystemencoding() for the 'merge' encoding, but that had
# various problems:
#
#   1) If the locale is ever changed then it can cause orphan files due
#      to changed character set translation.
#
#   2) Ebuilds typically install files with utf_8 encoded file names,
#      and then portage would be forced to rename those files to match
#      sys.getfilesystemencoding(), possibly breaking things.
#
#   3) Automatic translation between encodings can lead to nonsensical
#      file names when the source encoding is unknown by portage.
#
#   4) It's inconvenient for ebuilds to convert the encodings of file
#      names to match the current locale, and upstreams typically encode
#      file names with utf_8 encoding.
#
# So, instead of relying on sys.getfilesystemencoding(), we avoid the above
# problems by using a constant utf_8 'merge' encoding for all locales, as
# discussed in bug #382199 and bug #381509.
_encodings = {
    "content": "utf_8",
    "fs": "utf_8",
    "merge": "utf_8",
    "repo.content": "utf_8",
    "stdio": "utf_8",
}


def _decode_argv(argv):
    # With Python 3, the surrogateescape encoding error handler makes it
    # possible to access the original argv bytes, which can be useful
    # if their actual encoding does no match the filesystem encoding.
    fs_encoding = sys.getfilesystemencoding()
    return [_unicode_decode(x.encode(fs_encoding, "surrogateescape")) for x in argv]


def _unicode_encode(s, encoding=_encodings["content"], errors="backslashreplace"):
    if isinstance(s, str):
        s = s.encode(encoding, errors)
    return s


def _unicode_decode(s, encoding=_encodings["content"], errors="replace"):
    if isinstance(s, bytes):
        s = str(s, encoding=encoding, errors=errors)
    return s


_native_string = _unicode_decode


class _unicode_func_wrapper:
    """
    Wraps a function, converts arguments from unicode to bytes,
    and return values to unicode from bytes. Function calls
    will raise UnicodeEncodeError if an argument fails to be
    encoded with the required encoding. Return values that
    are single strings are decoded with errors='replace'. Return
    values that are lists of strings are decoded with errors='strict'
    and elements that fail to be decoded are omitted from the returned
    list.
    """

    __slots__ = ("_func", "_encoding")

    def __init__(self, func, encoding=_encodings["fs"]):
        self._func = func
        self._encoding = encoding

    def _process_args(self, args, kwargs):

        encoding = self._encoding
        wrapped_args = [
            _unicode_encode(x, encoding=encoding, errors="strict") for x in args
        ]
        if kwargs:
            wrapped_kwargs = dict(
                (k, _unicode_encode(v, encoding=encoding, errors="strict"))
                for k, v in kwargs.items()
            )
        else:
            wrapped_kwargs = {}

        return (wrapped_args, wrapped_kwargs)

    def __call__(self, *args, **kwargs):

        encoding = self._encoding
        wrapped_args, wrapped_kwargs = self._process_args(args, kwargs)

        rval = self._func(*wrapped_args, **wrapped_kwargs)

        # Don't use isinstance() since we don't want to convert subclasses
        # of tuple such as posix.stat_result in Python >=3.2.
        if rval.__class__ in (list, tuple):
            decoded_rval = []
            for x in rval:
                try:
                    x = _unicode_decode(x, encoding=encoding, errors="strict")
                except UnicodeDecodeError:
                    pass
                else:
                    decoded_rval.append(x)

            if isinstance(rval, tuple):
                rval = tuple(decoded_rval)
            else:
                rval = decoded_rval
        else:
            rval = _unicode_decode(rval, encoding=encoding, errors="replace")

        return rval


class _unicode_module_wrapper:
    """
    Wraps a module and wraps all functions with _unicode_func_wrapper.
    """

    __slots__ = ("_mod", "_encoding", "_overrides", "_cache")

    def __init__(self, mod, encoding=_encodings["fs"], overrides=None, cache=True):
        object.__setattr__(self, "_mod", mod)
        object.__setattr__(self, "_encoding", encoding)
        object.__setattr__(self, "_overrides", overrides)
        if cache:
            cache = {}
        else:
            cache = None
        object.__setattr__(self, "_cache", cache)

    def __getattribute__(self, attr):
        cache = object.__getattribute__(self, "_cache")
        if cache is not None:
            result = cache.get(attr)
            if result is not None:
                return result
        result = getattr(object.__getattribute__(self, "_mod"), attr)
        encoding = object.__getattribute__(self, "_encoding")
        overrides = object.__getattribute__(self, "_overrides")
        override = None
        if overrides is not None:
            override = overrides.get(id(result))
        if override is not None:
            result = override
        elif isinstance(result, type):
            pass
        elif type(result) is types.ModuleType:
            result = _unicode_module_wrapper(
                result, encoding=encoding, overrides=overrides
            )
        elif hasattr(result, "__call__"):
            result = _unicode_func_wrapper(result, encoding=encoding)
        if cache is not None:
            cache[attr] = result
        return result


class _eintr_func_wrapper:
    """
    Wraps a function and handles EINTR by calling the function as
    many times as necessary (until it returns without raising EINTR).
    """

    __slots__ = ("_func",)

    def __init__(self, func):
        self._func = func

    def __call__(self, *args, **kwargs):

        while True:
            try:
                rval = self._func(*args, **kwargs)
                break
            except EnvironmentError as e:
                if e.errno != errno.EINTR:
                    raise

        return rval


import os as _os

_os_overrides = {
    id(_os.fdopen): _os.fdopen,
    id(_os.popen): _os.popen,
    id(_os.read): _os.read,
    id(_os.system): _os.system,
    id(_os.waitpid): _eintr_func_wrapper(_os.waitpid),
}


try:
    _os_overrides[id(_os.mkfifo)] = _os.mkfifo
except AttributeError:
    pass  # Jython

if hasattr(_os, "statvfs"):
    _os_overrides[id(_os.statvfs)] = _os.statvfs

os = _unicode_module_wrapper(_os, overrides=_os_overrides, encoding=_encodings["fs"])
_os_merge = _unicode_module_wrapper(
    _os, encoding=_encodings["merge"], overrides=_os_overrides
)

import shutil as _shutil

shutil = _unicode_module_wrapper(_shutil, encoding=_encodings["fs"])

# Imports below this point rely on the above unicode wrapper definitions.
try:
    __import__("selinux")
    import portage._selinux

    selinux = _unicode_module_wrapper(_selinux, encoding=_encodings["fs"])
    _selinux_merge = _unicode_module_wrapper(_selinux, encoding=_encodings["merge"])
except (ImportError, OSError) as e:
    if isinstance(e, OSError):
        sys.stderr.write("!!! SELinux not loaded: %s\n" % str(e))
    del e
    _selinux = None
    selinux = None
    _selinux_merge = None

# ===========================================================================
# END OF IMPORTS -- END OF IMPORTS -- END OF IMPORTS -- END OF IMPORTS -- END
# ===========================================================================

_python_interpreter = (
    sys.executable
    if os.environ.get("VIRTUAL_ENV")
    else os.path.realpath(sys.executable)
)
_bin_path = PORTAGE_BIN_PATH
_pym_path = PORTAGE_PYM_PATH
_not_installed = os.path.isfile(
    os.path.join(PORTAGE_BASE_PATH, ".portage_not_installed")
)

# Api consumers included in portage should set this to True.
_internal_caller = False

_sync_mode = False


class _ForkWatcher:
    @staticmethod
    def hook(_ForkWatcher):
        _ForkWatcher.current_pid = None
        # Force instantiation of a new event loop policy as a workaround
        # for https://bugs.python.org/issue22087.
        asyncio.set_event_loop_policy(None)


_ForkWatcher.hook(_ForkWatcher)

multiprocessing.util.register_after_fork(_ForkWatcher, _ForkWatcher.hook)


def getpid():
    """
    Cached version of os.getpid(). ForkProcess updates the cache.
    """
    if _ForkWatcher.current_pid is None:
        _ForkWatcher.current_pid = _os.getpid()
    return _ForkWatcher.current_pid


def _get_stdin():
    """
    Buggy code in python's multiprocessing/process.py closes sys.stdin
    and reassigns it to open(os.devnull), but fails to update the
    corresponding __stdin__ reference. So, detect that case and handle
    it appropriately.
    """
    if not sys.__stdin__.closed:
        return sys.__stdin__
    return sys.stdin


_shell_quote_re = re.compile(r"[\s><=*\\\"'$`;&|(){}\[\]#!~?]")


def _shell_quote(s):
    """
    Quote a string in double-quotes and use backslashes to
    escape any backslashes, double-quotes, dollar signs, or
    backquotes in the string.
    """
    if _shell_quote_re.search(s) is None:
        return s
    for letter in '\\"$`':
        if letter in s:
            s = s.replace(letter, "\\" + letter)
    return '"%s"' % s


bsd_chflags = None

if platform.system() in ("FreeBSD",):
    # TODO: remove this class?
    class bsd_chflags:
        chflags = os.chflags
        lchflags = os.lchflags


def load_mod(name):
    modname = ".".join(name.split(".")[:-1])
    mod = __import__(modname)
    components = name.split(".")
    for comp in components[1:]:
        mod = getattr(mod, comp)
    return mod


def getcwd():
    "this fixes situations where the current directory doesn't exist"
    try:
        return os.getcwd()
    except OSError:  # dir doesn't exist
        os.chdir("/")
        return "/"


getcwd()


def abssymlink(symlink, target=None):
    """
    This reads symlinks, resolving the relative symlinks,
    and returning the absolute.
    @param symlink: path of symlink (must be absolute)
    @param target: the target of the symlink (as returned
            by readlink)
    @rtype: str
    @return: the absolute path of the symlink target
    """
    if target is not None:
        mylink = target
    else:
        mylink = os.readlink(symlink)
    if mylink[0] != "/":
        mydir = os.path.dirname(symlink)
        mylink = mydir + "/" + mylink
    return os.path.normpath(mylink)


_doebuild_manifest_exempt_depend = 0

_testing_eapis = frozenset([])
_deprecated_eapis = frozenset(
    [
        "3_pre1",
        "3_pre2",
        "4_pre1",
        "4-python",
        "4-slot-abi",
        "5_pre1",
        "5_pre2",
        "5-progress",
        "6_pre1",
        "7_pre1",
    ]
)
_supported_eapis = frozenset(
    [str(x) for x in range(portage.const.EAPI + 1)]
    + list(_testing_eapis)
    + list(_deprecated_eapis)
)


def _eapi_is_deprecated(eapi):
    return eapi in _deprecated_eapis


def eapi_is_supported(eapi):
    eapi = str(eapi).strip()

    return eapi in _supported_eapis


# This pattern is specified by PMS section 7.3.1.
_pms_eapi_re = re.compile(r"^[ \t]*EAPI=(['\"]?)([A-Za-z0-9+_.-]*)\1[ \t]*([ \t]#.*)?$")
_comment_or_blank_line = re.compile(r"^\s*(#.*)?$")


def _parse_eapi_ebuild_head(f):
    eapi = None
    eapi_lineno = None
    lineno = 0
    for line in f:
        lineno += 1
        m = _comment_or_blank_line.match(line)
        if m is None:
            eapi_lineno = lineno
            m = _pms_eapi_re.match(line)
            if m is not None:
                eapi = m.group(2)
            break

    return (eapi, eapi_lineno)


def _movefile(src, dest, **kwargs):
    """Calls movefile and raises a PortageException if an error occurs."""
    if movefile(src, dest, **kwargs) is None:
        raise portage.exception.PortageException("mv '%s' '%s'" % (src, dest))


auxdbkeys = (
    "DEPEND",
    "RDEPEND",
    "SLOT",
    "SRC_URI",
    "RESTRICT",
    "HOMEPAGE",
    "LICENSE",
    "DESCRIPTION",
    "KEYWORDS",
    "INHERITED",
    "IUSE",
    "REQUIRED_USE",
    "PDEPEND",
    "BDEPEND",
    "EAPI",
    "PROPERTIES",
    "DEFINED_PHASES",
    "IDEPEND",
    "INHERIT",
)


def portageexit():
    pass


class _trees_dict(dict):
    __slots__ = (
        "_running_eroot",
        "_target_eroot",
    )

    def __init__(self, *pargs, **kargs):
        dict.__init__(self, *pargs, **kargs)
        self._running_eroot = None
        self._target_eroot = None


def create_trees(
    config_root=None, target_root=None, trees=None, env=None, sysroot=None, eprefix=None
):

    if trees is None:
        trees = _trees_dict()
    elif not isinstance(trees, _trees_dict):
        # caller passed a normal dict or something,
        # but we need a _trees_dict instance
        trees = _trees_dict(trees)

    if env is None:
        env = os.environ

    settings = config(
        config_root=config_root,
        target_root=target_root,
        env=env,
        sysroot=sysroot,
        eprefix=eprefix,
    )
    settings.lock()

    depcachedir = settings.get("PORTAGE_DEPCACHEDIR")
    trees._target_eroot = settings["EROOT"]
    myroots = [(settings["EROOT"], settings)]
    if settings["ROOT"] == "/" and settings["EPREFIX"] == const.EPREFIX:
        trees._running_eroot = trees._target_eroot
    else:

        # When ROOT != "/" we only want overrides from the calling
        # environment to apply to the config that's associated
        # with ROOT != "/", so pass a nearly empty dict for the env parameter.
        clean_env = {}
        for k in (
            "PATH",
            "PORTAGE_GRPNAME",
            "PORTAGE_REPOSITORIES",
            "PORTAGE_USERNAME",
            "PYTHONPATH",
            "SSH_AGENT_PID",
            "SSH_AUTH_SOCK",
            "TERM",
            "ftp_proxy",
            "http_proxy",
            "https_proxy",
            "no_proxy",
            "__PORTAGE_TEST_HARDLINK_LOCKS",
        ):
            v = settings.get(k)
            if v is not None:
                clean_env[k] = v
        if depcachedir is not None:
            clean_env["PORTAGE_DEPCACHEDIR"] = depcachedir
        settings = config(
            config_root=None, target_root="/", env=clean_env, sysroot="/", eprefix=None
        )
        settings.lock()
        trees._running_eroot = settings["EROOT"]
        myroots.append((settings["EROOT"], settings))

    for myroot, mysettings in myroots:
        trees[myroot] = portage.util.LazyItemsDict(trees.get(myroot, {}))
        trees[myroot].addLazySingleton("virtuals", mysettings.getvirtuals)
        trees[myroot].addLazySingleton(
            "vartree", vartree, categories=mysettings.categories, settings=mysettings
        )
        trees[myroot].addLazySingleton("porttree", portagetree, settings=mysettings)
        trees[myroot].addLazySingleton(
            "bintree", binarytree, pkgdir=mysettings["PKGDIR"], settings=mysettings
        )
    return trees


if VERSION == "HEAD":

    class _LazyVersion(proxy.objectproxy.ObjectProxy):
        def _get_target(self):
            global VERSION
            if VERSION is not self:
                return VERSION
            if os.path.isdir(os.path.join(PORTAGE_BASE_PATH, ".git")):
                encoding = _encodings["fs"]
                cmd = [
                    BASH_BINARY,
                    "-c",
                    (
                        "cd %s ; git describe --match 'portage-*' || exit $? ; "
                        + 'if [ -n "`git diff-index --name-only --diff-filter=M HEAD`" ] ; '
                        + "then echo modified ; git rev-list --format=%%ct -n 1 HEAD ; fi ; "
                        + "exit 0"
                    )
                    % _shell_quote(PORTAGE_BASE_PATH),
                ]
                cmd = [
                    _unicode_encode(x, encoding=encoding, errors="strict") for x in cmd
                ]
                proc = subprocess.Popen(
                    cmd, stdout=subprocess.PIPE, stderr=subprocess.STDOUT
                )
                output = _unicode_decode(proc.communicate()[0], encoding=encoding)
                status = proc.wait()
                if os.WIFEXITED(status) and os.WEXITSTATUS(status) == os.EX_OK:
                    output_lines = output.splitlines()
                    if output_lines:
                        version_split = output_lines[0].split("-")
                        if len(version_split) > 1:
                            VERSION = version_split[1]
                            patchlevel = False
                            if len(version_split) > 2:
                                patchlevel = True
                                VERSION = "%s_p%s" % (VERSION, version_split[2])
                            if len(output_lines) > 1 and output_lines[1] == "modified":
                                head_timestamp = None
                                if len(output_lines) > 3:
                                    try:
                                        head_timestamp = int(output_lines[3])
                                    except ValueError:
                                        pass
                                timestamp = int(time.time())
                                if (
                                    head_timestamp is not None
                                    and timestamp > head_timestamp
                                ):
                                    timestamp = timestamp - head_timestamp
                                if not patchlevel:
                                    VERSION = "%s_p0" % (VERSION,)
                                VERSION = "%s_p%d" % (VERSION, timestamp)
                            return VERSION
            VERSION = "HEAD"
            return VERSION

    VERSION = _LazyVersion()

_legacy_global_var_names = (
    "archlist",
    "db",
    "features",
    "groups",
    "mtimedb",
    "mtimedbfile",
    "pkglines",
    "portdb",
    "profiledir",
    "root",
    "selinux_enabled",
    "settings",
    "thirdpartymirrors",
)


def _reset_legacy_globals():

    global _legacy_globals_constructed
    _legacy_globals_constructed = set()
    for k in _legacy_global_var_names:
        globals()[k] = _LegacyGlobalProxy(k)


class _LegacyGlobalProxy(proxy.objectproxy.ObjectProxy):

    __slots__ = ("_name",)

    def __init__(self, name):
        proxy.objectproxy.ObjectProxy.__init__(self)
        object.__setattr__(self, "_name", name)

    def _get_target(self):
        name = object.__getattribute__(self, "_name")
        from portage._legacy_globals import _get_legacy_global

        return _get_legacy_global(name)


_reset_legacy_globals()


def _disable_legacy_globals():
    """
    This deletes the ObjectProxy instances that are used
    for lazy initialization of legacy global variables.
    The purpose of deleting them is to prevent new code
    from referencing these deprecated variables.
    """
    global _legacy_global_var_names
    for k in _legacy_global_var_names:
        globals().pop(k, None)<|MERGE_RESOLUTION|>--- conflicted
+++ resolved
@@ -9,31 +9,11 @@
 # ===========================================================================
 
 try:
-<<<<<<< HEAD
-	import asyncio
-	import sys
-	import errno
-	if not hasattr(errno, 'ESTALE'):
-		# ESTALE may not be defined on some systems, such as interix.
-		errno.ESTALE = -1
-	import multiprocessing.util
-	import re
-	import types
-	import platform
-	# PREFIX LOCAL
-	import multiprocessing
-
-	# Temporarily delete these imports, to ensure that only the
-	# wrapped versions are imported by portage internals.
-	import os
-	del os
-	import shutil
-	del shutil
-=======
     import asyncio
     import sys
     import errno
->>>>>>> e5be7370
+	# PREFIX LOCAL
+	import multiprocessing
 
     if not hasattr(errno, "ESTALE"):
         # ESTALE may not be defined on some systems, such as interix.
@@ -85,94 +65,6 @@
 
 try:
 
-<<<<<<< HEAD
-	import portage.proxy.lazyimport
-	import portage.proxy as proxy
-	proxy.lazyimport.lazyimport(globals(),
-		'portage.cache.cache_errors:CacheError',
-		'portage.checksum',
-		'portage.checksum:perform_checksum,perform_md5,prelink_capable',
-		'portage.cvstree',
-		'portage.data',
-		'portage.data:lchown,ostype,portage_gid,portage_uid,secpass,' + \
-			'uid,userland,userpriv_groups,wheelgid',
-		'portage.dbapi',
-		'portage.dbapi.bintree:bindbapi,binarytree',
-		'portage.dbapi.cpv_expand:cpv_expand',
-		'portage.dbapi.dep_expand:dep_expand',
-		'portage.dbapi.porttree:close_portdbapi_caches,FetchlistDict,' + \
-			'portagetree,portdbapi',
-		'portage.dbapi.vartree:dblink,merge,unmerge,vardbapi,vartree',
-		'portage.dbapi.virtual:fakedbapi',
-		'portage.debug',
-		'portage.dep',
-		'portage.dep:best_match_to_list,dep_getcpv,dep_getkey,' + \
-			'flatten,get_operator,isjustname,isspecific,isvalidatom,' + \
-			'match_from_list,match_to_list',
-		'portage.dep.dep_check:dep_check,dep_eval,dep_wordreduce,dep_zapdeps',
-		'portage.eclass_cache',
-		'portage.elog',
-		'portage.exception',
-		'portage.getbinpkg',
-		'portage.locks',
-		'portage.locks:lockdir,lockfile,unlockdir,unlockfile',
-		'portage.mail',
-		'portage.manifest:Manifest',
-		'portage.output',
-		'portage.output:bold,colorize',
-		'portage.package.ebuild.doebuild:doebuild,' + \
-			'doebuild_environment,spawn,spawnebuild',
-		'portage.package.ebuild.config:autouse,best_from_dict,' + \
-			'check_config_instance,config',
-		'portage.package.ebuild.deprecated_profile_check:' + \
-			'deprecated_profile_check',
-		'portage.package.ebuild.digestcheck:digestcheck',
-		'portage.package.ebuild.digestgen:digestgen',
-		'portage.package.ebuild.fetch:fetch',
-		'portage.package.ebuild.getmaskingreason:getmaskingreason',
-		'portage.package.ebuild.getmaskingstatus:getmaskingstatus',
-		'portage.package.ebuild.prepare_build_dirs:prepare_build_dirs',
-		'portage.process',
-		'portage.process:atexit_register,run_exitfuncs',
-		'portage.update:dep_transform,fixdbentries,grab_updates,' + \
-			'parse_updates,update_config_files,update_dbentries,' + \
-			'update_dbentry',
-		'portage.util',
-		'portage.util:atomic_ofstream,apply_secpass_permissions,' + \
-			'apply_recursive_permissions,dump_traceback,getconfig,' + \
-			'grabdict,grabdict_package,grabfile,grabfile_package,' + \
-			'map_dictlist_vals,new_protect_filename,normalize_path,' + \
-			'pickle_read,pickle_write,stack_dictlist,stack_dicts,' + \
-			'stack_lists,unique_array,varexpand,writedict,writemsg,' + \
-			'writemsg_stdout,write_atomic',
-		'portage.util.digraph:digraph',
-		'portage.util.env_update:env_update',
-		'portage.util.ExtractKernelVersion:ExtractKernelVersion',
-		'portage.util.listdir:cacheddir,listdir',
-		'portage.util.movefile:movefile',
-		'portage.util.mtimedb:MtimeDB',
-		'portage.versions',
-		'portage.versions:best,catpkgsplit,catsplit,cpv_getkey,' + \
-			'cpv_getkey@getCPFromCPV,endversion_keys,' + \
-			'suffix_value@endversion,pkgcmp,pkgsplit,vercmp,ververify',
-		'portage.xpak',
-		'subprocess',
-		'time',
-	)
-
-	from collections import OrderedDict
-
-	import portage.const
-	from portage.const import VDB_PATH, PRIVATE_PATH, CACHE_PATH, DEPCACHE_PATH, \
-		USER_CONFIG_PATH, MODULES_FILE_PATH, CUSTOM_PROFILE_PATH, PORTAGE_BASE_PATH, \
-		PORTAGE_BIN_PATH, PORTAGE_PYM_PATH, PROFILE_PATH, LOCALE_DATA_PATH, \
-		EBUILD_SH_BINARY, SANDBOX_BINARY, BASH_BINARY, \
-		MOVE_BINARY, PRELINK_BINARY, WORLD_FILE, MAKE_CONF_FILE, MAKE_DEFAULTS_FILE, \
-		DEPRECATED_PROFILE_FILE, USER_VIRTUALS_FILE, EBUILD_SH_ENV_FILE, \
-		INVALID_ENV_FILE, CUSTOM_MIRRORS_FILE, CONFIG_MEMORY_FILE,\
-		INCREMENTALS, EAPI, MISC_SH_BINARY, REPO_NAME_LOC, REPO_NAME_FILE, \
-		EPREFIX, rootuid
-=======
     import portage.proxy.lazyimport
     import portage.proxy as proxy
 
@@ -283,8 +175,11 @@
         MISC_SH_BINARY,
         REPO_NAME_LOC,
         REPO_NAME_FILE,
-    )
->>>>>>> e5be7370
+        # BEGIN PREFIX LOCAL
+        EPREFIX,
+        rootuid,
+        # END PREFIX LOCAL
+    )
 
 except ImportError as e:
     sys.stderr.write("\n\n")
