--- conflicted
+++ resolved
@@ -75,6 +75,8 @@
 from typing import Optional, TextIO
 
 import portage
+# PREFIX LOCAL
+from portage.const import EPREFIX
 
 portage.proxy.lazyimport.lazyimport(
     globals(),
@@ -83,31 +85,6 @@
     "subprocess",
 )
 
-<<<<<<< HEAD
-from portage import os
-from portage import _encodings
-from portage import _os_merge
-from portage import _unicode_encode
-from portage import _unicode_decode
-from portage.const import VCS_DIRS
-from portage.exception import (
-    InvalidAtom,
-    PortageException,
-    FileNotFound,
-    IsADirectory,
-    OperationNotPermitted,
-    ParseError,
-    PermissionDenied,
-    ReadOnlyFileSystem,
-)
-from portage.localization import _
-from portage.proxy.objectproxy import ObjectProxy
-from portage.cache.mappings import UserDict
-# PREFIX LOCAL
-from portage.const import EPREFIX
-
-=======
->>>>>>> c5fe39fa
 
 noiselimit = 0
 
