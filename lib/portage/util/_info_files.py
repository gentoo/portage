# Copyright 1999-2012 Gentoo Foundation
# Distributed under the terms of the GNU General Public License v2

import errno
import logging
import re
import stat
import subprocess

import portage
from portage import os
# PREFIX LOCAL
from portage.const import EPREFIX


def chk_updated_info_files(root, infodirs, prev_mtimes):
<<<<<<< HEAD

    # PREFIX LOCAL
    if os.path.exists(EPREFIX + "/usr/bin/install-info"):
=======
    if os.path.exists("/usr/bin/install-info"):
>>>>>>> c5fe39fa
        out = portage.output.EOutput()
        regen_infodirs = []
        for z in infodirs:
            if z == "":
                continue
            # PREFIX LOCAL
            inforoot = portage.util.normalize_path(root + EPREFIX + z)
            if os.path.isdir(inforoot) and not [
                x for x in os.listdir(inforoot) if x.startswith(".keepinfodir")
            ]:
                infomtime = os.stat(inforoot)[stat.ST_MTIME]
                if inforoot not in prev_mtimes or prev_mtimes[inforoot] != infomtime:
                    regen_infodirs.append(inforoot)

        if not regen_infodirs:
            portage.util.writemsg_stdout("\n")
            if portage.util.noiselimit >= 0:
                out.einfo("GNU info directory index is up-to-date.")
        else:
            portage.util.writemsg_stdout("\n")
            if portage.util.noiselimit >= 0:
                out.einfo("Regenerating GNU info directory index...")

            dir_extensions = ("", ".gz", ".bz2", ".xz", ".lz", ".lz4", ".zst", ".lzma")
            icount = 0
            badcount = 0
            errmsg = ""
            for inforoot in regen_infodirs:
                if inforoot == "":
                    continue

                if not os.path.isdir(inforoot) or not os.access(inforoot, os.W_OK):
                    continue

                file_list = os.listdir(inforoot)
                file_list.sort()
                dir_file = os.path.join(inforoot, "dir")
                moved_old_dir = False
                processed_count = 0
                for x in file_list:
                    if x.startswith(".") or os.path.isdir(os.path.join(inforoot, x)):
                        continue
                    if x.startswith("dir"):
                        skip = False
                        for ext in dir_extensions:
                            if x == "dir" + ext or x == "dir" + ext + ".old":
                                skip = True
                                break
                        if skip:
                            continue
                    if processed_count == 0:
                        for ext in dir_extensions:
                            try:
                                os.rename(dir_file + ext, dir_file + ext + ".old")
                                moved_old_dir = True
                            except OSError as e:
                                if e.errno != errno.ENOENT:
                                    raise
                                del e
                    processed_count += 1
                    try:
                        proc = subprocess.Popen(
                            [
<<<<<<< HEAD
                                # PREFIX LOCAL
                                "%s/usr/bin/install-info", EPREFIX,
                                "--dir-file=%s" % os.path.join(inforoot, "dir"),
=======
                                "/usr/bin/install-info",
                                f"--dir-file={os.path.join(inforoot, 'dir')}",
>>>>>>> c5fe39fa
                                os.path.join(inforoot, x),
                            ],
                            env=dict(os.environ, LANG="C", LANGUAGE="C"),
                            stdout=subprocess.PIPE,
                            stderr=subprocess.STDOUT,
                        )
                    except OSError:
                        myso = None
                    else:
                        myso = portage._unicode_decode(proc.communicate()[0]).rstrip(
                            "\n"
                        )
                        proc.wait()
                    existsstr = "already exists, for file `"
                    if myso:
                        if re.search(existsstr, myso):
                            # Already exists... Don't increment the count for this.
                            pass
                        elif (
                            myso[:44] == "install-info: warning: no info dir entry in "
                        ):
                            # This info file doesn't contain a DIR-header: install-info produces this
                            # (harmless) warning (the --quiet switch doesn't seem to work).
                            # Don't increment the count for this.
                            pass
                        else:
                            badcount += 1
                            errmsg += myso + "\n"
                    icount += 1

                if moved_old_dir and not os.path.exists(dir_file):
                    # We didn't generate a new dir file, so put the old file
                    # back where it was originally found.
                    for ext in dir_extensions:
                        try:
                            os.rename(dir_file + ext + ".old", dir_file + ext)
                        except OSError as e:
                            if e.errno != errno.ENOENT:
                                raise
                            del e

                # Clean dir.old cruft so that they don't prevent
                # unmerge of otherwise empty directories.
                for ext in dir_extensions:
                    try:
                        os.unlink(dir_file + ext + ".old")
                    except OSError as e:
                        if e.errno != errno.ENOENT:
                            raise
                        del e

                # update mtime so we can potentially avoid regenerating.
                prev_mtimes[inforoot] = os.stat(inforoot)[stat.ST_MTIME]

            if badcount:
                out.eerror("Processed %d info files; %d errors." % (icount, badcount))
                portage.util.writemsg_level(errmsg, level=logging.ERROR, noiselevel=-1)
            else:
                if icount > 0 and portage.util.noiselimit >= 0:
                    out.einfo("Processed %d info files." % (icount,))<|MERGE_RESOLUTION|>--- conflicted
+++ resolved
@@ -14,13 +14,8 @@
 
 
 def chk_updated_info_files(root, infodirs, prev_mtimes):
-<<<<<<< HEAD
-
     # PREFIX LOCAL
     if os.path.exists(EPREFIX + "/usr/bin/install-info"):
-=======
-    if os.path.exists("/usr/bin/install-info"):
->>>>>>> c5fe39fa
         out = portage.output.EOutput()
         regen_infodirs = []
         for z in infodirs:
@@ -84,14 +79,9 @@
                     try:
                         proc = subprocess.Popen(
                             [
-<<<<<<< HEAD
                                 # PREFIX LOCAL
-                                "%s/usr/bin/install-info", EPREFIX,
-                                "--dir-file=%s" % os.path.join(inforoot, "dir"),
-=======
-                                "/usr/bin/install-info",
+                                f"{EPREFIX}/usr/bin/install-info",
                                 f"--dir-file={os.path.join(inforoot, 'dir')}",
->>>>>>> c5fe39fa
                                 os.path.join(inforoot, x),
                             ],
                             env=dict(os.environ, LANG="C", LANGUAGE="C"),
