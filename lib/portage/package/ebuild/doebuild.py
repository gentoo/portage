--- conflicted
+++ resolved
@@ -46,16 +46,6 @@
     "portage.util.ExtractKernelVersion:ExtractKernelVersion",
 )
 
-<<<<<<< HEAD
-from portage import bsd_chflags, \
-	eapi_is_supported, merge, os, selinux, shutil, \
-	unmerge, _encodings, _os_merge, \
-	_shell_quote, _unicode_decode, _unicode_encode
-from portage.const import EBUILD_SH_ENV_FILE, EBUILD_SH_ENV_DIR, \
-	EBUILD_SH_BINARY, INVALID_ENV_FILE, MISC_SH_BINARY, PORTAGE_PYM_PACKAGES, EPREFIX, MACOSSANDBOX_PROFILE
-from portage.data import portage_gid, portage_uid, secpass, \
-	uid, userpriv_groups
-=======
 from portage import (
     bsd_chflags,
     eapi_is_supported,
@@ -77,9 +67,12 @@
     INVALID_ENV_FILE,
     MISC_SH_BINARY,
     PORTAGE_PYM_PACKAGES,
+    # BEGIN PREFIX LOCAL
+    EPREFIX,
+    MACOSSANDBOX_PROFILE,
+    # END PREFIX LOCAL
 )
 from portage.data import portage_gid, portage_uid, secpass, uid, userpriv_groups
->>>>>>> e5be7370
 from portage.dbapi.porttree import _parse_uri_map
 from portage.dep import (
     Atom,
@@ -287,373 +280,6 @@
 
 
 def _doebuild_path(settings, eapi=None):
-<<<<<<< HEAD
-	"""
-	Generate the PATH variable.
-	"""
-
-	# Note: PORTAGE_BIN_PATH may differ from the global constant
-	# when portage is reinstalling itself.
-	portage_bin_path = [settings["PORTAGE_BIN_PATH"]]
-	if portage_bin_path[0] != portage.const.PORTAGE_BIN_PATH:
-		# Add a fallback path for restarting failed builds (bug 547086)
-		portage_bin_path.append(portage.const.PORTAGE_BIN_PATH)
-	prerootpath = [x for x in settings.get("PREROOTPATH", "").split(":") if x]
-	rootpath = [x for x in settings.get("ROOTPATH", "").split(":") if x]
-	rootpath_set = frozenset(rootpath)
-	overrides = [x for x in settings.get(
-		"__PORTAGE_TEST_PATH_OVERRIDE", "").split(":") if x]
-
-	prefixes = []
-	# settings["EPREFIX"] should take priority over portage.const.EPREFIX
-	if portage.const.EPREFIX != settings["EPREFIX"] and settings["ROOT"] == os.sep:
-		prefixes.append(settings["EPREFIX"])
-	prefixes.append(portage.const.EPREFIX)
-
-	path = overrides
-
-	if "xattr" in settings.features:
-		for x in portage_bin_path:
-			path.append(os.path.join(x, "ebuild-helpers", "xattr"))
-
-	if uid != 0 and \
-		"unprivileged" in settings.features and \
-		"fakeroot" not in settings.features:
-		for x in portage_bin_path:
-			path.append(os.path.join(x,
-				"ebuild-helpers", "unprivileged"))
-
-	if settings.get("USERLAND", "GNU") != "GNU":
-		for x in portage_bin_path:
-			path.append(os.path.join(x, "ebuild-helpers", "bsd"))
-
-	for x in portage_bin_path:
-		path.append(os.path.join(x, "ebuild-helpers"))
-	path.extend(prerootpath)
-
-	for prefix in prefixes:
-		prefix = prefix if prefix else "/"
-		for x in ("usr/local/sbin", "usr/local/bin", "usr/sbin", "usr/bin", "sbin", "bin"):
-			# Respect order defined in ROOTPATH
-			x_abs = os.path.join(prefix, x)
-			if x_abs not in rootpath_set:
-				path.append(x_abs)
-
-	path.extend(rootpath)
-
-	# PREFIX LOCAL: append EXTRA_PATH from make.globals
-	extrapath = [x for x in settings.get("EXTRA_PATH", "").split(":") if x]
-	path.extend(extrapath)
-	# END PREFIX LOCAL
-
-	settings["PATH"] = ":".join(path)
-
-def doebuild_environment(myebuild, mydo, myroot=None, settings=None,
-	debug=False, use_cache=None, db=None):
-	"""
-	Create and store environment variable in the config instance
-	that's passed in as the "settings" parameter. This will raise
-	UnsupportedAPIException if the given ebuild has an unsupported
-	EAPI. All EAPI dependent code comes last, so that essential
-	variables like PORTAGE_BUILDDIR are still initialized even in
-	cases when UnsupportedAPIException needs to be raised, which
-	can be useful when uninstalling a package that has corrupt
-	EAPI metadata.
-	The myroot and use_cache parameters are unused.
-	"""
-
-	if settings is None:
-		raise TypeError("settings argument is required")
-
-	if db is None:
-		raise TypeError("db argument is required")
-
-	mysettings = settings
-	mydbapi = db
-	ebuild_path = os.path.abspath(myebuild)
-	pkg_dir     = os.path.dirname(ebuild_path)
-	mytree = os.path.dirname(os.path.dirname(pkg_dir))
-	mypv = os.path.basename(ebuild_path)[:-7]
-	mysplit = _pkgsplit(mypv, eapi=mysettings.configdict["pkg"].get("EAPI"))
-	if mysplit is None:
-		raise IncorrectParameter(
-			_("Invalid ebuild path: '%s'") % myebuild)
-
-	if mysettings.mycpv is not None and \
-		mysettings.configdict["pkg"].get("PF") == mypv and \
-		"CATEGORY" in mysettings.configdict["pkg"]:
-		# Assume that PF is enough to assume that we've got
-		# the correct CATEGORY, though this is not really
-		# a solid assumption since it's possible (though
-		# unlikely) that two packages in different
-		# categories have the same PF. Callers should call
-		# setcpv or create a clean clone of a locked config
-		# instance in order to ensure that this assumption
-		# does not fail like in bug #408817.
-		cat = mysettings.configdict["pkg"]["CATEGORY"]
-		mycpv = mysettings.mycpv
-	elif os.path.basename(pkg_dir) in (mysplit[0], mypv):
-		# portdbapi or vardbapi
-		cat = os.path.basename(os.path.dirname(pkg_dir))
-		mycpv = cat + "/" + mypv
-	else:
-		raise AssertionError("unable to determine CATEGORY")
-
-	# Make a backup of PORTAGE_TMPDIR prior to calling config.reset()
-	# so that the caller can override it.
-	tmpdir = mysettings["PORTAGE_TMPDIR"]
-
-	if mydo == 'depend':
-		if mycpv != mysettings.mycpv:
-			# Don't pass in mydbapi here since the resulting aux_get
-			# call would lead to infinite 'depend' phase recursion.
-			mysettings.setcpv(mycpv)
-	else:
-		# If EAPI isn't in configdict["pkg"], it means that setcpv()
-		# hasn't been called with the mydb argument, so we have to
-		# call it here (portage code always calls setcpv properly,
-		# but api consumers might not).
-		if mycpv != mysettings.mycpv or \
-			"EAPI" not in mysettings.configdict["pkg"]:
-			# Reload env.d variables and reset any previous settings.
-			mysettings.reload()
-			mysettings.reset()
-			mysettings.setcpv(mycpv, mydb=mydbapi)
-
-	# config.reset() might have reverted a change made by the caller,
-	# so restore it to its original value. Sandbox needs canonical
-	# paths, so realpath it.
-	mysettings["PORTAGE_TMPDIR"] = os.path.realpath(tmpdir)
-
-	mysettings.pop("EBUILD_PHASE", None) # remove from backupenv
-	mysettings["EBUILD_PHASE"] = mydo
-
-	# Set requested Python interpreter for Portage helpers.
-	mysettings['PORTAGE_PYTHON'] = portage._python_interpreter
-
-	# This is used by assert_sigpipe_ok() that's used by the ebuild
-	# unpack() helper. SIGPIPE is typically 13, but its better not
-	# to assume that.
-	mysettings['PORTAGE_SIGPIPE_STATUS'] = str(128 + signal.SIGPIPE)
-
-	# We are disabling user-specific bashrc files.
-	mysettings["BASH_ENV"] = INVALID_ENV_FILE
-
-	if debug: # Otherwise it overrides emerge's settings.
-		# We have no other way to set debug... debug can't be passed in
-		# due to how it's coded... Don't overwrite this so we can use it.
-		mysettings["PORTAGE_DEBUG"] = "1"
-
-	mysettings["EBUILD"]   = ebuild_path
-	mysettings["O"]        = pkg_dir
-	mysettings.configdict["pkg"]["CATEGORY"] = cat
-	mysettings["PF"]       = mypv
-
-	if hasattr(mydbapi, 'repositories'):
-		repo = mydbapi.repositories.get_repo_for_location(mytree)
-		mysettings['PORTDIR'] = repo.eclass_db.porttrees[0]
-		mysettings['PORTAGE_ECLASS_LOCATIONS'] = repo.eclass_db.eclass_locations_string
-		mysettings.configdict["pkg"]["PORTAGE_REPO_NAME"] = repo.name
-
-	mysettings["PORTDIR"] = os.path.realpath(mysettings["PORTDIR"])
-	mysettings.pop("PORTDIR_OVERLAY", None)
-	mysettings["DISTDIR"] = os.path.realpath(mysettings["DISTDIR"])
-	mysettings["RPMDIR"]  = os.path.realpath(mysettings["RPMDIR"])
-
-	mysettings["ECLASSDIR"]   = mysettings["PORTDIR"]+"/eclass"
-
-	mysettings["PORTAGE_BASHRC_FILES"] = "\n".join(mysettings._pbashrc)
-
-	mysettings["P"]  = mysplit[0]+"-"+mysplit[1]
-	mysettings["PN"] = mysplit[0]
-	mysettings["PV"] = mysplit[1]
-	mysettings["PR"] = mysplit[2]
-
-	if noiselimit < 0:
-		mysettings["PORTAGE_QUIET"] = "1"
-
-	if mysplit[2] == "r0":
-		mysettings["PVR"]=mysplit[1]
-	else:
-		mysettings["PVR"]=mysplit[1]+"-"+mysplit[2]
-
-	# All temporary directories should be subdirectories of
-	# $PORTAGE_TMPDIR/portage, since it's common for /tmp and /var/tmp
-	# to be mounted with the "noexec" option (see bug #346899).
-	mysettings["BUILD_PREFIX"] = mysettings["PORTAGE_TMPDIR"]+"/portage"
-	mysettings["PKG_TMPDIR"]   = mysettings["BUILD_PREFIX"]+"/._unmerge_"
-
-	# Package {pre,post}inst and {pre,post}rm may overlap, so they must have separate
-	# locations in order to prevent interference.
-	if mydo in ("unmerge", "prerm", "postrm", "cleanrm"):
-		mysettings["PORTAGE_BUILDDIR"] = os.path.join(
-			mysettings["PKG_TMPDIR"],
-			mysettings["CATEGORY"], mysettings["PF"])
-	else:
-		mysettings["PORTAGE_BUILDDIR"] = os.path.join(
-			mysettings["BUILD_PREFIX"],
-			mysettings["CATEGORY"], mysettings["PF"])
-
-	mysettings["HOME"] = os.path.join(mysettings["PORTAGE_BUILDDIR"], "homedir")
-	mysettings["WORKDIR"] = os.path.join(mysettings["PORTAGE_BUILDDIR"], "work")
-	mysettings["D"] = os.path.join(mysettings["PORTAGE_BUILDDIR"], "image") + os.sep
-	mysettings["T"] = os.path.join(mysettings["PORTAGE_BUILDDIR"], "temp")
-	mysettings["SANDBOX_LOG"] = os.path.join(mysettings["T"], "sandbox.log")
-	mysettings["FILESDIR"] = os.path.join(settings["PORTAGE_BUILDDIR"], "files")
-
-	# Prefix forward compatability
-	eprefix_lstrip = mysettings["EPREFIX"].lstrip(os.sep)
-	mysettings["ED"] = os.path.join(
-		mysettings["D"], eprefix_lstrip).rstrip(os.sep) + os.sep
-
-	mysettings["PORTAGE_BASHRC"] = os.path.join(
-		mysettings["PORTAGE_CONFIGROOT"], EBUILD_SH_ENV_FILE)
-	mysettings["PM_EBUILD_HOOK_DIR"] = os.path.join(
-		mysettings["PORTAGE_CONFIGROOT"], EBUILD_SH_ENV_DIR)
-
-	# Allow color.map to control colors associated with einfo, ewarn, etc...
-	mysettings["PORTAGE_COLORMAP"] = colormap()
-
-	if "COLUMNS" not in mysettings:
-		# Set COLUMNS, in order to prevent unnecessary stty calls
-		# inside the set_colors function of isolated-functions.sh.
-		# We cache the result in os.environ, in order to avoid
-		# multiple stty calls in cases when get_term_size() falls
-		# back to stty due to a missing or broken curses module.
-		columns = os.environ.get("COLUMNS")
-		if columns is None:
-			rows, columns = portage.output.get_term_size()
-			if columns < 1:
-				# Force a sane value for COLUMNS, so that tools
-				# like ls don't complain (see bug #394091).
-				columns = 80
-			columns = str(columns)
-			os.environ["COLUMNS"] = columns
-		mysettings["COLUMNS"] = columns
-
-	# EAPI is always known here, even for the "depend" phase, because
-	# EbuildMetadataPhase gets it from _parse_eapi_ebuild_head().
-	eapi = mysettings.configdict['pkg']['EAPI']
-	_doebuild_path(mysettings, eapi=eapi)
-
-	# All EAPI dependent code comes last, so that essential variables like
-	# PATH and PORTAGE_BUILDDIR are still initialized even in cases when
-	# UnsupportedAPIException needs to be raised, which can be useful
-	# when uninstalling a package that has corrupt EAPI metadata.
-	if not eapi_is_supported(eapi):
-		raise UnsupportedAPIException(mycpv, eapi)
-
-	if eapi_exports_REPOSITORY(eapi) and "PORTAGE_REPO_NAME" in mysettings.configdict["pkg"]:
-		mysettings.configdict["pkg"]["REPOSITORY"] = mysettings.configdict["pkg"]["PORTAGE_REPO_NAME"]
-
-	if mydo != "depend":
-		if hasattr(mydbapi, "getFetchMap") and \
-			("A" not in mysettings.configdict["pkg"] or \
-			"AA" not in mysettings.configdict["pkg"]):
-			src_uri = mysettings.configdict["pkg"].get("SRC_URI")
-			if src_uri is None:
-				src_uri, = mydbapi.aux_get(mysettings.mycpv,
-					["SRC_URI"], mytree=mytree)
-			metadata = {
-				"EAPI"    : eapi,
-				"SRC_URI" : src_uri,
-			}
-			use = frozenset(mysettings["PORTAGE_USE"].split())
-			try:
-				uri_map = _parse_uri_map(mysettings.mycpv, metadata, use=use)
-			except InvalidDependString:
-				mysettings.configdict["pkg"]["A"] = ""
-			else:
-				mysettings.configdict["pkg"]["A"] = " ".join(uri_map)
-
-			try:
-				uri_map = _parse_uri_map(mysettings.mycpv, metadata)
-			except InvalidDependString:
-				mysettings.configdict["pkg"]["AA"] = ""
-			else:
-				mysettings.configdict["pkg"]["AA"] = " ".join(uri_map)
-
-		ccache = "ccache" in mysettings.features
-		distcc = "distcc" in mysettings.features
-		icecream = "icecream" in mysettings.features
-
-		if ccache or distcc or icecream:
-			libdir = None
-			default_abi = mysettings.get("DEFAULT_ABI")
-			if default_abi:
-				libdir = mysettings.get("LIBDIR_" + default_abi)
-			if not libdir:
-				libdir = "lib"
-
-			# The installation locations use to vary between versions...
-			# Safer to look them up rather than assuming
-			possible_libexecdirs = (libdir, "lib", "libexec")
-			masquerades = []
-			if distcc:
-				masquerades.append(("distcc", "distcc"))
-			if icecream:
-				masquerades.append(("icecream", "icecc"))
-			if ccache:
-				masquerades.append(("ccache", "ccache"))
-
-			for feature, m in masquerades:
-				for l in possible_libexecdirs:
-					p = os.path.join(os.sep, eprefix_lstrip,
-							"usr", l, m, "bin")
-					if os.path.isdir(p):
-						mysettings["PATH"] = p + ":" + mysettings["PATH"]
-						break
-				else:
-					writemsg(("Warning: %s requested but no masquerade dir "
-						"can be found in /usr/lib*/%s/bin\n") % (m, m))
-					mysettings.features.remove(feature)
-
-		if 'MAKEOPTS' not in mysettings:
-			nproc = get_cpu_count()
-			if nproc:
-				mysettings['MAKEOPTS'] = '-j%d' % (nproc)
-
-		if not eapi_exports_KV(eapi):
-			# Discard KV for EAPIs that don't support it. Cached KV is restored
-			# from the backupenv whenever config.reset() is called.
-			mysettings.pop('KV', None)
-		elif 'KV' not in mysettings and \
-			mydo in ('compile', 'config', 'configure', 'info',
-			'install', 'nofetch', 'postinst', 'postrm', 'preinst',
-			'prepare', 'prerm', 'setup', 'test', 'unpack'):
-			mykv, err1 = ExtractKernelVersion(
-				os.path.join(mysettings['EROOT'], "usr/src/linux"))
-			if mykv:
-				# Regular source tree
-				mysettings["KV"] = mykv
-			else:
-				mysettings["KV"] = ""
-			mysettings.backup_changes("KV")
-
-		binpkg_compression = mysettings.get("BINPKG_COMPRESS", "bzip2")
-		try:
-			compression = _compressors[binpkg_compression]
-		except KeyError as e:
-			if binpkg_compression:
-				writemsg("Warning: Invalid or unsupported compression method: %s\n" % e.args[0])
-			else:
-				# Empty BINPKG_COMPRESS disables compression.
-				mysettings['PORTAGE_COMPRESSION_COMMAND'] = 'cat'
-		else:
-			try:
-				compression_binary = shlex_split(varexpand(compression["compress"], mydict=settings))[0]
-			except IndexError as e:
-				writemsg("Warning: Invalid or unsupported compression method: %s\n" % e.args[0])
-			else:
-				if find_binary(compression_binary) is None:
-					missing_package = compression["package"]
-					writemsg("Warning: File compression unsupported %s. Missing package: %s\n" % (binpkg_compression, missing_package))
-				else:
-					cmd = [varexpand(x, mydict=settings) for x in shlex_split(compression["compress"])]
-					# Filter empty elements
-					cmd = [x for x in cmd if x != ""]
-					mysettings['PORTAGE_COMPRESSION_COMMAND'] = ' '.join(cmd)
-=======
     """
     Generate the PATH variable.
     """
@@ -715,6 +341,12 @@
                 path.append(x_abs)
 
     path.extend(rootpath)
+
+    # BEGIN PREFIX LOCAL: append EXTRA_PATH from make.globals
+    extrapath = [x for x in settings.get("EXTRA_PATH", "").split(":") if x]
+    path.extend(extrapath)
+    # END PREFIX LOCAL
+
     settings["PATH"] = ":".join(path)
 
 
@@ -1066,7 +698,6 @@
                     cmd = [x for x in cmd if x != ""]
                     mysettings["PORTAGE_COMPRESSION_COMMAND"] = " ".join(cmd)
 
->>>>>>> e5be7370
 
 _doebuild_manifest_cache = None
 _doebuild_broken_ebuilds = set()
@@ -2050,52 +1681,6 @@
 
 
 def _spawn_actionmap(settings):
-<<<<<<< HEAD
-	features = settings.features
-	restrict = settings["PORTAGE_RESTRICT"].split()
-	nosandbox = (("userpriv" in features) and \
-		("usersandbox" not in features) and \
-		"userpriv" not in restrict and \
-		"nouserpriv" not in restrict)
-
-	if not (portage.process.sandbox_capable or \
-		portage.process.macossandbox_capable):
-		nosandbox = True
-
-	sesandbox = settings.selinux_enabled() and \
-		"sesandbox" in features
-
-	droppriv = "userpriv" in features and \
-		"userpriv" not in restrict and \
-		secpass >= 2
-
-	fakeroot = "fakeroot" in features
-
-	portage_bin_path = settings["PORTAGE_BIN_PATH"]
-	ebuild_sh_binary = os.path.join(portage_bin_path,
-		os.path.basename(EBUILD_SH_BINARY))
-	misc_sh_binary = os.path.join(portage_bin_path,
-		os.path.basename(MISC_SH_BINARY))
-	ebuild_sh = _shell_quote(ebuild_sh_binary) + " %s"
-	misc_sh = _shell_quote(misc_sh_binary) + " __dyn_%s"
-
-	# args are for the to spawn function
-	actionmap = {
-"pretend":  {"cmd":ebuild_sh, "args":{"droppriv":0,        "free":1,         "sesandbox":0,         "fakeroot":0}},
-"setup":    {"cmd":ebuild_sh, "args":{"droppriv":0,        "free":1,         "sesandbox":0,         "fakeroot":0}},
-"unpack":   {"cmd":ebuild_sh, "args":{"droppriv":droppriv, "free":0,         "sesandbox":sesandbox, "fakeroot":0}},
-"prepare":  {"cmd":ebuild_sh, "args":{"droppriv":droppriv, "free":0,         "sesandbox":sesandbox, "fakeroot":0}},
-"configure":{"cmd":ebuild_sh, "args":{"droppriv":droppriv, "free":nosandbox, "sesandbox":sesandbox, "fakeroot":0}},
-"compile":  {"cmd":ebuild_sh, "args":{"droppriv":droppriv, "free":nosandbox, "sesandbox":sesandbox, "fakeroot":0}},
-"test":     {"cmd":ebuild_sh, "args":{"droppriv":droppriv, "free":nosandbox, "sesandbox":sesandbox, "fakeroot":0}},
-"install":  {"cmd":ebuild_sh, "args":{"droppriv":0,        "free":0,         "sesandbox":sesandbox, "fakeroot":fakeroot}},
-"instprep": {"cmd":misc_sh,   "args":{"droppriv":0,        "free":0,         "sesandbox":sesandbox, "fakeroot":fakeroot}},
-"rpm":      {"cmd":misc_sh,   "args":{"droppriv":0,        "free":0,         "sesandbox":0,         "fakeroot":fakeroot}},
-"package":  {"cmd":misc_sh,   "args":{"droppriv":0,        "free":0,         "sesandbox":0,         "fakeroot":fakeroot}},
-		}
-
-	return actionmap
-=======
     features = settings.features
     restrict = settings["PORTAGE_RESTRICT"].split()
     nosandbox = (
@@ -2105,7 +1690,8 @@
         and "nouserpriv" not in restrict
     )
 
-    if not portage.process.sandbox_capable:
+    if not (portage.process.sandbox_capable
+            or portage.process.macossandbox_capable):
         nosandbox = True
 
     sesandbox = settings.selinux_enabled() and "sesandbox" in features
@@ -2207,7 +1793,6 @@
 
     return actionmap
 
->>>>>>> e5be7370
 
 def _validate_deps(mysettings, myroot, mydo, mydbapi):
 
@@ -2308,298 +1893,6 @@
 
 # XXX This would be to replace getstatusoutput completely.
 # XXX Issue: cannot block execution. Deadlock condition.
-<<<<<<< HEAD
-def spawn(mystring, mysettings, debug=False, free=False, droppriv=False,
-	sesandbox=False, fakeroot=False, networked=True, ipc=True,
-	mountns=False, pidns=False, **keywords):
-	"""
-	Spawn a subprocess with extra portage-specific options.
-	Optiosn include:
-
-	Sandbox: Sandbox means the spawned process will be limited in its ability t
-	read and write files (normally this means it is restricted to ${D}/)
-	SElinux Sandbox: Enables sandboxing on SElinux
-	Reduced Privileges: Drops privilages such that the process runs as portage:portage
-	instead of as root.
-
-	Notes: os.system cannot be used because it messes with signal handling.  Instead we
-	use the portage.process spawn* family of functions.
-
-	This function waits for the process to terminate.
-
-	@param mystring: Command to run
-	@type mystring: String
-	@param mysettings: Either a Dict of Key,Value pairs or an instance of portage.config
-	@type mysettings: Dictionary or config instance
-	@param debug: Ignored
-	@type debug: Boolean
-	@param free: Enable sandboxing for this process
-	@type free: Boolean
-	@param droppriv: Drop to portage:portage when running this command
-	@type droppriv: Boolean
-	@param sesandbox: Enable SELinux Sandboxing (toggles a context switch)
-	@type sesandbox: Boolean
-	@param fakeroot: Run this command with faked root privileges
-	@type fakeroot: Boolean
-	@param networked: Run this command with networking access enabled
-	@type networked: Boolean
-	@param ipc: Run this command with host IPC access enabled
-	@type ipc: Boolean
-	@param mountns: Run this command inside mount namespace
-	@type mountns: Boolean
-	@param pidns: Run this command in isolated PID namespace
-	@type pidns: Boolean
-	@param keywords: Extra options encoded as a dict, to be passed to spawn
-	@type keywords: Dictionary
-	@rtype: Integer
-	@return:
-	1. The return code of the spawned process.
-	"""
-
-	check_config_instance(mysettings)
-
-	fd_pipes = keywords.get("fd_pipes")
-	if fd_pipes is None:
-		fd_pipes = {
-			0:portage._get_stdin().fileno(),
-			1:sys.__stdout__.fileno(),
-			2:sys.__stderr__.fileno(),
-		}
-	# In some cases the above print statements don't flush stdout, so
-	# it needs to be flushed before allowing a child process to use it
-	# so that output always shows in the correct order.
-	stdout_filenos = (sys.__stdout__.fileno(), sys.__stderr__.fileno())
-	for fd in fd_pipes.values():
-		if fd in stdout_filenos:
-			sys.__stdout__.flush()
-			sys.__stderr__.flush()
-			break
-
-	features = mysettings.features
-
-	# Use Linux namespaces if available
-	if uid == 0 and platform.system() == 'Linux':
-		keywords['unshare_net'] = not networked
-		keywords['unshare_ipc'] = not ipc
-		keywords['unshare_mount'] = mountns
-		keywords['unshare_pid'] = pidns
-
-		if not networked and mysettings.get("EBUILD_PHASE") != "nofetch" and \
-			("network-sandbox-proxy" in features or "distcc" in features):
-			# Provide a SOCKS5-over-UNIX-socket proxy to escape sandbox
-			# Don't do this for pkg_nofetch, since the spawn_nofetch
-			# function creates a private PORTAGE_TMPDIR.
-			try:
-				proxy = get_socks5_proxy(mysettings)
-			except NotImplementedError:
-				pass
-			else:
-				mysettings['PORTAGE_SOCKS5_PROXY'] = proxy
-				mysettings['DISTCC_SOCKS_PROXY'] = proxy
-
-	# TODO: Enable fakeroot to be used together with droppriv.  The
-	# fake ownership/permissions will have to be converted to real
-	# permissions in the merge phase.
-	fakeroot = fakeroot and uid != 0 and portage.process.fakeroot_capable
-	portage_build_uid = os.getuid()
-	portage_build_gid = os.getgid()
-	logname = None
-	if uid == 0 and portage_uid and portage_gid and hasattr(os, "setgroups"):
-		if droppriv:
-			logname = portage.data._portage_username
-			keywords.update({
-				"uid": portage_uid,
-				"gid": portage_gid,
-				"groups": userpriv_groups,
-				"umask": 0o22
-			})
-
-			# Adjust pty ownership so that subprocesses
-			# can directly access /dev/fd/{1,2}.
-			stdout_fd = fd_pipes.get(1)
-			if stdout_fd is not None:
-				try:
-					subprocess_tty = _os.ttyname(stdout_fd)
-				except OSError:
-					pass
-				else:
-					try:
-						parent_tty = _os.ttyname(sys.__stdout__.fileno())
-					except OSError:
-						parent_tty = None
-
-					if subprocess_tty != parent_tty:
-						_os.chown(subprocess_tty,
-							int(portage_uid), int(portage_gid))
-
-		if "userpriv" in features and "userpriv" not in mysettings["PORTAGE_RESTRICT"].split() and secpass >= 2:
-			# Since Python 3.4, getpwuid and getgrgid
-			# require int type (no proxies).
-			portage_build_uid = int(portage_uid)
-			portage_build_gid = int(portage_gid)
-
-	if "PORTAGE_BUILD_USER" not in mysettings:
-		user = None
-		try:
-			user = pwd.getpwuid(portage_build_uid).pw_name
-		except KeyError:
-			if portage_build_uid == 0:
-				user = "root"
-			elif portage_build_uid == portage_uid:
-				user = portage.data._portage_username
-			# PREFIX LOCAL: accept numeric uid
-			else:
-				user = portage_uid
-			# END PREFIX LOCAL
-		if user is not None:
-			mysettings["PORTAGE_BUILD_USER"] = user
-
-	if "PORTAGE_BUILD_GROUP" not in mysettings:
-		group = None
-		try:
-			group = grp.getgrgid(portage_build_gid).gr_name
-		except KeyError:
-			if portage_build_gid == 0:
-				group = "root"
-			elif portage_build_gid == portage_gid:
-				group = portage.data._portage_grpname
-			# PREFIX LOCAL: accept numeric gid
-			else:
-				group = portage_gid
-			# END PREFIX LOCAL
-		if group is not None:
-			mysettings["PORTAGE_BUILD_GROUP"] = group
-
-	if not free:
-		free=((droppriv and "usersandbox" not in features) or \
-			(not droppriv and "sandbox" not in features and \
-			"usersandbox" not in features and not fakeroot))
-
-	if not free and not (fakeroot or portage.process.sandbox_capable or \
-		portage.process.macossandbox_capable):
-		free = True
-
-	if mysettings.mycpv is not None:
-		keywords["opt_name"] = "[%s]" % mysettings.mycpv
-	else:
-		keywords["opt_name"] = "[%s/%s]" % \
-			(mysettings.get("CATEGORY",""), mysettings.get("PF",""))
-
-	if free or "SANDBOX_ACTIVE" in os.environ:
-		keywords["opt_name"] += " bash"
-		spawn_func = portage.process.spawn_bash
-	elif fakeroot:
-		keywords["opt_name"] += " fakeroot"
-		keywords["fakeroot_state"] = os.path.join(mysettings["T"], "fakeroot.state")
-		spawn_func = portage.process.spawn_fakeroot
-	elif "sandbox" in features and platform.system() == 'Darwin':
-		keywords["opt_name"] += " macossandbox"
-		sbprofile = MACOSSANDBOX_PROFILE
-
-		# determine variable names from profile: split
-		# "text@@VARNAME@@moretext@@OTHERVAR@@restoftext" into
-		# ("text", # "VARNAME", "moretext", "OTHERVAR", "restoftext")
-		# and extract variable named by reading every second item.
-		variables = []
-		for line in sbprofile.split("\n"):
-			variables.extend(line.split("@@")[1:-1:2])
-
-		for var in variables:
-			paths = ""
-			if var in mysettings:
-				paths = mysettings[var]
-			else:
-				writemsg("Warning: sandbox profile references variable %s "
-						 "which is not set.\nThe rule using it will have no "
-						 "effect, which is most likely not the intended "
-						 "result.\nPlease check make.conf/make.globals.\n" %
-						 var)
-
-			# not set or empty value
-			if not paths:
-				sbprofile = sbprofile.replace("@@%s@@" % var, "")
-				continue
-
-			rules_literal = ""
-			rules_regex = ""
-
-			# FIXME: Allow for quoting inside the variable
-			# to allow paths with spaces in them?
-			for path in paths.split(" "):
-				# do a second round of token
-				# replacements to be able to reference
-				# settings like EPREFIX or
-				# PORTAGE_BUILDDIR.
-				for token in path.split("@@")[1:-1:2]:
-					if token not in mysettings:
-						continue
-
-					path = path.replace("@@%s@@" % token, mysettings[token])
-
-				if "@@" in path:
-					# unreplaced tokens left -
-					# silently ignore path - needed
-					# for PORTAGE_ACTUAL_DISTDIR
-					# which isn't always set
-					pass
-				elif path[-1] == os.sep:
-					# path ends in slash - make it a
-					# regex and allow access
-					# recursively.
-					path = path.replace(r'+', r'\+')
-					path = path.replace(r'*', r'\*')
-					path = path.replace(r'[', r'\[')
-					path = path.replace(r']', r'\]')
-					rules_regex += "    #\"^%s\"\n" % path
-				else:
-					rules_literal += "    #\"%s\"\n" % path
-
-			rules = ""
-			if rules_literal:
-				rules += "  (literal\n" + rules_literal + "  )\n"
-			if rules_regex:
-				rules += "  (regex\n" + rules_regex + "  )\n"
-			sbprofile = sbprofile.replace("@@%s@@" % var, rules)
-
-		keywords["profile"] = sbprofile
-		spawn_func = portage.process.spawn_macossandbox
-	else:
-		keywords["opt_name"] += " sandbox"
-		spawn_func = portage.process.spawn_sandbox
-
-	if sesandbox:
-		spawn_func = selinux.spawn_wrapper(spawn_func,
-			mysettings["PORTAGE_SANDBOX_T"])
-
-	logname_backup = None
-	if logname is not None:
-		logname_backup = mysettings.configdict["env"].get("LOGNAME")
-		mysettings.configdict["env"]["LOGNAME"] = logname
-
-	try:
-		if keywords.get("returnpid"):
-			return spawn_func(mystring, env=mysettings.environ(),
-				**keywords)
-
-		proc = EbuildSpawnProcess(
-			background=False, args=mystring,
-			scheduler=SchedulerInterface(asyncio._safe_loop()),
-			spawn_func=spawn_func,
-			settings=mysettings, **keywords)
-
-		proc.start()
-		proc.wait()
-
-		return proc.returncode
-
-	finally:
-		if logname is None:
-			pass
-		elif logname_backup is None:
-			mysettings.configdict["env"].pop("LOGNAME", None)
-		else:
-			mysettings.configdict["env"]["LOGNAME"] = logname_backup
-=======
 
 
 def spawn(
@@ -2759,6 +2052,10 @@
                 user = "root"
             elif portage_build_uid == portage_uid:
                 user = portage.data._portage_username
+            # BEGIN PREFIX LOCAL: accept numeric uid
+            else:
+                user = portage_uid
+            # END PREFIX LOCAL
         if user is not None:
             mysettings["PORTAGE_BUILD_USER"] = user
 
@@ -2771,6 +2068,10 @@
                 group = "root"
             elif portage_build_gid == portage_gid:
                 group = portage.data._portage_grpname
+            # BEGIN PREFIX LOCAL: accept numeric gid
+            else:
+                group = portage_gid
+            # END PREFIX LOCAL
         if group is not None:
             mysettings["PORTAGE_BUILD_GROUP"] = group
 
@@ -2782,7 +2083,8 @@
             and not fakeroot
         )
 
-    if not free and not (fakeroot or portage.process.sandbox_capable):
+    if not free and not (fakeroot or portage.process.sandbox_capable
+            or portage.process.macossandbox_capable):  # PREFIX LOCAL
         free = True
 
     if mysettings.mycpv is not None:
@@ -2800,6 +2102,79 @@
         keywords["opt_name"] += " fakeroot"
         keywords["fakeroot_state"] = os.path.join(mysettings["T"], "fakeroot.state")
         spawn_func = portage.process.spawn_fakeroot
+    # BEGIN PREFIX LOCAL
+    elif "sandbox" in features and platform.system() == 'Darwin':
+        keywords["opt_name"] += " macossandbox"
+        sbprofile = MACOSSANDBOX_PROFILE
+
+        # determine variable names from profile: split
+        # "text@@VARNAME@@moretext@@OTHERVAR@@restoftext" into
+        # ("text", # "VARNAME", "moretext", "OTHERVAR", "restoftext")
+        # and extract variable named by reading every second item.
+        variables = []
+        for line in sbprofile.split("\n"):
+            variables.extend(line.split("@@")[1:-1:2])
+
+        for var in variables:
+            paths = ""
+            if var in mysettings:
+                paths = mysettings[var]
+            else:
+                writemsg("Warning: sandbox profile references variable %s "
+                         "which is not set.\nThe rule using it will have no "
+                         "effect, which is most likely not the intended "
+                         "result.\nPlease check make.conf/make.globals.\n" %
+                         var)
+
+            # not set or empty value
+            if not paths:
+                sbprofile = sbprofile.replace("@@%s@@" % var, "")
+                continue
+
+            rules_literal = ""
+            rules_regex = ""
+
+            # FIXME: Allow for quoting inside the variable
+            # to allow paths with spaces in them?
+            for path in paths.split(" "):
+                # do a second round of token
+                # replacements to be able to reference
+                # settings like EPREFIX or
+                # PORTAGE_BUILDDIR.
+                for token in path.split("@@")[1:-1:2]:
+                    if token not in mysettings:
+                        continue
+
+                    path = path.replace("@@%s@@" % token, mysettings[token])
+
+                if "@@" in path:
+                    # unreplaced tokens left -
+                    # silently ignore path - needed
+                    # for PORTAGE_ACTUAL_DISTDIR
+                    # which isn't always set
+                    pass
+                elif path[-1] == os.sep:
+                    # path ends in slash - make it a
+                    # regex and allow access
+                    # recursively.
+                    path = path.replace(r'+', r'\+')
+                    path = path.replace(r'*', r'\*')
+                    path = path.replace(r'[', r'\[')
+                    path = path.replace(r']', r'\]')
+                    rules_regex += "    #\"^%s\"\n" % path
+                else:
+                    rules_literal += "    #\"%s\"\n" % path
+
+            rules = ""
+            if rules_literal:
+                rules += "  (literal\n" + rules_literal + "  )\n"
+            if rules_regex:
+                rules += "  (regex\n" + rules_regex + "  )\n"
+            sbprofile = sbprofile.replace("@@%s@@" % var, rules)
+
+        keywords["profile"] = sbprofile
+        spawn_func = portage.process.spawn_macossandbox
+    # END PREFIX LOCAL
     else:
         keywords["opt_name"] += " sandbox"
         spawn_func = portage.process.spawn_sandbox
@@ -2838,43 +2213,10 @@
         else:
             mysettings.configdict["env"]["LOGNAME"] = logname_backup
 
->>>>>>> e5be7370
 
 # parse actionmap to spawn ebuild with the appropriate args
 
 
-<<<<<<< HEAD
-	"install" : [
-		"install_qa_check",
-		"install_symlink_html_docs",
-		"install_hooks"],
-
-	"preinst" : (
-		(
-			# Since SELinux does not allow LD_PRELOAD across domain transitions,
-			# disable the LD_PRELOAD sandbox for preinst_selinux_labels.
-			{
-				"ld_preload_sandbox": False,
-				"selinux_only": True,
-			},
-			[
-				"preinst_selinux_labels",
-			],
-		),
-		(
-			{},
-			[
-				"preinst_aix",
-				"preinst_sfperms",
-				"preinst_suid_scan",
-				"preinst_qa_check",
-			],
-		),
-	),
-	"postinst" : [
-		"postinst_aix",
-		"postinst_qa_check"],
-=======
 def spawnebuild(
     mydo,
     actionmap,
@@ -2966,14 +2308,19 @@
         (
             {},
             [
+                # PREFIX LOCAL
+                "preinst_aix",
                 "preinst_sfperms",
                 "preinst_suid_scan",
                 "preinst_qa_check",
             ],
         ),
     ),
-    "postinst": ["postinst_qa_check"],
->>>>>>> e5be7370
+    "postinst": [
+            # PREFIX LOCAL
+            "postinst_aix",
+            "postinst_qa_check",
+            ],
 }
 
 
