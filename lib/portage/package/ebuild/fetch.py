--- conflicted
+++ resolved
@@ -34,16 +34,6 @@
     "portage.util._urlopen:urlopen",
 )
 
-<<<<<<< HEAD
-from portage import os, selinux, shutil, _encodings, \
-	_movefile, _shell_quote, _unicode_encode
-from portage.checksum import (get_valid_checksum_keys, perform_md5, verify_all,
-	_filter_unaccelarated_hashes, _hash_filter, _apply_hash_filter,
-	checksum_str)
-from portage.const import BASH_BINARY, CUSTOM_MIRRORS_FILE, \
-	GLOBAL_CONFIG_PATH
-from portage.const import rootgid
-=======
 from portage import (
     os,
     selinux,
@@ -63,7 +53,8 @@
     checksum_str,
 )
 from portage.const import BASH_BINARY, CUSTOM_MIRRORS_FILE, GLOBAL_CONFIG_PATH
->>>>>>> e5be7370
+# PREFIX LOCAL
+from portage.const import rootgid
 from portage.data import portage_gid, portage_uid, userpriv_groups
 from portage.exception import (
     FileNotFound,
@@ -228,57 +219,6 @@
 
 
 def _ensure_distdir(settings, distdir):
-<<<<<<< HEAD
-	"""
-	Ensure that DISTDIR exists with appropriate permissions.
-
-	@param settings: portage config
-	@type settings: portage.package.ebuild.config.config
-	@param distdir: DISTDIR path
-	@type distdir: str
-	@raise PortageException: portage.exception wrapper exception
-	"""
-	global _userpriv_test_write_file_cache
-	dirmode  = 0o070
-	filemode =   0o60
-	modemask =    0o2
-	dir_gid = portage_gid
-	if "FAKED_MODE" in settings:
-		# When inside fakeroot, directories with portage's gid appear
-		# to have root's gid. Therefore, use root's gid instead of
-		# portage's gid to avoid spurrious permissions adjustments
-		# when inside fakeroot.
-		dir_gid = rootgid
-
-	userfetch = portage.data.secpass >= 2 and "userfetch" in settings.features
-	userpriv = portage.data.secpass >= 2 and "userpriv" in settings.features
-	write_test_file = os.path.join(distdir, ".__portage_test_write__")
-
-	try:
-		st = os.stat(distdir)
-	except OSError:
-		st = None
-
-	if st is not None and stat.S_ISDIR(st.st_mode):
-		if not (userfetch or userpriv):
-			return
-		if _userpriv_test_write_file(settings, write_test_file):
-			return
-
-	_userpriv_test_write_file_cache.pop(write_test_file, None)
-	if ensure_dirs(distdir, gid=dir_gid, mode=dirmode, mask=modemask):
-		if st is None:
-			# The directory has just been created
-			# and therefore it must be empty.
-			return
-		writemsg(_("Adjusting permissions recursively: '%s'\n") % distdir,
-			noiselevel=-1)
-		if not apply_recursive_permissions(distdir,
-			gid=dir_gid, dirmode=dirmode, dirmask=modemask,
-			filemode=filemode, filemask=modemask, onerror=_raise_exc):
-			raise OperationNotPermitted(
-				_("Failed to apply recursive permissions for the portage group."))
-=======
     """
     Ensure that DISTDIR exists with appropriate permissions.
 
@@ -298,7 +238,8 @@
         # to have root's gid. Therefore, use root's gid instead of
         # portage's gid to avoid spurrious permissions adjustments
         # when inside fakeroot.
-        dir_gid = 0
+        # PREFIX LOCAL: do not assume root to be 0
+        dir_gid = rootgid
 
     userfetch = portage.data.secpass >= 2 and "userfetch" in settings.features
     userpriv = portage.data.secpass >= 2 and "userpriv" in settings.features
@@ -336,7 +277,6 @@
             raise OperationNotPermitted(
                 _("Failed to apply recursive permissions for the portage group.")
             )
->>>>>>> e5be7370
 
 
 def _checksum_failure_temp_file(settings, distdir, basename):
