--- conflicted
+++ resolved
@@ -1,10 +1,5 @@
-<<<<<<< HEAD
 #!@PORTAGE_BASH@
-# Copyright 1999-2013 Gentoo Foundation
-=======
-#!/bin/bash
 # Copyright 1999-2015 Gentoo Foundation
->>>>>>> c3ef903d
 # Distributed under the terms of the GNU General Public License v2
 
 # Hardcoded bash lists are needed for backward compatibility with
