<<<<<<< HEAD
#!@PORTAGE_BASH@
# Copyright 1999-2012 Gentoo Foundation
=======
#!/bin/bash
# Copyright 1999-2018 Gentoo Foundation
>>>>>>> e9810a30
# Distributed under the terms of the GNU General Public License v2

source "${PORTAGE_BIN_PATH}"/isolated-functions.sh || exit 1

<<<<<<< HEAD
# PREFIX LOCAL: ED needs not to exist, wheras D does
[[ -d ${ED} ]] || exit 0
# END PREFIX LOCAL

if ! ___eapi_has_prefix_variables; then
	ED=${D}
fi

if has chflags $FEATURES ; then
	# Save all the file flags for restoration at the end of prepall.
	mtree -c -p "${ED}" -k flags > "${T}/bsdflags.mtree"
	# Remove all the file flags so that prepall can do anything necessary.
	chflags -R noschg,nouchg,nosappnd,nouappnd "${ED}"
	chflags -R nosunlnk,nouunlnk "${ED}" 2>/dev/null
fi

prepallman
prepallinfo

___eapi_has_dostrip || prepallstrip

if has chflags $FEATURES ; then
	# Restore all the file flags that were saved at the beginning of prepall.
	mtree -U -e -p "${ED}" -k flags < "${T}/bsdflags.mtree" &> /dev/null
fi
=======
die "'${0##*/}' is not allowed in ebuild scope"
exit 1
>>>>>>> e9810a30
<|MERGE_RESOLUTION|>--- conflicted
+++ resolved
@@ -1,41 +1,8 @@
-<<<<<<< HEAD
 #!@PORTAGE_BASH@
-# Copyright 1999-2012 Gentoo Foundation
-=======
-#!/bin/bash
 # Copyright 1999-2018 Gentoo Foundation
->>>>>>> e9810a30
 # Distributed under the terms of the GNU General Public License v2
 
 source "${PORTAGE_BIN_PATH}"/isolated-functions.sh || exit 1
 
-<<<<<<< HEAD
-# PREFIX LOCAL: ED needs not to exist, wheras D does
-[[ -d ${ED} ]] || exit 0
-# END PREFIX LOCAL
-
-if ! ___eapi_has_prefix_variables; then
-	ED=${D}
-fi
-
-if has chflags $FEATURES ; then
-	# Save all the file flags for restoration at the end of prepall.
-	mtree -c -p "${ED}" -k flags > "${T}/bsdflags.mtree"
-	# Remove all the file flags so that prepall can do anything necessary.
-	chflags -R noschg,nouchg,nosappnd,nouappnd "${ED}"
-	chflags -R nosunlnk,nouunlnk "${ED}" 2>/dev/null
-fi
-
-prepallman
-prepallinfo
-
-___eapi_has_dostrip || prepallstrip
-
-if has chflags $FEATURES ; then
-	# Restore all the file flags that were saved at the beginning of prepall.
-	mtree -U -e -p "${ED}" -k flags < "${T}/bsdflags.mtree" &> /dev/null
-fi
-=======
 die "'${0##*/}' is not allowed in ebuild scope"
-exit 1
->>>>>>> e9810a30
+exit 1