--- conflicted
+++ resolved
@@ -1,52 +1 @@
-<<<<<<< HEAD
-#!@PORTAGE_BASH@
-# Copyright 1999-2010 Gentoo Foundation
-# Distributed under the terms of the GNU General Public License v2
-
-source "${PORTAGE_BIN_PATH:-@PORTAGE_BASE@/bin}"/isolated-functions.sh
-
-if [ $# -lt 1 ] ; then
-	die "${0##*/}: at least one argument needed"
-	exit 1
-fi
-
-dir="${ED}usr/share/doc/${PF}/${_E_DOCDESTTREE_}"
-if [ ! -d "${dir}" ] ; then
-	install -d "${dir}"
-fi
-
-ret=0
-
-DOINSRECUR="n"
-
-if [[ "$1" == "-r" ]] ; then
-	DOINSRECUR="y"
-	shift
-fi
-
-for x in "$@" ; do
-
-	if [ -d "${x}" ] ; then
-		if [[ ${DOINSRECUR} == "n" ]] ; then
-			continue
-		fi
-
-		find "${x}" -mindepth 1 -maxdepth 1 -exec \
-			env \
-				_E_DOCDESTTREE_="$(basename "${x}")" \
-				${0} -r {} \;
-
-	elif [ -s "${x}" ] ; then
-		install -m0644 "${x}" "${dir}"
-	elif [ ! -e "${x}" ] ; then
-		echo "!!! ${0##*/}: $x does not exist" 1>&2
-		((ret|=1))
-	fi
-
-done
-
-[[ $ret -ne 0 ]] && die "$0 failed"
-exit ${ret}
-=======
-../doins
->>>>>>> ecf680f5
+../doins