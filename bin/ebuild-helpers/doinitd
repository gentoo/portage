--- conflicted
+++ resolved
@@ -3,13 +3,8 @@
 # Distributed under the terms of the GNU General Public License v2
 
 if [[ $# -lt 1 ]] ; then
-<<<<<<< HEAD
 	source "${PORTAGE_BIN_PATH:-@PORTAGE_BASE@/bin}"/isolated-functions.sh
-	helpers_die "${0##*/}: at least one argument needed"
-=======
-	source "${PORTAGE_BIN_PATH:-/usr/lib/portage/bin}"/isolated-functions.sh
 	__helpers_die "${0##*/}: at least one argument needed"
->>>>>>> 886eee63
 	exit 1
 fi
 
