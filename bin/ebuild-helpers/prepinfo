--- conflicted
+++ resolved
@@ -23,14 +23,10 @@
 	fi
 fi
 
-<<<<<<< HEAD
 find "${ED}${infodir}" -type d -print0 | while read -d $'\0' x ; do
-=======
-find "${D}${infodir}" -type d -print0 | while read -d $'\0' x ; do
 	for f in "${x}"/.keepinfodir*; do
 		[[ -e ${f} ]] && continue 2
 	done
->>>>>>> 272eeb58
 	rm -f "${x}"/dir{,.info}{,.gz,.bz2}
 done
 
