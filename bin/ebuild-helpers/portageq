#!/usr/bin/env bash
# Copyright 2009-2023 Gentoo Authors
# Distributed under the terms of the GNU General Public License v2

source "${PORTAGE_BIN_PATH}"/isolated-functions.sh || exit 1

<<<<<<< HEAD
# Use safe cwd, avoiding unsafe import for bug #469338.
cd "${PORTAGE_PYM_PATH}" || exit 1

IFS=':'
set -f # in case ${PATH} contains any shell glob characters

for path in ${PATH}; do
	[[ -x ${path}/${scriptname} ]] || continue
	[[ ${path} == */portage/*/ebuild-helpers* ]] && continue
	[[ ${path}/${scriptname} -ef ${scriptpath} ]] && continue
	# BEGIN PREFIX LOCAL: use Prefix Python fallback
	PYTHONPATH=${PORTAGE_PYTHONPATH:-${PORTAGE_PYM_PATH}} \
		exec "${PORTAGE_PYTHON:-@PREFIX_PORTAGE_PYTHON@}" \
			"${path}/${scriptname}" "$@"
	# END PREFIX LOCAL
done

unset IFS
echo "${scriptname}: command not found" 1>&2
exit 127
=======
eqawarn "QA Notice: '${0##*/}' is not allowed in ebuild scope"
exec "${PORTAGE_BIN_PATH}"/portageq-wrapper "$@"
>>>>>>> c5fe39fa
<|MERGE_RESOLUTION|>--- conflicted
+++ resolved
@@ -4,28 +4,5 @@
 
 source "${PORTAGE_BIN_PATH}"/isolated-functions.sh || exit 1
 
-<<<<<<< HEAD
-# Use safe cwd, avoiding unsafe import for bug #469338.
-cd "${PORTAGE_PYM_PATH}" || exit 1
-
-IFS=':'
-set -f # in case ${PATH} contains any shell glob characters
-
-for path in ${PATH}; do
-	[[ -x ${path}/${scriptname} ]] || continue
-	[[ ${path} == */portage/*/ebuild-helpers* ]] && continue
-	[[ ${path}/${scriptname} -ef ${scriptpath} ]] && continue
-	# BEGIN PREFIX LOCAL: use Prefix Python fallback
-	PYTHONPATH=${PORTAGE_PYTHONPATH:-${PORTAGE_PYM_PATH}} \
-		exec "${PORTAGE_PYTHON:-@PREFIX_PORTAGE_PYTHON@}" \
-			"${path}/${scriptname}" "$@"
-	# END PREFIX LOCAL
-done
-
-unset IFS
-echo "${scriptname}: command not found" 1>&2
-exit 127
-=======
 eqawarn "QA Notice: '${0##*/}' is not allowed in ebuild scope"
-exec "${PORTAGE_BIN_PATH}"/portageq-wrapper "$@"
->>>>>>> c5fe39fa
+exec "${PORTAGE_BIN_PATH}"/portageq-wrapper "$@"