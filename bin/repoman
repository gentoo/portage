--- conflicted
+++ resolved
@@ -51,16 +51,9 @@
 from portage import _encodings
 from portage import _unicode_encode
 from portage import StringIO
-<<<<<<< HEAD
-
-from repoman.checks import run_checks
-from repoman import utilities
-
-=======
 from repoman.checks import run_checks
 from repoman import utilities
 from repoman.herdbase import make_herd_base
->>>>>>> a0d55a7b
 from _emerge.Package import Package
 from _emerge.RootConfig import RootConfig
 import portage.checksum
