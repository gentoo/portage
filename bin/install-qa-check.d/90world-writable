--- conflicted
+++ resolved
@@ -2,13 +2,7 @@
 
 world_writable_check() {
 	# Now we look for all world writable files.
-<<<<<<< HEAD
-	# PREFIX LOCAL: keep offset prefix in the reported files
 	local unsafe_files=$(find "${ED}" -type f -perm -2 | sed -e "s:^${D}:/:")
-	# END PREFIX LOCAL
-=======
-	local unsafe_files=$(find "${ED}" -type f -perm -2 | sed -e "s:^${D}:/:")
->>>>>>> 52187e6f
 	local OLDIFS x prev_shopts=$-
 
 	OLDIFS=$IFS
@@ -25,13 +19,7 @@
 		eqawarn
 	fi
 
-<<<<<<< HEAD
-	# PREFIX LOCAL: keep offset prefix in the reported files
 	local unsafe_files=$(find "${ED}" -type f '(' -perm -2002 -o -perm -4002 ')' | sed -e "s:^${D}:/:")
-	# END PREFIX LOCAL
-=======
-	local unsafe_files=$(find "${ED}" -type f '(' -perm -2002 -o -perm -4002 ')' | sed -e "s:^${D}:/:")
->>>>>>> 52187e6f
 	if [[ -n ${unsafe_files} ]] ; then
 		eqawarn "QA Notice: Unsafe files detected (set*id and world writable)"
 
