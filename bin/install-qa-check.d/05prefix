--- conflicted
+++ resolved
@@ -83,15 +83,9 @@
 		# unprefixed shebang, is the script directly in ${PATH} or an init script?
 		if [[ ":${PATH}:${EPREFIX}/etc/init.d:" == *":${fp}:"* ]] ; then
 			if [[ -e ${EROOT}${line[0]} || -e ${ED}${line[0]} ]] ; then
-<<<<<<< HEAD
-				# is it unprefixed, but we can just fix it because an
-				# eprefixed variant exists
-				eqawarn "eprefixing shebang of ${fn#${D%/}/}"
-=======
 				# is it unprefixed, but we can just fix it because a
 				# prefixed variant exists
 				eqawarn "QA Notice:  prefixing shebang of ${fn#${D}}"
->>>>>>> b3f488e7
 				# statement is made idempotent on purpose, because
 				# symlinks may point to the same target, and hence the
 				# same real file may be sedded multiple times since we
