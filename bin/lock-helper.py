<<<<<<< HEAD
#!@PREFIX_PORTAGE_PYTHON@
# Copyright 2010 Gentoo Foundation
=======
#!/usr/bin/python
# Copyright 2010-2011 Gentoo Foundation
>>>>>>> 4cf9c9eb
# Distributed under the terms of the GNU General Public License v2

import os
import sys
sys.path.insert(0, os.environ['PORTAGE_PYM_PATH'])
import portage

def main(args):

	if args and isinstance(args[0], bytes):
		for i, x in enumerate(args):
			args[i] = portage._unicode_decode(x, errors='strict')

	# Make locks quiet since unintended locking messages displayed on
	# stdout would corrupt the intended output of this program.
	portage.locks._quiet = True
	lock_obj = portage.locks.lockfile(args[0], wantnewlockfile=True)
	sys.stdout.write('\0')
	sys.stdout.flush()
	sys.stdin.read(1)
	portage.locks.unlockfile(lock_obj)
	return portage.os.EX_OK

if __name__ == "__main__":
	rval = main(sys.argv[1:])
	sys.exit(rval)<|MERGE_RESOLUTION|>--- conflicted
+++ resolved
@@ -1,10 +1,5 @@
-<<<<<<< HEAD
 #!@PREFIX_PORTAGE_PYTHON@
-# Copyright 2010 Gentoo Foundation
-=======
-#!/usr/bin/python
 # Copyright 2010-2011 Gentoo Foundation
->>>>>>> 4cf9c9eb
 # Distributed under the terms of the GNU General Public License v2
 
 import os
