--- conflicted
+++ resolved
@@ -176,13 +176,8 @@
 		# default target
 		printf '%s\n' "${@}" >> "${T}/eclass-debug.log"
 		# let the portage user own/write to this file
-<<<<<<< HEAD
-		chgrp ${PORTAGE_GROUP} "${T}/eclass-debug.log" &>/dev/null
-		chmod g+w "${T}/eclass-debug.log" &>/dev/null
-=======
 		chgrp "${PORTAGE_GRPNAME:-portage}" "${T}/eclass-debug.log"
 		chmod g+w "${T}/eclass-debug.log"
->>>>>>> 9c40728f
 	fi
 }
 
