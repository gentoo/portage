<<<<<<< HEAD
#!@PORTAGE_BASH@
# Copyright 1999-2018 Gentoo Foundation
=======
#!/bin/bash
# Copyright 1999-2021 Gentoo Authors
>>>>>>> 07b91c4e
# Distributed under the terms of the GNU General Public License v2

# Prevent aliases from causing portage to act inappropriately.
# Make sure it's before everything so we don't mess aliases that follow.
unalias -a

# Make sure this isn't exported to scripts we execute.
unset BASH_COMPAT
declare -F ___in_portage_iuse >/dev/null && export -n -f ___in_portage_iuse

source "${PORTAGE_BIN_PATH}/isolated-functions.sh" || exit 1

# Set up the bash version compatibility level.  This does not disable
# features when running with a newer version, but makes it so that when
# bash changes behavior in an incompatible way, the older behavior is
# used instead.
__check_bash_version() {
	# Figure out which min version of bash we require.
	local maj min
	if ___eapi_bash_3_2 ; then
		maj=3 min=2
	elif ___eapi_bash_4_2 ; then
		maj=4 min=2
	elif ___eapi_bash_5_0 ; then
		maj=5 min=0
	else
		return
	fi

	# Make sure the active bash is sane.
	if [[ ${BASH_VERSINFO[0]} -lt ${maj} ]] ||
	   [[ ${BASH_VERSINFO[0]} -eq ${maj} && ${BASH_VERSINFO[1]} -lt ${min} ]] ; then
		die ">=bash-${maj}.${min} is required"
	fi

	# Set the compat level in case things change with newer ones.  We must not
	# export this into the env otherwise we might break  other shell scripts we
	# execute (e.g. ones in /usr/bin).
	BASH_COMPAT="${maj}.${min}"

	# The variable above is new to bash-4.3.  For older versions, we have to use
	# a compat knob.  Further, the compat knob only exists with older versions
	# (e.g. bash-4.3 has compat42 but not compat43).  This means we only need to
	# turn the knob with older EAPIs, and only when running newer bash versions:
	# there is no bash-3.3 (it went 3.2 to 4.0), and when requiring bash-4.2, the
	# var works with bash-4.3+, and you don't need to set compat to 4.2 when you
	# are already running 4.2.
	if ___eapi_bash_3_2 && [[ ${BASH_VERSINFO[0]} -gt 3 ]] ; then
		shopt -s compat32
	fi
}
__check_bash_version

if [[ $EBUILD_PHASE != depend ]] ; then
	source "${PORTAGE_BIN_PATH}/phase-functions.sh" || die
	source "${PORTAGE_BIN_PATH}/save-ebuild-env.sh" || die
	source "${PORTAGE_BIN_PATH}/phase-helpers.sh" || die
	source "${PORTAGE_BIN_PATH}/bashrc-functions.sh" || die
else
	# These dummy functions are for things that are likely to be called
	# in global scope, even though they are completely useless during
	# the "depend" phase.
	funcs="diropts docompress dostrip exeopts get_KV insopts
		KV_major KV_micro KV_minor KV_to_int
		libopts register_die_hook register_success_hook
		__strip_duplicate_slashes
		use useq usev use_with use_enable"
	___eapi_has_usex && funcs+=" usex"
	___eapi_has_in_iuse && funcs+=" in_iuse"
	___eapi_has_get_libdir && funcs+=" get_libdir"
	# These functions die because calls to them during the "depend" phase
	# are considered to be severe QA violations.
	funcs+=" best_version has_version portageq"
	___eapi_has_master_repositories && funcs+=" master_repositories"
	___eapi_has_repository_path && funcs+=" repository_path"
	___eapi_has_available_eclasses && funcs+=" available_eclasses"
	___eapi_has_eclass_path && funcs+=" eclass_path"
	___eapi_has_license_path && funcs+=" license_path"
	for x in ${funcs} ; do
		eval "${x}() { die \"\${FUNCNAME}() calls are not allowed in global scope\"; }"
	done
	unset funcs x

	# prevent the shell from finding external executables
	# note: we can't use empty because it implies current directory
	_PORTAGE_ORIG_PATH=${PATH}
	export PATH=/dev/null
	command_not_found_handle() {
		die "External commands disallowed while sourcing ebuild: ${*}"
	}
fi

# Don't use sandbox's BASH_ENV for new shells because it does
# 'source /etc/profile' which can interfere with the build
# environment by modifying our PATH.
unset BASH_ENV

# This is just a temporary workaround for portage-9999 users since
# earlier portage versions do not detect a version change in this case
# (9999 to 9999) and therefore they try execute an incompatible version of
# ebuild.sh during the upgrade.
export PORTAGE_BZIP2_COMMAND=${PORTAGE_BZIP2_COMMAND:-bzip2} 

# These two functions wrap sourcing and calling respectively.  At present they
# perform a qa check to make sure eclasses and ebuilds and profiles don't mess
# with shell opts (shopts).  Ebuilds/eclasses changing shopts should reset them 
# when they are done.

__qa_source() {
	local shopts=$(shopt) OLDIFS="$IFS"
	local retval
	source "$@"
	retval=$?
	set +e
	[[ $shopts != $(shopt) ]] &&
		eqawarn "QA Notice: Global shell options changed and were not restored while sourcing '$*'"
	[[ "$IFS" != "$OLDIFS" ]] &&
		eqawarn "QA Notice: Global IFS changed and was not restored while sourcing '$*'"
	return $retval
}

__qa_call() {
	local shopts=$(shopt) OLDIFS="$IFS"
	local retval
	"$@"
	retval=$?
	set +e
	[[ $shopts != $(shopt) ]] &&
		eqawarn "QA Notice: Global shell options changed and were not restored while calling '$*'"
	[[ "$IFS" != "$OLDIFS" ]] &&
		eqawarn "QA Notice: Global IFS changed and was not restored while calling '$*'"
	return $retval
}

EBUILD_SH_ARGS="$*"

shift $#

# Unset some variables that break things.
unset GZIP BZIP BZIP2 CDPATH GREP_OPTIONS GREP_COLOR GLOBIGNORE
if ___eapi_has_ENV_UNSET; then
	for x in ${ENV_UNSET}; do
		unset "${x}"
	done
	unset x
fi

[[ $PORTAGE_QUIET != "" ]] && export PORTAGE_QUIET

# sandbox support functions; defined prior to profile.bashrc srcing, since the profile might need to add a default exception (/usr/lib64/conftest fex)
__sb_append_var() {
	local _v=$1 ; shift
	local var="SANDBOX_${_v}"
	[[ -z $1 || -n $2 ]] && die "Usage: add$(LC_ALL=C tr "[:upper:]" "[:lower:]" <<< "${_v}") <colon-delimited list of paths>"
	export ${var}="${!var:+${!var}:}$1"
}
# bash-4 version:
# local var="SANDBOX_${1^^}"
# addread() { __sb_append_var ${0#add} "$@" ; }
addread()    { __sb_append_var READ    "$@" ; }
addwrite()   { __sb_append_var WRITE   "$@" ; }
adddeny()    { __sb_append_var DENY    "$@" ; }
addpredict() { __sb_append_var PREDICT "$@" ; }

addwrite "${PORTAGE_TMPDIR}/portage"
addread "/:${PORTAGE_TMPDIR}/portage"
[[ -n ${PORTAGE_GPG_DIR} ]] && addpredict "${PORTAGE_GPG_DIR}"

# Avoid sandbox violations in temporary directories.
if [[ -w $T ]] ; then
	export TEMP=$T
	export TMP=$T
	export TMPDIR=$T
elif [[ $SANDBOX_ON = 1 ]] ; then
	for x in TEMP TMP TMPDIR ; do
		[[ -n ${!x} ]] && addwrite "${!x}"
	done
	unset x
fi

# the sandbox is disabled by default except when overridden in the relevant stages
export SANDBOX_ON=0

# Ensure that $PWD is sane whenever possible, to protect against
# exploitation of insecure search path for python -c in ebuilds.
# See bug #239560, bug #469338, and bug #595028.
# EAPI 8 requires us to use an empty directory here.
if [[ -d ${PORTAGE_BUILDDIR}/empty ]]; then
	cd "${PORTAGE_BUILDDIR}/empty" || die
else
	cd "${PORTAGE_PYM_PATH}" || \
		die "PORTAGE_PYM_PATH does not exist: '${PORTAGE_PYM_PATH}'"
fi

#if no perms are specified, dirs/files will have decent defaults
#(not secretive, but not stupid)
umask 022

# debug-print() gets called from many places with verbose status information useful
# for tracking down problems. The output is in $T/eclass-debug.log.
# You can set ECLASS_DEBUG_OUTPUT to redirect the output somewhere else as well.
# The special "on" setting echoes the information, mixing it with the rest of the
# emerge output.
# You can override the setting by exporting a new one from the console, or you can
# set a new default in make.*. Here the default is "" or unset.

# in the future might use e* from /etc/init.d/functions.sh if i feel like it
debug-print() {
	# if $T isn't defined, we're in dep calculation mode and
	# shouldn't do anything
	[[ $EBUILD_PHASE = depend || ! -d ${T} || ${#} -eq 0 ]] && return 0

	if [[ ${ECLASS_DEBUG_OUTPUT} == on ]]; then
		printf 'debug: %s\n' "${@}" >&2
	elif [[ -n ${ECLASS_DEBUG_OUTPUT} ]]; then
		printf 'debug: %s\n' "${@}" >> "${ECLASS_DEBUG_OUTPUT}"
	fi

	if [[ -w $T ]] ; then
		# default target
		printf '%s\n' "${@}" >> "${T}/eclass-debug.log"
		# let the portage user own/write to this file
		chgrp "${PORTAGE_GRPNAME:-${PORTAGE_GROUP}}" "${T}/eclass-debug.log"
		chmod g+w "${T}/eclass-debug.log"
	fi
}

# The following 2 functions are debug-print() wrappers

debug-print-function() {
	debug-print "${1}: entering function, parameters: ${*:2}"
}

debug-print-section() {
	debug-print "now in section ${*}"
}

# Sources all eclasses in parameters
declare -ix ECLASS_DEPTH=0
inherit() {
	ECLASS_DEPTH=$(($ECLASS_DEPTH + 1))
	if [[ ${ECLASS_DEPTH} -gt 1 ]]; then
		debug-print "*** Multiple Inheritence (Level: ${ECLASS_DEPTH})"
	fi

	local -x ECLASS
	local __export_funcs_var
	local repo_location
	local location
	local potential_location
	local x
	local B_IUSE
	local B_REQUIRED_USE
	local B_DEPEND
	local B_RDEPEND
	local B_PDEPEND
	local B_BDEPEND
	local B_IDEPEND
	local B_PROPERTIES
	local B_RESTRICT
	while [ "$1" ]; do
		location=""
		potential_location=""

		ECLASS="$1"
		__export_funcs_var=__export_functions_$ECLASS_DEPTH
		unset $__export_funcs_var

		if [[ ${EBUILD_PHASE} != depend && ${EBUILD_PHASE} != nofetch && \
			${EBUILD_PHASE} != *rm && ${EMERGE_FROM} != "binary" && \
			-z ${_IN_INSTALL_QA_CHECK} ]]
		then
			# This is disabled in the *rm phases because they frequently give
			# false alarms due to INHERITED in /var/db/pkg being outdated
			# in comparison to the eclasses from the ebuild repository. It's
			# disabled for nofetch, since that can be called by repoman and
			# that triggers bug #407449 due to repoman not exporting
			# non-essential variables such as INHERITED.
			if ! has $ECLASS $INHERITED $__INHERITED_QA_CACHE ; then
				eqawarn "QA Notice: ECLASS '$ECLASS' inherited illegally in $CATEGORY/$PF $EBUILD_PHASE"
			fi
		fi

		for repo_location in "${PORTAGE_ECLASS_LOCATIONS[@]}"; do
			potential_location="${repo_location}/eclass/${1}.eclass"
			if [[ -f ${potential_location} ]]; then
				location="${potential_location}"
				debug-print "  eclass exists: ${location}"
				break
			fi
		done
		debug-print "inherit: $1 -> $location"
		[[ -z ${location} ]] && die "${1}.eclass could not be found by inherit()"

		# inherits in QA checks can't handle metadata assignments
		if [[ -z ${_IN_INSTALL_QA_CHECK} ]]; then
			#We need to back up the values of *DEPEND to B_*DEPEND
			#(if set).. and then restore them after the inherit call.

			#turn off glob expansion
			set -f

			# Retain the old data and restore it later.
			unset B_IUSE B_REQUIRED_USE B_DEPEND B_RDEPEND B_PDEPEND
			unset B_BDEPEND B_IDEPEND B_PROPERTIES B_RESTRICT
			[ "${IUSE+set}"       = set ] && B_IUSE="${IUSE}"
			[ "${REQUIRED_USE+set}" = set ] && B_REQUIRED_USE="${REQUIRED_USE}"
			[ "${DEPEND+set}"     = set ] && B_DEPEND="${DEPEND}"
			[ "${RDEPEND+set}"    = set ] && B_RDEPEND="${RDEPEND}"
			[ "${PDEPEND+set}"    = set ] && B_PDEPEND="${PDEPEND}"
			[ "${BDEPEND+set}"    = set ] && B_BDEPEND="${BDEPEND}"
			unset IUSE REQUIRED_USE DEPEND RDEPEND PDEPEND BDEPEND IDEPEND

			if ___eapi_has_accumulated_PROPERTIES; then
				[[ ${PROPERTIES+set} == set ]] && B_PROPERTIES=${PROPERTIES}
				unset PROPERTIES
			fi
			if ___eapi_has_accumulated_RESTRICT; then
				[[ ${RESTRICT+set} == set ]] && B_RESTRICT=${RESTRICT}
				unset RESTRICT
			fi

			#turn on glob expansion
			set +f
		fi

		__qa_source "$location" || die "died sourcing $location in inherit()"
		
		if [[ -z ${_IN_INSTALL_QA_CHECK} ]]; then
			#turn off glob expansion
			set -f

			# If each var has a value, append it to the global variable E_* to
			# be applied after everything is finished. New incremental behavior.
			[ "${IUSE+set}"         = set ] && E_IUSE+="${E_IUSE:+ }${IUSE}"
			[ "${REQUIRED_USE+set}" = set ] && E_REQUIRED_USE+="${E_REQUIRED_USE:+ }${REQUIRED_USE}"
			[ "${DEPEND+set}"       = set ] && E_DEPEND+="${E_DEPEND:+ }${DEPEND}"
			[ "${RDEPEND+set}"      = set ] && E_RDEPEND+="${E_RDEPEND:+ }${RDEPEND}"
			[ "${PDEPEND+set}"      = set ] && E_PDEPEND+="${E_PDEPEND:+ }${PDEPEND}"
			[ "${BDEPEND+set}"      = set ] && E_BDEPEND+="${E_BDEPEND:+ }${BDEPEND}"
			[ "${IDEPEND+set}"      = set ] && E_IDEPEND+="${E_IDEPEND:+ }${IDEPEND}"

			[ "${B_IUSE+set}"     = set ] && IUSE="${B_IUSE}"
			[ "${B_IUSE+set}"     = set ] || unset IUSE
			
			[ "${B_REQUIRED_USE+set}"     = set ] && REQUIRED_USE="${B_REQUIRED_USE}"
			[ "${B_REQUIRED_USE+set}"     = set ] || unset REQUIRED_USE

			[ "${B_DEPEND+set}"   = set ] && DEPEND="${B_DEPEND}"
			[ "${B_DEPEND+set}"   = set ] || unset DEPEND

			[ "${B_RDEPEND+set}"  = set ] && RDEPEND="${B_RDEPEND}"
			[ "${B_RDEPEND+set}"  = set ] || unset RDEPEND

			[ "${B_PDEPEND+set}"  = set ] && PDEPEND="${B_PDEPEND}"
			[ "${B_PDEPEND+set}"  = set ] || unset PDEPEND

			[ "${B_BDEPEND+set}"  = set ] && BDEPEND="${B_BDEPEND}"
			[ "${B_BDEPEND+set}"  = set ] || unset BDEPEND

			[ "${B_IDEPEND+set}"  = set ] && IDEPEND="${B_IDEPEND}"
			[ "${B_IDEPEND+set}"  = set ] || unset IDEPEND

			if ___eapi_has_accumulated_PROPERTIES; then
				[[ ${PROPERTIES+set} == set ]] &&
					E_PROPERTIES+=${E_PROPERTIES:+ }${PROPERTIES}
				[[ ${B_PROPERTIES+set} == set ]] &&
					PROPERTIES=${B_PROPERTIES}
				[[ ${B_PROPERTIES+set} == set ]] ||
					unset PROPERTIES
			fi
			if ___eapi_has_accumulated_RESTRICT; then
				[[ ${RESTRICT+set} == set ]] &&
					E_RESTRICT+=${E_RESTRICT:+ }${RESTRICT}
				[[ ${B_RESTRICT+set} == set ]] &&
					RESTRICT=${B_RESTRICT}
				[[ ${B_RESTRICT+set} == set ]] ||
					unset RESTRICT
			fi

			#turn on glob expansion
			set +f

			if [[ -n ${!__export_funcs_var} ]] ; then
				for x in ${!__export_funcs_var} ; do
					debug-print "EXPORT_FUNCTIONS: $x -> ${ECLASS}_$x"
					declare -F "${ECLASS}_$x" >/dev/null || \
						die "EXPORT_FUNCTIONS: ${ECLASS}_$x is not defined"
					eval "$x() { ${ECLASS}_$x \"\$@\" ; }" > /dev/null
				done
			fi
			unset $__export_funcs_var

			has $1 $INHERITED || export INHERITED="$INHERITED $1"
		fi

		shift
	done
	((--ECLASS_DEPTH)) # Returns 1 when ECLASS_DEPTH reaches 0.
	return 0
}

# Exports stub functions that call the eclass's functions, thereby making them default.
# For example, if ECLASS="base" and you call "EXPORT_FUNCTIONS src_unpack", the following
# code will be eval'd:
# src_unpack() { base_src_unpack; }
EXPORT_FUNCTIONS() {
	if [ -z "$ECLASS" ]; then
		die "EXPORT_FUNCTIONS without a defined ECLASS"
	fi
	eval $__export_funcs_var+=\" $*\"
}

PORTAGE_BASHRCS_SOURCED=0

# @FUNCTION: __source_all_bashrcs
# @DESCRIPTION:
# Source a relevant bashrc files and perform other miscellaneous
# environment initialization when appropriate.
#
# If EAPI is set then define functions provided by the current EAPI:
#
#  * default_* aliases for the current EAPI phase functions
#  * A "default" function which is an alias for the default phase
#    function for the current phase.
#
__source_all_bashrcs() {
	[[ $PORTAGE_BASHRCS_SOURCED = 1 ]] && return 0
	PORTAGE_BASHRCS_SOURCED=1
	local x

	local OCC="${CC}" OCXX="${CXX}"

	if [[ $EBUILD_PHASE != depend ]] ; then
		# source the existing profile.bashrcs.
		while read -r x; do
			__try_source "${x}"
		done <<<"${PORTAGE_BASHRC_FILES}"
	fi

	# The user's bashrc is the ONLY non-portage bit of code
	# that can change shopts without a QA violation.
	__try_source --no-qa "${PORTAGE_BASHRC}"

	if [[ $EBUILD_PHASE != depend ]] ; then
		__source_env_files --no-qa "${PM_EBUILD_HOOK_DIR}"
	fi

	[ ! -z "${OCC}" ] && export CC="${OCC}"
	[ ! -z "${OCXX}" ] && export CXX="${OCXX}"
}

# @FUNCTION: __source_env_files
# @USAGE: [--no-qa] <ENV_DIRECTORY>
# @DESCRIPTION:
# Source the files relevant to the current package from the given path.
# If --no-qa is specified, use source instead of __qa_source to source the
# files.
__source_env_files() {
	local argument=()
	if [[ $1 == --no-qa ]]; then
		argument=( --no-qa )
	shift
	fi
	for x in "${1}"/${CATEGORY}/{${PN},${PN}:${SLOT%/*},${P},${PF}}; do
		__try_source "${argument[@]}" "${x}"
	done
}

# @FUNCTION: __try_source
# @USAGE: [--no-qa] <FILE>
# @DESCRIPTION:
# If the path given as argument exists, source the file while preserving
# $-.
# If --no-qa is specified, source the file with source instead of __qa_source.
__try_source() {
	local qa=true
	if [[ $1 == --no-qa ]]; then
		qa=false
		shift
	fi
	if [[ -r $1 && -f $1 ]]; then
		local debug_on=false
		if [[ "$PORTAGE_DEBUG" == "1" ]] && [[ "${-/x/}" == "$-" ]]; then
			debug_on=true
		fi
		$debug_on && set -x
		# If $- contains x, then tracing has already been enabled
		# elsewhere for some reason. We preserve it's state so as
		# not to interfere.
		if ! ${qa} ; then
			source "${1}"
		else
			__qa_source "${1}"
		fi
		$debug_on && set +x
	fi
}
# === === === === === === === === === === === === === === === === === ===
# === === === === === functions end, main part begins === === === === ===
# === === === === === === === === === === === === === === === === === ===

export SANDBOX_ON="1"
export S=${WORKDIR}/${P}

# Turn of extended glob matching so that g++ doesn't get incorrectly matched.
shopt -u extglob

if [[ ${EBUILD_PHASE} == depend ]] ; then
	QA_INTERCEPTORS="awk bash cc egrep equery fgrep g++
		gawk gcc grep javac java-config nawk perl
		pkg-config python python-config sed"
elif [[ ${EBUILD_PHASE} == clean* ]] ; then
	unset QA_INTERCEPTORS
else
	QA_INTERCEPTORS="autoconf automake aclocal libtoolize"
fi
# level the QA interceptors if we're in depend
if [[ -n ${QA_INTERCEPTORS} ]] ; then
	for BIN in ${QA_INTERCEPTORS}; do
		BIN_PATH=$(type -Pf ${BIN})
		if [ "$?" != "0" ]; then
			BODY="echo \"*** missing command: ${BIN}\" >&2; return 127"
		else
			BODY="${BIN_PATH} \"\$@\"; return \$?"
		fi
		if [[ ${EBUILD_PHASE} == depend ]] ; then
			FUNC_SRC="${BIN}() {
				if [ \$ECLASS_DEPTH -gt 0 ]; then
					eqawarn \"QA Notice: '${BIN}' called in global scope: eclass \${ECLASS}\"
				else
					eqawarn \"QA Notice: '${BIN}' called in global scope: \${CATEGORY}/\${PF}\"
				fi
			${BODY}
			}"
		elif has ${BIN} autoconf automake aclocal libtoolize ; then
			FUNC_SRC="${BIN}() {
				if ! has \${FUNCNAME[1]} eautoreconf eaclocal _elibtoolize \\
					eautoheader eautoconf eautomake autotools_run_tool \\
					autotools_check_macro autotools_get_subdirs \\
					autotools_get_auxdir ; then
					eqawarn \"QA Notice: '${BIN}' called by \${FUNCNAME[1]}: \${CATEGORY}/\${PF}\"
					eqawarn \"Use autotools.eclass instead of calling '${BIN}' directly.\"
				fi
			${BODY}
			}"
		else
			FUNC_SRC="${BIN}() {
				eqawarn \"QA Notice: '${BIN}' called by \${FUNCNAME[1]}: \${CATEGORY}/\${PF}\"
			${BODY}
			}"
		fi
		eval "$FUNC_SRC" || echo "error creating QA interceptor ${BIN}" >&2
	done
	unset BIN_PATH BIN BODY FUNC_SRC
fi

# Subshell/helper die support (must export for the die helper).
export EBUILD_MASTER_PID=${BASHPID:-$(__bashpid)}
trap 'exit 1' SIGTERM

if ! has "$EBUILD_PHASE" clean cleanrm depend && \
	! [[ $EMERGE_FROM = ebuild && $EBUILD_PHASE = setup ]] && \
	[ -f "${T}"/environment ] ; then
	# The environment may have been extracted from environment.bz2 or
	# may have come from another version of ebuild.sh or something.
	# In any case, preprocess it to prevent any potential interference.
	# NOTE: export ${FOO}=... requires quoting, unlike normal exports
	__preprocess_ebuild_env || \
		die "error processing environment"
	# Colon separated SANDBOX_* variables need to be cumulative.
	for x in SANDBOX_DENY SANDBOX_READ SANDBOX_PREDICT SANDBOX_WRITE ; do
		export PORTAGE_${x}="${!x}"
	done
	PORTAGE_SANDBOX_ON=${SANDBOX_ON}
	export SANDBOX_ON=1
	source "${T}"/environment || \
		die "error sourcing environment"
	# We have to temporarily disable sandbox since the
	# SANDBOX_{DENY,READ,PREDICT,WRITE} values we've just loaded
	# may be unusable (triggering in spurious sandbox violations)
	# until we've merged them with our current values.
	export SANDBOX_ON=0
	for x in SANDBOX_DENY SANDBOX_PREDICT SANDBOX_READ SANDBOX_WRITE ; do
		y="PORTAGE_${x}"
		if [ -z "${!x}" ] ; then
			export ${x}="${!y}"
		elif [ -n "${!y}" ] && [ "${!y}" != "${!x}" ] ; then
			# filter out dupes
			export ${x}="$(printf "${!y}:${!x}" | tr ":" "\0" | \
				sort -z -u | tr "\0" ":")"
		fi
		export ${x}="${!x%:}"
		unset PORTAGE_${x}
	done
	unset x y
	export SANDBOX_ON=${PORTAGE_SANDBOX_ON}
	unset PORTAGE_SANDBOX_ON
	[[ -n $EAPI ]] || EAPI=0
fi

if ___eapi_enables_globstar; then
	shopt -s globstar
fi

# Convert quoted paths to array.
eval "PORTAGE_ECLASS_LOCATIONS=(${PORTAGE_ECLASS_LOCATIONS})"

# Source the ebuild every time for FEATURES=noauto, so that ebuild
# modifications take effect immediately.
if ! has "$EBUILD_PHASE" clean cleanrm ; then
	if [[ $EBUILD_PHASE = setup && $EMERGE_FROM = ebuild ]] || \
		[[ $EBUILD_PHASE = depend || ! -f $T/environment || \
		-f $PORTAGE_BUILDDIR/.ebuild_changed || \
		" ${FEATURES} " == *" noauto "* ]] ; then
		# The bashrcs get an opportunity here to set aliases that will be expanded
		# during sourcing of ebuilds and eclasses.
		__source_all_bashrcs

		# When EBUILD_PHASE != depend, INHERITED comes pre-initialized
		# from cache. In order to make INHERITED content independent of
		# EBUILD_PHASE during inherit() calls, we unset INHERITED after
		# we make a backup copy for QA checks.
		__INHERITED_QA_CACHE=$INHERITED

		# Catch failed globbing attempts in case ebuild writer forgot to
		# escape '*' or likes.
		# Note: this needs to be done before unsetting EAPI.
		if ___eapi_enables_failglob_in_global_scope; then
			shopt -s failglob
		fi

		# *DEPEND and IUSE will be set during the sourcing of the ebuild.
		# In order to ensure correct interaction between ebuilds and
		# eclasses, they need to be unset before this process of
		# interaction begins.
		unset EAPI DEPEND RDEPEND PDEPEND BDEPEND PROPERTIES RESTRICT
		unset INHERITED IUSE REQUIRED_USE ECLASS E_IUSE E_REQUIRED_USE
		unset E_DEPEND E_RDEPEND E_PDEPEND E_BDEPEND E_IDEPEND E_PROPERTIES
		unset E_RESTRICT PROVIDES_EXCLUDE REQUIRES_EXCLUDE

		if [[ $PORTAGE_DEBUG != 1 || ${-/x/} != $- ]] ; then
			source "$EBUILD" || die "error sourcing ebuild"
		else
			set -x
			source "$EBUILD" || die "error sourcing ebuild"
			set +x
		fi

		if ___eapi_enables_failglob_in_global_scope; then
			shopt -u failglob
		fi

		[ "${EAPI+set}" = set ] || EAPI=0

		# export EAPI for helpers (especially since we unset it above)
		export EAPI

		if ___eapi_has_RDEPEND_DEPEND_fallback; then
			export RDEPEND=${RDEPEND-${DEPEND}}
			debug-print "RDEPEND: not set... Setting to: ${DEPEND}"
		fi

		# add in dependency info from eclasses
		IUSE+="${IUSE:+ }${E_IUSE}"
		DEPEND+="${DEPEND:+ }${E_DEPEND}"
		RDEPEND+="${RDEPEND:+ }${E_RDEPEND}"
		PDEPEND+="${PDEPEND:+ }${E_PDEPEND}"
		BDEPEND+="${BDEPEND:+ }${E_BDEPEND}"
		REQUIRED_USE+="${REQUIRED_USE:+ }${E_REQUIRED_USE}"

		if ___eapi_has_accumulated_PROPERTIES; then
			PROPERTIES+=${PROPERTIES:+ }${E_PROPERTIES}
		fi
		if ___eapi_has_accumulated_RESTRICT; then
			RESTRICT+=${RESTRICT:+ }${E_RESTRICT}
		fi

		unset ECLASS E_IUSE E_REQUIRED_USE E_DEPEND E_RDEPEND E_PDEPEND
		unset E_BDEPEND E_PROPERTIES E_RESTRICT __INHERITED_QA_CACHE

		if [[ "${EBUILD_PHASE}" != "depend" ]] ; then
			PROPERTIES=${PORTAGE_PROPERTIES}
			RESTRICT=${PORTAGE_RESTRICT}
			[[ -e $PORTAGE_BUILDDIR/.ebuild_changed ]] && \
			rm "$PORTAGE_BUILDDIR/.ebuild_changed"
		fi

		# alphabetically ordered by $EBUILD_PHASE value
		case ${EAPI} in
			0|1)
				_valid_phases="src_compile pkg_config pkg_info src_install
					pkg_nofetch pkg_postinst pkg_postrm pkg_preinst pkg_prerm
					pkg_setup src_test src_unpack"
				;;
			2|3)
				_valid_phases="src_compile pkg_config src_configure pkg_info
					src_install pkg_nofetch pkg_postinst pkg_postrm pkg_preinst
					src_prepare pkg_prerm pkg_setup src_test src_unpack"
				;;
			*)
				_valid_phases="src_compile pkg_config src_configure pkg_info
					src_install pkg_nofetch pkg_postinst pkg_postrm pkg_preinst
					src_prepare pkg_prerm pkg_pretend pkg_setup src_test src_unpack"
				;;
		esac

		DEFINED_PHASES=
		for _f in $_valid_phases ; do
			if declare -F $_f >/dev/null ; then
				_f=${_f#pkg_}
				DEFINED_PHASES+=" ${_f#src_}"
			fi
		done
		[[ -n $DEFINED_PHASES ]] || DEFINED_PHASES=-

		unset _f _valid_phases

		if [[ $EBUILD_PHASE != depend ]] ; then

			if has distcc $FEATURES ; then
				[[ -n $DISTCC_LOG ]] && addwrite "${DISTCC_LOG%/*}"
			fi

			if has ccache $FEATURES ; then

				if [[ -n $CCACHE_DIR ]] ; then
					addread "$CCACHE_DIR"
					addwrite "$CCACHE_DIR"
				fi

				[[ -n $CCACHE_SIZE ]] && ccache -M $CCACHE_SIZE &> /dev/null
			fi
		fi
	fi
fi

if has nostrip ${FEATURES} ${PORTAGE_RESTRICT} || has strip ${PORTAGE_RESTRICT}
then
	export DEBUGBUILD=1
fi

if [[ $EBUILD_PHASE = depend ]] ; then
	export SANDBOX_ON="0"
	set -f

	if [ -n "${dbkey}" ] ; then
		if [ ! -d "${dbkey%/*}" ]; then
			install -d -g ${PORTAGE_GID} -m2775 "${dbkey%/*}"
		fi
		# Make it group writable. 666&~002==664
		umask 002
	fi

	auxdbkeys="DEPEND RDEPEND SLOT SRC_URI RESTRICT HOMEPAGE LICENSE
		DESCRIPTION KEYWORDS INHERITED IUSE REQUIRED_USE PDEPEND BDEPEND
		EAPI PROPERTIES DEFINED_PHASES IDEPEND UNUSED_04
		UNUSED_03 UNUSED_02 UNUSED_01"

	if ! ___eapi_has_BDEPEND; then
		unset BDEPEND
	fi
	if ! ___eapi_has_IDEPEND; then
		unset IDEPEND
	fi

	# The extra $(echo) commands remove newlines.
	if [ -n "${dbkey}" ] ; then
		> "${dbkey}"
		for f in ${auxdbkeys} ; do
			echo $(echo ${!f}) >> "${dbkey}" || exit $?
		done
	else
		for f in ${auxdbkeys} ; do
			eval "echo \$(echo \${!f}) 1>&${PORTAGE_PIPE_FD}" || exit $?
		done
		eval "exec ${PORTAGE_PIPE_FD}>&-"
	fi
	set +f
else
	# Note: readonly variables interfere with __preprocess_ebuild_env(), so
	# declare them only after it has already run.
	declare -r $PORTAGE_READONLY_METADATA $PORTAGE_READONLY_VARS
	if ___eapi_has_prefix_variables; then
		declare -r ED EPREFIX EROOT
	fi
	if ___eapi_has_BROOT; then
		declare -r BROOT
	fi

	# If ${EBUILD_FORCE_TEST} == 1 and USE came from ${T}/environment
	# then it might not have USE=test like it's supposed to here.
	if [[ ${EBUILD_PHASE} == test && ${EBUILD_FORCE_TEST} == 1 ]] &&
		___in_portage_iuse test && ! has test ${USE} ; then
		export USE="${USE} test"
	fi
	declare -r USE

	if [[ -n $EBUILD_SH_ARGS ]] ; then
		(
			# Don't allow subprocesses to inherit the pipe which
			# emerge uses to monitor ebuild.sh.
			if [[ -n ${PORTAGE_PIPE_FD} ]] ; then
				eval "exec ${PORTAGE_PIPE_FD}>&-"
				unset PORTAGE_PIPE_FD
			fi
			__ebuild_main ${EBUILD_SH_ARGS}
			exit 0
		)
		exit $?
	fi
fi

# Do not exit when ebuild.sh is sourced by other scripts.
true<|MERGE_RESOLUTION|>--- conflicted
+++ resolved
@@ -1,10 +1,5 @@
-<<<<<<< HEAD
 #!@PORTAGE_BASH@
-# Copyright 1999-2018 Gentoo Foundation
-=======
-#!/bin/bash
 # Copyright 1999-2021 Gentoo Authors
->>>>>>> 07b91c4e
 # Distributed under the terms of the GNU General Public License v2
 
 # Prevent aliases from causing portage to act inappropriately.
