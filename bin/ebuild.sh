--- conflicted
+++ resolved
@@ -2138,20 +2138,12 @@
 			[[ -n $DEFAULT_ABI && -n ${!x} ]] && x=${!x} || x=lib
 
 			if hasq distcc $FEATURES ; then
-<<<<<<< HEAD
-				PATH="${EPREFIX}/usr/lib/distcc/bin:$PATH"
-=======
-				PATH="/usr/$x/distcc/bin:$PATH"
->>>>>>> cbdf030c
+				PATH="${EPREFIX}/usr/$x/distcc/bin:$PATH"
 				[[ -n $DISTCC_LOG ]] && addwrite "${DISTCC_LOG%/*}"
 			fi
 
 			if hasq ccache $FEATURES ; then
-<<<<<<< HEAD
-				PATH="${EPREFIX}/usr/lib/ccache/bin:$PATH"
-=======
-				PATH="/usr/$x/ccache/bin:$PATH"
->>>>>>> cbdf030c
+				PATH="${EPREFIX}/usr/$x/ccache/bin:$PATH"
 
 				if [[ -n $CCACHE_DIR ]] ; then
 					addread "$CCACHE_DIR"
