#!@PREFIX_PORTAGE_PYTHON@
# Copyright 2009-2011 Gentoo Foundation
# Distributed under the terms of the GNU General Public License v2

from __future__ import print_function

import signal
import sys
# This block ensures that ^C interrupts are handled quietly.
try:

	def exithandler(signum,frame):
		signal.signal(signal.SIGINT, signal.SIG_IGN)
		signal.signal(signal.SIGTERM, signal.SIG_IGN)
		sys.exit(128 + signum)

	signal.signal(signal.SIGINT, exithandler)
	signal.signal(signal.SIGTERM, exithandler)

except KeyboardInterrupt:
	sys.exit(128 + signal.SIGINT)

import io
import logging
import optparse
import subprocess
import time
import textwrap
import re

try:
	import portage
except ImportError:
	from os import path as osp
	sys.path.insert(0, osp.join(osp.dirname(osp.dirname(osp.realpath(__file__))), "pym"))
	import portage

from portage import os, _encodings, _unicode_encode, _unicode_decode
from _emerge.MetadataRegen import MetadataRegen
from portage.cache.cache_errors import CacheError, StatCollision
from portage.manifest import guessManifestFileType
from portage.util import cmp_sort_key, writemsg_level
from portage import cpv_getkey
from portage.dep import Atom, isjustname
from portage.versions import pkgcmp, pkgsplit, vercmp
from portage.const import EPREFIX

try:
	from xml.etree import ElementTree
except ImportError:
	pass
else:
	try:
		from xml.parsers.expat import ExpatError
	except ImportError:
		pass
	else:
		from repoman.utilities import parse_metadata_use

from repoman.utilities import FindVCS

if sys.hexversion >= 0x3000000:
	long = int

def parse_args(args):
	usage = "egencache [options] <action> ... [atom] ..."
	parser = optparse.OptionParser(usage=usage)

	actions = optparse.OptionGroup(parser, 'Actions')
	actions.add_option("--update",
		action="store_true",
		help="update metadata/cache/ (generate as necessary)")
	actions.add_option("--update-use-local-desc",
		action="store_true",
		help="update the use.local.desc file from metadata.xml")
	actions.add_option("--update-changelogs",
		action="store_true",
		help="update the ChangeLog files from SCM logs")
	parser.add_option_group(actions)

	common = optparse.OptionGroup(parser, 'Common options')
	common.add_option("--repo",
		action="store",
		help="name of repo to operate on (default repo is located at $PORTDIR)")
	common.add_option("--config-root",
		help="location of portage config files",
		dest="portage_configroot")
	common.add_option("--portdir",
		help="override the portage tree location",
		dest="portdir")
	common.add_option("--portdir-overlay",
		help="override the PORTDIR_OVERLAY variable (requires that --repo is also specified)",
		dest="portdir_overlay")
	common.add_option("--tolerant",
		action="store_true",
		help="exit successfully if only minor errors occurred")
	common.add_option("--ignore-default-opts",
		action="store_true",
		help="do not use the EGENCACHE_DEFAULT_OPTS environment variable")
	parser.add_option_group(common)

	update = optparse.OptionGroup(parser, '--update options')
	update.add_option("--cache-dir",
		help="location of the metadata cache",
		dest="cache_dir")
	update.add_option("--jobs",
		action="store",
		help="max ebuild processes to spawn")
	update.add_option("--load-average",
		action="store",
		help="max load allowed when spawning multiple jobs",
		dest="load_average")
	update.add_option("--rsync",
		action="store_true",
		help="enable rsync stat collision workaround " + \
			"for bug 139134 (use with --update)")
	parser.add_option_group(update)

	uld = optparse.OptionGroup(parser, '--update-use-local-desc options')
	uld.add_option("--preserve-comments",
		action="store_true",
		help="preserve the comments from the existing use.local.desc file")
	uld.add_option("--use-local-desc-output",
		help="output file for use.local.desc data (or '-' for stdout)",
		dest="uld_output")
	parser.add_option_group(uld)

	options, args = parser.parse_args(args)

	if options.jobs:
		jobs = None
		try:
			jobs = int(options.jobs)
		except ValueError:
			jobs = -1

		if jobs < 1:
			parser.error("Invalid: --jobs='%s'" % \
				(options.jobs,))

		options.jobs = jobs

	else:
		options.jobs = None

	if options.load_average:
		try:
			load_average = float(options.load_average)
		except ValueError:
			load_average = 0.0

		if load_average <= 0.0:
			parser.error("Invalid: --load-average='%s'" % \
				(options.load_average,))

		options.load_average = load_average

	else:
		options.load_average = None

	options.config_root = options.portage_configroot
	if options.config_root is not None and \
		not os.path.isdir(options.config_root):
		parser.error("Not a directory: --config-root='%s'" % \
			(options.config_root,))

	if options.cache_dir is not None:
		if not os.path.isdir(options.cache_dir):
			parser.error("Not a directory: --cache-dir='%s'" % \
				(options.cache_dir,))
		if not os.access(options.cache_dir, os.W_OK):
			parser.error("Write access denied: --cache-dir='%s'" % \
				(options.cache_dir,))

	if options.portdir_overlay is not None and \
		options.repo is None:
		parser.error("--portdir-overlay option requires --repo option")

	for atom in args:
		try:
			atom = portage.dep.Atom(atom)
		except portage.exception.InvalidAtom:
			parser.error('Invalid atom: %s' % (atom,))

		if not isjustname(atom):
			parser.error('Atom is too specific: %s' % (atom,))

	if options.update_use_local_desc:
		try:
			ElementTree
			ExpatError
		except NameError:
			parser.error('--update-use-local-desc requires python with USE=xml!')

	if options.uld_output == '-' and options.preserve_comments:
		parser.error('--preserve-comments can not be used when outputting to stdout')

	return parser, options, args

class GenCache(object):
	def __init__(self, portdb, cp_iter=None, max_jobs=None, max_load=None,
		rsync=False):
		self._portdb = portdb
		# We can globally cleanse stale cache only if we
		# iterate over every single cp.
		self._global_cleanse = cp_iter is None
		if cp_iter is not None:
			self._cp_set = set(cp_iter)
			cp_iter = iter(self._cp_set)
			self._cp_missing = self._cp_set.copy()
		else:
			self._cp_set = None
			self._cp_missing = set()
		self._regen = MetadataRegen(portdb, cp_iter=cp_iter,
			consumer=self._metadata_callback,
			max_jobs=max_jobs, max_load=max_load)
		self.returncode = os.EX_OK
		metadbmodule = portdb.settings.load_best_module("portdbapi.metadbmodule")
		self._trg_cache = metadbmodule(portdb.porttrees[0],
			"metadata/cache", portage.auxdbkeys[:])
		if rsync:
			self._trg_cache.raise_stat_collision = True
		try:
			self._trg_cache.ec = \
				portdb._repo_info[portdb.porttrees[0]].eclass_db
		except AttributeError:
			pass
		self._existing_nodes = set()

	def _metadata_callback(self, cpv, ebuild_path, repo_path, metadata):
		self._existing_nodes.add(cpv)
		self._cp_missing.discard(cpv_getkey(cpv))
		if metadata is not None:
			if metadata.get('EAPI') == '0':
				del metadata['EAPI']
			try:
				try:
					self._trg_cache[cpv] = metadata
				except StatCollision as sc:
					# If the content of a cache entry changes and neither the
					# file mtime nor size changes, it will prevent rsync from
					# detecting changes. Cache backends may raise this
					# exception from _setitem() if they detect this type of stat
					# collision. These exceptions are handled by bumping the
					# mtime on the ebuild (and the corresponding cache entry).
					# See bug #139134.
					max_mtime = sc.mtime
					for ec, (loc, ec_mtime) in metadata['_eclasses_'].items():
						if max_mtime < ec_mtime:
							max_mtime = ec_mtime
					if max_mtime == sc.mtime:
						max_mtime += 1
					max_mtime = long(max_mtime)
					try:
						os.utime(ebuild_path, (max_mtime, max_mtime))
					except OSError as e:
						self.returncode |= 1
						writemsg_level(
							"%s writing target: %s\n" % (cpv, e),
							level=logging.ERROR, noiselevel=-1)
					else:
						metadata['_mtime_'] = max_mtime
						self._trg_cache[cpv] = metadata
						self._portdb.auxdb[repo_path][cpv] = metadata

			except CacheError as ce:
				self.returncode |= 1
				writemsg_level(
					"%s writing target: %s\n" % (cpv, ce),
					level=logging.ERROR, noiselevel=-1)

	def run(self):

		received_signal = []

		def sighandler(signum, frame):
			signal.signal(signal.SIGINT, signal.SIG_IGN)
			signal.signal(signal.SIGTERM, signal.SIG_IGN)
			self._regen.terminate()
			received_signal.append(128 + signum)

		earlier_sigint_handler = signal.signal(signal.SIGINT, sighandler)
		earlier_sigterm_handler = signal.signal(signal.SIGTERM, sighandler)

		try:
			self._regen.run()
		finally:
			# Restore previous handlers
			if earlier_sigint_handler is not None:
				signal.signal(signal.SIGINT, earlier_sigint_handler)
			else:
				signal.signal(signal.SIGINT, signal.SIG_DFL)
			if earlier_sigterm_handler is not None:
				signal.signal(signal.SIGTERM, earlier_sigterm_handler)
			else:
				signal.signal(signal.SIGTERM, signal.SIG_DFL)

		if received_signal:
			sys.exit(received_signal[0])

		self.returncode |= self._regen.returncode
		cp_missing = self._cp_missing

		trg_cache = self._trg_cache
		dead_nodes = set()
		if self._global_cleanse:
			try:
				for cpv in trg_cache:
					cp = cpv_getkey(cpv)
					if cp is None:
						self.returncode |= 1
						writemsg_level(
							"Unable to parse cp for '%s'\n"  % (cpv,),
							level=logging.ERROR, noiselevel=-1)
					else:
						dead_nodes.add(cpv)
			except CacheError as ce:
				self.returncode |= 1
				writemsg_level(
					"Error listing cache entries for " + \
					"'%s/metadata/cache': %s, continuing...\n" % \
					(self._portdb.porttree_root, ce),
					level=logging.ERROR, noiselevel=-1)

		else:
			cp_set = self._cp_set
			try:
				for cpv in trg_cache:
					cp = cpv_getkey(cpv)
					if cp is None:
						self.returncode |= 1
						writemsg_level(
							"Unable to parse cp for '%s'\n"  % (cpv,),
							level=logging.ERROR, noiselevel=-1)
					else:
						cp_missing.discard(cp)
						if cp in cp_set:
							dead_nodes.add(cpv)
			except CacheError as ce:
				self.returncode |= 1
				writemsg_level(
					"Error listing cache entries for " + \
					"'%s/metadata/cache': %s, continuing...\n" % \
					(self._portdb.porttree_root, ce),
					level=logging.ERROR, noiselevel=-1)

		if cp_missing:
			self.returncode |= 1
			for cp in sorted(cp_missing):
				writemsg_level(
					"No ebuilds or cache entries found for '%s'\n"  % (cp,),
					level=logging.ERROR, noiselevel=-1)

		if dead_nodes:
			dead_nodes.difference_update(self._existing_nodes)
			for k in dead_nodes:
				try:
					del trg_cache[k]
				except KeyError:
					pass
				except CacheError as ce:
					self.returncode |= 1
					writemsg_level(
						"%s deleting stale cache: %s\n" % (k, ce),
						level=logging.ERROR, noiselevel=-1)

		if not trg_cache.autocommits:
			try:
				trg_cache.commit()
			except CacheError as ce:
				self.returncode |= 1
				writemsg_level(
					"committing target: %s\n" % (ce,),
					level=logging.ERROR, noiselevel=-1)

class GenUseLocalDesc(object):
	def __init__(self, portdb, output=None,
			preserve_comments=False):
		self.returncode = os.EX_OK
		self._portdb = portdb
		self._output = output
		self._preserve_comments = preserve_comments
	
	def run(self):
		repo_path = self._portdb.porttrees[0]
		ops = {'<':0, '<=':1, '=':2, '>=':3, '>':4}

		if self._output is None or self._output != '-':
			if self._output is None:
				prof_path = os.path.join(repo_path, 'profiles')
				desc_path = os.path.join(prof_path, 'use.local.desc')
				try:
					os.mkdir(prof_path)
				except OSError:
					pass
			else:
				desc_path = self._output

			try:
				if self._preserve_comments:
					# Probe in binary mode, in order to avoid
					# potential character encoding issues.
					output = open(_unicode_encode(desc_path,
						encoding=_encodings['fs'], errors='strict'), 'r+b')
				else:
					output = io.open(_unicode_encode(desc_path,
						encoding=_encodings['fs'], errors='strict'),
						mode='w', encoding=_encodings['repo.content'],
						errors='backslashreplace')
			except IOError as e:
				if not self._preserve_comments or \
					os.path.isfile(desc_path):
					writemsg_level(
						"ERROR: failed to open output file %s: %s\n" \
						% (desc_path, e), level=logging.ERROR, noiselevel=-1)
					self.returncode |= 2
					return

				# Open in r+b mode failed because the file doesn't
				# exist yet. We can probably recover if we disable
				# preserve_comments mode now.
				writemsg_level(
					"WARNING: --preserve-comments enabled, but " + \
					"output file not found: %s\n" % (desc_path,),
					level=logging.WARNING, noiselevel=-1)
				self._preserve_comments = False
				try:
					output = io.open(_unicode_encode(desc_path,
						encoding=_encodings['fs'], errors='strict'),
						mode='w', encoding=_encodings['repo.content'],
						errors='backslashreplace')
				except IOError as e:
					writemsg_level(
						"ERROR: failed to open output file %s: %s\n" \
						% (desc_path, e), level=logging.ERROR, noiselevel=-1)
					self.returncode |= 2
					return
		else:
			output = sys.stdout

		if self._preserve_comments:
			while True:
				pos = output.tell()
				if not output.readline().startswith(b'#'):
					break
			output.seek(pos)
			output.truncate()
			output.close()

			# Finished probing comments in binary mode, now append
			# in text mode.
			output = io.open(_unicode_encode(desc_path,
				encoding=_encodings['fs'], errors='strict'),
				mode='a', encoding=_encodings['repo.content'],
				errors='backslashreplace')
			output.write(_unicode_decode('\n'))
		else:
			output.write(_unicode_decode('''
# This file is deprecated as per GLEP 56 in favor of metadata.xml. Please add
# your descriptions to your package's metadata.xml ONLY.
# * generated automatically using egencache *

'''.lstrip()))

		# The cmp function no longer exists in python3, so we'll
		# implement our own here under a slightly different name
		# since we don't want any confusion given that we never
		# want to rely on the builtin cmp function.
		def cmp_func(a, b):
			if a is None or b is None:
				# None can't be compared with other types in python3.
				if a is None and b is None:
					return 0
				elif a is None:
					return -1
				else:
					return 1
			return (a > b) - (a < b)

		class _MetadataTreeBuilder(ElementTree.TreeBuilder):
			"""
			Implements doctype() as required to avoid deprecation warnings
			since Python >=2.7
			"""
			def doctype(self, name, pubid, system):
				pass

		for cp in self._portdb.cp_all():
			metadata_path = os.path.join(repo_path, cp, 'metadata.xml')
			try:
				metadata = ElementTree.parse(metadata_path,
					parser=ElementTree.XMLParser(
					target=_MetadataTreeBuilder()))
			except IOError:
				pass
			except (ExpatError, EnvironmentError) as e:
				writemsg_level(
					"ERROR: failed parsing %s/metadata.xml: %s\n" % (cp, e),
					level=logging.ERROR, noiselevel=-1)
				self.returncode |= 1
			else:
				try:
					usedict = parse_metadata_use(metadata)
				except portage.exception.ParseError as e:
					writemsg_level(
						"ERROR: failed parsing %s/metadata.xml: %s\n" % (cp, e),
						level=logging.ERROR, noiselevel=-1)
					self.returncode |= 1
				else:
					for flag in sorted(usedict):
						def atomcmp(atoma, atomb):
							# None is better than an atom, that's why we reverse the args
							if atoma is None or atomb is None:
								return cmp_func(atomb, atoma)
							# Same for plain PNs (.operator is None then)
							elif atoma.operator is None or atomb.operator is None:
								return cmp_func(atomb.operator, atoma.operator)
							# Version matching
							elif atoma.cpv != atomb.cpv:
								return pkgcmp(pkgsplit(atoma.cpv), pkgsplit(atomb.cpv))
							# Versions match, let's fallback to operator matching
							else:
								return cmp_func(ops.get(atoma.operator, -1),
									ops.get(atomb.operator, -1))

						def _Atom(key):
							if key is not None:
								return Atom(key)
							return None

						resdict = usedict[flag]
						if len(resdict) == 1:
							resdesc = next(iter(resdict.items()))[1]
						else:
							try:
								reskeys = dict((_Atom(k), k) for k in resdict)
							except portage.exception.InvalidAtom as e:
								writemsg_level(
									"ERROR: failed parsing %s/metadata.xml: %s\n" % (cp, e),
									level=logging.ERROR, noiselevel=-1)
								self.returncode |= 1
								resdesc = next(iter(resdict.items()))[1]
							else:
								resatoms = sorted(reskeys, key=cmp_sort_key(atomcmp))
								resdesc = resdict[reskeys[resatoms[-1]]]

						output.write(_unicode_decode(
							'%s:%s - %s\n' % (cp, flag, resdesc)))

		output.close()

if sys.hexversion < 0x3000000:
	_filename_base = unicode
else:
	_filename_base = str

class _special_filename(_filename_base):
	"""
	Helps to sort file names by file type and other criteria.
	"""
	def __new__(cls, status_change, file_name):
		return _filename_base.__new__(cls, status_change + file_name)

	def __init__(self, status_change, file_name):
		_filename_base.__init__(status_change + file_name)
		self.status_change = status_change
		self.file_name = file_name
		self.file_type = guessManifestFileType(file_name)

	def file_type_lt(self, a, b):
		"""
		Defines an ordering between file types.
		"""
		first = a.file_type
		second = b.file_type
		if first == second:
			return False

		if first == "EBUILD":
			return True
		elif first == "MISC":
			return second in ("EBUILD",)
		elif first == "AUX":
			return second in ("EBUILD", "MISC")
		elif first == "DIST":
			return second in ("EBUILD", "MISC", "AUX")
		elif first is None:
			return False
		else:
			raise ValueError("Unknown file type '%s'" % first)

	def __lt__(self, other):
		"""
		Compare different file names, first by file type and then
		for ebuilds by version and lexicographically for others.
		EBUILD < MISC < AUX < DIST < None
		"""
		if self.__class__ != other.__class__:
			raise NotImplementedError

		# Sort by file type as defined by file_type_lt().
		if self.file_type_lt(self, other):
			return True
		elif self.file_type_lt(other, self):
			return False

		# Files have the same type.
		if self.file_type == "EBUILD":
			# Sort by version. Lowest first.
			ver = "-".join(pkgsplit(self.file_name[:-7])[1:3])
			other_ver = "-".join(pkgsplit(other.file_name[:-7])[1:3])
			return vercmp(ver, other_ver) < 0
		else:
			# Sort lexicographically.
			return self.file_name < other.file_name

class GenChangeLogs(object):
	def __init__(self, portdb):
		self.returncode = os.EX_OK
		self._portdb = portdb
		self._wrapper = textwrap.TextWrapper(
				width = 78,
				initial_indent = '  ',
				subsequent_indent = '  '
			)

	@staticmethod
	def grab(cmd):
		p = subprocess.Popen(cmd, stdout=subprocess.PIPE)
		return _unicode_decode(p.communicate()[0],
				encoding=_encodings['stdio'], errors='strict')

	def generate_changelog(self, cp):
		try:
			output = io.open('ChangeLog',
				mode='w', encoding=_encodings['repo.content'],
				errors='backslashreplace')
		except IOError as e:
			writemsg_level(
				"ERROR: failed to open ChangeLog for %s: %s\n" % (cp,e,),
				level=logging.ERROR, noiselevel=-1)
			self.returncode |= 2
			return

		output.write(_unicode_decode('''
# ChangeLog for %s
# Copyright 1999-%s Gentoo Foundation; Distributed under the GPL v2
# $Header: $

''' % (cp, time.strftime('%Y'))).lstrip())

		# now grab all the commits
		commits = self.grab(['git', 'rev-list', 'HEAD', '--', '.']).split()

		for c in commits:
			# Explaining the arguments:
			# --name-status to get a list of added/removed files
			# --no-renames to avoid getting more complex records on the list
			# --format to get the timestamp, author and commit description
			# --root to make it work fine even with the initial commit
			# --relative to get paths relative to ebuilddir
			# -r (recursive) to get per-file changes
			# then the commit-id and path.

			cinfo = self.grab(['git', 'diff-tree', '--name-status', '--no-renames',
					'--format=%ct %cN <%cE>%n%B', '--root', '--relative', '-r',
					c, '--', '.']).rstrip('\n').split('\n')

			# Expected output:
			# timestamp Author Name <author@email>
			# commit message l1
			# ...
			# commit message ln
			#
			# status1	filename1
			# ...
			# statusn	filenamen

			changed = []
			for n, l in enumerate(reversed(cinfo)):
				if not l:
					body = cinfo[1:-n-1]
					break
				else:
					f = l.split()
					if f[1] == 'Manifest':
						pass # XXX: remanifest commits?
					elif f[1] == 'ChangeLog':
						pass
					elif f[0].startswith('A'):
						changed.append(_special_filename("+", f[1]))
					elif f[0].startswith('D'):
						changed.append(_special_filename("-", f[1]))
					elif f[0].startswith('M'):
						changed.append(_special_filename("", f[1]))
					else:
						writemsg_level(
							"ERROR: unexpected git file status for %s: %s\n" % (cp,f,),
							level=logging.ERROR, noiselevel=-1)
						self.returncode |= 1

			if not changed:
				continue

			(ts, author) = cinfo[0].split(' ', 1)
			date = time.strftime('%d %b %Y', time.gmtime(float(ts)))

			changed = [str(x) for x in sorted(changed)]

			wroteheader = False
			# Reverse the sort order for headers.
			for c in reversed(changed):
				if c.startswith('+') and c.endswith('.ebuild'):
					output.write(_unicode_decode(
						'*%s (%s)\n' % (c[1:-7], date)))
					wroteheader = True
			if wroteheader:
				output.write(_unicode_decode('\n'))

			# strip '<cp>: ', '[<cp>] ', and similar
			body[0] = re.sub(r'^\W*' + re.escape(cp) + r'\W+', '', body[0])
			# strip trailing newline
			if not body[-1]:
				body = body[:-1]
			# strip git-svn id
			if body[-1].startswith('git-svn-id:') and not body[-2]:
				body = body[:-2]
			# strip the repoman version/manifest note
			if body[-1] == ' (Signed Manifest commit)' or body[-1] == ' (Unsigned Manifest commit)':
				body = body[:-1]
			if body[-1].startswith('(Portage version:') and body[-1].endswith(')'):
				body = body[:-1]
				if not body[-1]:
					body = body[:-1]

			# don't break filenames on hyphens
			self._wrapper.break_on_hyphens = False
			output.write(_unicode_decode(
				self._wrapper.fill(
				'%s; %s %s:' % (date, author, ', '.join(changed)))))
			# but feel free to break commit messages there
			self._wrapper.break_on_hyphens = True
			output.write(_unicode_decode(
				'\n%s\n\n' % '\n'.join(self._wrapper.fill(x) for x in body)))

		output.close()

	def run(self):
		repo_path = self._portdb.porttrees[0]
		os.chdir(repo_path)

		if 'git' not in FindVCS():
			writemsg_level(
				"ERROR: --update-changelogs supported only in git repos\n",
				level=logging.ERROR, noiselevel=-1)
			self.returncode = 127
			return

		for cp in self._portdb.cp_all():
			os.chdir(os.path.join(repo_path, cp))
			# Determine whether ChangeLog is up-to-date by comparing
			# the newest commit timestamp with the ChangeLog timestamp.
			lmod = self.grab(['git', 'log', '--format=%ct', '-1', '.'])
			if not lmod:
				# This cp has not been added to the repo.
				continue

			try:
				cmod = os.stat('ChangeLog').st_mtime
			except OSError:
				cmod = 0

			if float(cmod) < float(lmod):
				self.generate_changelog(cp)

def egencache_main(args):
	parser, options, atoms = parse_args(args)

	config_root = options.config_root

	# The calling environment is ignored, so the program is
	# completely controlled by commandline arguments.
	env = {}

	if options.repo is None:
		env['PORTDIR_OVERLAY'] = ''
	elif options.portdir_overlay:
		env['PORTDIR_OVERLAY'] = options.portdir_overlay

	if options.cache_dir is not None:
		env['PORTAGE_DEPCACHEDIR'] = options.cache_dir

	if options.portdir is not None:
		env['PORTDIR'] = options.portdir

<<<<<<< HEAD
	settings = portage.config(config_root=config_root, _eprefix=EPREFIX,
		target_root='/', local_config=False, env=env)
=======
	eprefix = os.environ.get("__PORTAGE_TEST_EPREFIX")

	settings = portage.config(config_root=config_root,
		local_config=False, env=env, _eprefix=eprefix)
>>>>>>> 68462dac

	default_opts = None
	if not options.ignore_default_opts:
		default_opts = settings.get('EGENCACHE_DEFAULT_OPTS', '').split()

	if default_opts:
		parser, options, args = parse_args(default_opts + args)

		if options.cache_dir is not None:
			env['PORTAGE_DEPCACHEDIR'] = options.cache_dir

<<<<<<< HEAD
		settings = portage.config(config_root=config_root, _eprefix=EPREFIX,
			target_root='/', local_config=False, env=env)
=======
		settings = portage.config(config_root=config_root,
			local_config=False, env=env, _eprefix=eprefix)
>>>>>>> 68462dac

	if not options.update and not options.update_use_local_desc \
			and not options.update_changelogs:
		parser.error('No action specified')
		return 1

	if options.update and 'metadata-transfer' not in settings.features:
		settings.features.add('metadata-transfer')

	settings.lock()

	portdb = portage.portdbapi(mysettings=settings)

	if options.update:
		if options.cache_dir is not None:
			# already validated earlier
			pass
		else:
			# We check write access after the portdbapi constructor
			# has had an opportunity to create it. This ensures that
			# we don't use the cache in the "volatile" mode which is
			# undesirable for egencache.
			if not os.access(settings["PORTAGE_DEPCACHEDIR"], os.W_OK):
				writemsg_level("ecachegen: error: " + \
					"write access denied: %s\n" % (settings["PORTAGE_DEPCACHEDIR"],),
					level=logging.ERROR, noiselevel=-1)
				return 1

	if options.repo is not None:
		repo_path = portdb.getRepositoryPath(options.repo)
		if repo_path is None:
			parser.error("Unable to locate repository named '%s'" % \
				(options.repo,))
			return 1

		# Limit ebuilds to the specified repo.
		portdb.porttrees = [repo_path]

	ret = [os.EX_OK]

	if options.update:
		cp_iter = None
		if atoms:
			cp_iter = iter(atoms)

		gen_cache = GenCache(portdb, cp_iter=cp_iter,
			max_jobs=options.jobs,
			max_load=options.load_average,
			rsync=options.rsync)
		gen_cache.run()
		if options.tolerant:
			ret.append(os.EX_OK)
		else:
			ret.append(gen_cache.returncode)

	if options.update_use_local_desc:
		gen_desc = GenUseLocalDesc(portdb,
			output=options.uld_output,
			preserve_comments=options.preserve_comments)
		gen_desc.run()
		ret.append(gen_desc.returncode)

	if options.update_changelogs:
		gen_clogs = GenChangeLogs(portdb)
		gen_clogs.run()
		ret.append(gen_clogs.returncode)

	return max(ret)

if __name__ == "__main__":
	portage._disable_legacy_globals()
	portage.util.noiselimit = -1
	sys.exit(egencache_main(sys.argv[1:]))<|MERGE_RESOLUTION|>--- conflicted
+++ resolved
@@ -793,15 +793,12 @@
 	if options.portdir is not None:
 		env['PORTDIR'] = options.portdir
 
-<<<<<<< HEAD
-	settings = portage.config(config_root=config_root, _eprefix=EPREFIX,
-		target_root='/', local_config=False, env=env)
-=======
 	eprefix = os.environ.get("__PORTAGE_TEST_EPREFIX")
+	if not eprefix:
+		eprefix = EPREFIX
 
 	settings = portage.config(config_root=config_root,
 		local_config=False, env=env, _eprefix=eprefix)
->>>>>>> 68462dac
 
 	default_opts = None
 	if not options.ignore_default_opts:
@@ -813,13 +810,8 @@
 		if options.cache_dir is not None:
 			env['PORTAGE_DEPCACHEDIR'] = options.cache_dir
 
-<<<<<<< HEAD
-		settings = portage.config(config_root=config_root, _eprefix=EPREFIX,
-			target_root='/', local_config=False, env=env)
-=======
 		settings = portage.config(config_root=config_root,
 			local_config=False, env=env, _eprefix=eprefix)
->>>>>>> 68462dac
 
 	if not options.update and not options.update_use_local_desc \
 			and not options.update_changelogs:
