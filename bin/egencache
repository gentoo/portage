<<<<<<< HEAD
#!@PREFIX_PORTAGE_PYTHON@
# Copyright 2009-2011 Gentoo Foundation
=======
#!/usr/bin/python
# Copyright 2009-2012 Gentoo Foundation
>>>>>>> 138e6030
# Distributed under the terms of the GNU General Public License v2

from __future__ import print_function

import signal
import sys
# This block ensures that ^C interrupts are handled quietly.
try:

	def exithandler(signum,frame):
		signal.signal(signal.SIGINT, signal.SIG_IGN)
		signal.signal(signal.SIGTERM, signal.SIG_IGN)
		sys.exit(128 + signum)

	signal.signal(signal.SIGINT, exithandler)
	signal.signal(signal.SIGTERM, exithandler)

except KeyboardInterrupt:
	sys.exit(128 + signal.SIGINT)

import io
import logging
import optparse
import subprocess
import time
import textwrap
import re

try:
	import portage
except ImportError:
	from os import path as osp
	sys.path.insert(0, osp.join(osp.dirname(osp.dirname(osp.realpath(__file__))), "pym"))
	import portage

from portage import os, _encodings, _unicode_encode, _unicode_decode
from _emerge.MetadataRegen import MetadataRegen
from portage.cache.cache_errors import CacheError, StatCollision
from portage.manifest import guessManifestFileType
from portage.util import cmp_sort_key, writemsg_level
from portage import cpv_getkey
from portage.dep import Atom, isjustname
<<<<<<< HEAD
from portage.versions import pkgcmp, pkgsplit, vercmp
from portage.const import EPREFIX
=======
from portage.versions import pkgsplit, vercmp
>>>>>>> 138e6030

try:
	from xml.etree import ElementTree
except ImportError:
	pass
else:
	try:
		from xml.parsers.expat import ExpatError
	except ImportError:
		pass
	else:
		from repoman.utilities import parse_metadata_use

from repoman.utilities import FindVCS

if sys.hexversion >= 0x3000000:
	long = int

def parse_args(args):
	usage = "egencache [options] <action> ... [atom] ..."
	parser = optparse.OptionParser(usage=usage)

	actions = optparse.OptionGroup(parser, 'Actions')
	actions.add_option("--update",
		action="store_true",
		help="update metadata/cache/ (generate as necessary)")
	actions.add_option("--update-use-local-desc",
		action="store_true",
		help="update the use.local.desc file from metadata.xml")
	actions.add_option("--update-changelogs",
		action="store_true",
		help="update the ChangeLog files from SCM logs")
	parser.add_option_group(actions)

	common = optparse.OptionGroup(parser, 'Common options')
	common.add_option("--repo",
		action="store",
		help="name of repo to operate on (default repo is located at $PORTDIR)")
	common.add_option("--config-root",
		help="location of portage config files",
		dest="portage_configroot")
	common.add_option("--portdir",
		help="override the portage tree location",
		dest="portdir")
	common.add_option("--portdir-overlay",
		help="override the PORTDIR_OVERLAY variable (requires that --repo is also specified)",
		dest="portdir_overlay")
	common.add_option("--tolerant",
		action="store_true",
		help="exit successfully if only minor errors occurred")
	common.add_option("--ignore-default-opts",
		action="store_true",
		help="do not use the EGENCACHE_DEFAULT_OPTS environment variable")
	parser.add_option_group(common)

	update = optparse.OptionGroup(parser, '--update options')
	update.add_option("--cache-dir",
		help="location of the metadata cache",
		dest="cache_dir")
	update.add_option("--jobs",
		action="store",
		help="max ebuild processes to spawn")
	update.add_option("--load-average",
		action="store",
		help="max load allowed when spawning multiple jobs",
		dest="load_average")
	update.add_option("--rsync",
		action="store_true",
		help="enable rsync stat collision workaround " + \
			"for bug 139134 (use with --update)")
	parser.add_option_group(update)

	uld = optparse.OptionGroup(parser, '--update-use-local-desc options')
	uld.add_option("--preserve-comments",
		action="store_true",
		help="preserve the comments from the existing use.local.desc file")
	uld.add_option("--use-local-desc-output",
		help="output file for use.local.desc data (or '-' for stdout)",
		dest="uld_output")
	parser.add_option_group(uld)

	options, args = parser.parse_args(args)

	if options.jobs:
		jobs = None
		try:
			jobs = int(options.jobs)
		except ValueError:
			jobs = -1

		if jobs < 1:
			parser.error("Invalid: --jobs='%s'" % \
				(options.jobs,))

		options.jobs = jobs

	else:
		options.jobs = None

	if options.load_average:
		try:
			load_average = float(options.load_average)
		except ValueError:
			load_average = 0.0

		if load_average <= 0.0:
			parser.error("Invalid: --load-average='%s'" % \
				(options.load_average,))

		options.load_average = load_average

	else:
		options.load_average = None

	options.config_root = options.portage_configroot
	if options.config_root is not None and \
		not os.path.isdir(options.config_root):
		parser.error("Not a directory: --config-root='%s'" % \
			(options.config_root,))

	if options.cache_dir is not None:
		if not os.path.isdir(options.cache_dir):
			parser.error("Not a directory: --cache-dir='%s'" % \
				(options.cache_dir,))
		if not os.access(options.cache_dir, os.W_OK):
			parser.error("Write access denied: --cache-dir='%s'" % \
				(options.cache_dir,))

	if options.portdir_overlay is not None and \
		options.repo is None:
		parser.error("--portdir-overlay option requires --repo option")

	for atom in args:
		try:
			atom = portage.dep.Atom(atom)
		except portage.exception.InvalidAtom:
			parser.error('Invalid atom: %s' % (atom,))

		if not isjustname(atom):
			parser.error('Atom is too specific: %s' % (atom,))

	if options.update_use_local_desc:
		try:
			ElementTree
			ExpatError
		except NameError:
			parser.error('--update-use-local-desc requires python with USE=xml!')

	if options.uld_output == '-' and options.preserve_comments:
		parser.error('--preserve-comments can not be used when outputting to stdout')

	return parser, options, args

class GenCache(object):
	def __init__(self, portdb, cp_iter=None, max_jobs=None, max_load=None,
		rsync=False):
		# The caller must set portdb.porttrees in order to constrain
		# findname, cp_list, and cpv_list to the desired tree.
		tree = portdb.porttrees[0]
		self._portdb = portdb
		self._eclass_db = portdb.repositories.get_repo_for_location(tree).eclass_db
		self._auxdbkeys = portdb._known_keys
		# We can globally cleanse stale cache only if we
		# iterate over every single cp.
		self._global_cleanse = cp_iter is None
		if cp_iter is not None:
			self._cp_set = set(cp_iter)
			cp_iter = iter(self._cp_set)
			self._cp_missing = self._cp_set.copy()
		else:
			self._cp_set = None
			self._cp_missing = set()
		self._regen = MetadataRegen(portdb, cp_iter=cp_iter,
			consumer=self._metadata_callback,
			max_jobs=max_jobs, max_load=max_load)
		self.returncode = os.EX_OK
		conf = portdb.repositories.get_repo_for_location(tree)
		self._trg_caches = tuple(conf.iter_pregenerated_caches(
			self._auxdbkeys, force=True, readonly=False))
		if not self._trg_caches:
			raise Exception("cache formats '%s' aren't supported" %
				(" ".join(conf.cache_formats),))

		if rsync:
			for trg_cache in self._trg_caches:
				if hasattr(trg_cache, 'raise_stat_collision'):
					trg_cache.raise_stat_collision = True
					# Make _metadata_callback write this cache first, in case
					# it raises a StatCollision and triggers mtime
					# modification.
					self._trg_caches = tuple([trg_cache] +
						[x for x in self._trg_caches if x is not trg_cache])

		self._existing_nodes = set()

	def _metadata_callback(self, cpv, repo_path, metadata,
		ebuild_hash, eapi_supported):
		self._existing_nodes.add(cpv)
		self._cp_missing.discard(cpv_getkey(cpv))

		# Since we're supposed to be able to efficiently obtain the
		# EAPI from _parse_eapi_ebuild_head, we don't write cache
		# entries for unsupported EAPIs.
		if metadata is not None and eapi_supported:
			if metadata.get('EAPI') == '0':
				del metadata['EAPI']
			for trg_cache in self._trg_caches:
				self._write_cache(trg_cache,
					cpv, repo_path, metadata, ebuild_hash)

	def _write_cache(self, trg_cache, cpv, repo_path, metadata, ebuild_hash):

			if not hasattr(trg_cache, 'raise_stat_collision'):
				# This cache does not avoid redundant writes automatically,
				# so check for an identical existing entry before writing.
				# This prevents unnecessary disk writes and can also prevent
				# unnecessary rsync transfers.
				try:
					dest = trg_cache[cpv]
				except (KeyError, CacheError):
					pass
				else:
					if trg_cache.validate_entry(dest,
						ebuild_hash, self._eclass_db):
						identical = True
						for k in self._auxdbkeys:
							if dest.get(k, '') != metadata.get(k, ''):
								identical = False
								break
						if identical:
							return

			try:
				chf = trg_cache.validation_chf
				metadata['_%s_' % chf] = getattr(ebuild_hash, chf)
				try:
					trg_cache[cpv] = metadata
				except StatCollision as sc:
					# If the content of a cache entry changes and neither the
					# file mtime nor size changes, it will prevent rsync from
					# detecting changes. Cache backends may raise this
					# exception from _setitem() if they detect this type of stat
					# collision. These exceptions are handled by bumping the
					# mtime on the ebuild (and the corresponding cache entry).
					# See bug #139134. It is convenient to include checks for
					# redundant writes along with the internal StatCollision
					# detection code, so for caches with the
					# raise_stat_collision attribute, we do not need to
					# explicitly check for redundant writes like we do for the
					# other cache types above.
					max_mtime = sc.mtime
					for ec, ec_hash in metadata['_eclasses_'].items():
						if max_mtime < ec_hash.mtime:
							max_mtime = ec_hash.mtime
					if max_mtime == sc.mtime:
						max_mtime += 1
					max_mtime = long(max_mtime)
					try:
						os.utime(ebuild_hash.location, (max_mtime, max_mtime))
					except OSError as e:
						self.returncode |= 1
						writemsg_level(
							"%s writing target: %s\n" % (cpv, e),
							level=logging.ERROR, noiselevel=-1)
					else:
						ebuild_hash.mtime = max_mtime
						metadata['_mtime_'] = max_mtime
						trg_cache[cpv] = metadata
						self._portdb.auxdb[repo_path][cpv] = metadata

			except CacheError as ce:
				self.returncode |= 1
				writemsg_level(
					"%s writing target: %s\n" % (cpv, ce),
					level=logging.ERROR, noiselevel=-1)

	def run(self):

		received_signal = []

		def sighandler(signum, frame):
			signal.signal(signal.SIGINT, signal.SIG_IGN)
			signal.signal(signal.SIGTERM, signal.SIG_IGN)
			self._regen.terminate()
			received_signal.append(128 + signum)

		earlier_sigint_handler = signal.signal(signal.SIGINT, sighandler)
		earlier_sigterm_handler = signal.signal(signal.SIGTERM, sighandler)

		try:
			self._regen.run()
		finally:
			# Restore previous handlers
			if earlier_sigint_handler is not None:
				signal.signal(signal.SIGINT, earlier_sigint_handler)
			else:
				signal.signal(signal.SIGINT, signal.SIG_DFL)
			if earlier_sigterm_handler is not None:
				signal.signal(signal.SIGTERM, earlier_sigterm_handler)
			else:
				signal.signal(signal.SIGTERM, signal.SIG_DFL)

		if received_signal:
			sys.exit(received_signal[0])

		self.returncode |= self._regen.returncode

		for trg_cache in self._trg_caches:
			self._cleanse_cache(trg_cache)

	def _cleanse_cache(self, trg_cache):
		cp_missing = self._cp_missing
		dead_nodes = set()
		if self._global_cleanse:
			try:
				for cpv in trg_cache:
					cp = cpv_getkey(cpv)
					if cp is None:
						self.returncode |= 1
						writemsg_level(
							"Unable to parse cp for '%s'\n"  % (cpv,),
							level=logging.ERROR, noiselevel=-1)
					else:
						dead_nodes.add(cpv)
			except CacheError as ce:
				self.returncode |= 1
				writemsg_level(
					"Error listing cache entries for " + \
					"'%s/metadata/cache': %s, continuing...\n" % \
					(self._portdb.porttree_root, ce),
					level=logging.ERROR, noiselevel=-1)

		else:
			cp_set = self._cp_set
			try:
				for cpv in trg_cache:
					cp = cpv_getkey(cpv)
					if cp is None:
						self.returncode |= 1
						writemsg_level(
							"Unable to parse cp for '%s'\n"  % (cpv,),
							level=logging.ERROR, noiselevel=-1)
					else:
						cp_missing.discard(cp)
						if cp in cp_set:
							dead_nodes.add(cpv)
			except CacheError as ce:
				self.returncode |= 1
				writemsg_level(
					"Error listing cache entries for " + \
					"'%s/metadata/cache': %s, continuing...\n" % \
					(self._portdb.porttree_root, ce),
					level=logging.ERROR, noiselevel=-1)

		if cp_missing:
			self.returncode |= 1
			for cp in sorted(cp_missing):
				writemsg_level(
					"No ebuilds or cache entries found for '%s'\n"  % (cp,),
					level=logging.ERROR, noiselevel=-1)

		if dead_nodes:
			dead_nodes.difference_update(self._existing_nodes)
			for k in dead_nodes:
				try:
					del trg_cache[k]
				except KeyError:
					pass
				except CacheError as ce:
					self.returncode |= 1
					writemsg_level(
						"%s deleting stale cache: %s\n" % (k, ce),
						level=logging.ERROR, noiselevel=-1)

		if not trg_cache.autocommits:
			try:
				trg_cache.commit()
			except CacheError as ce:
				self.returncode |= 1
				writemsg_level(
					"committing target: %s\n" % (ce,),
					level=logging.ERROR, noiselevel=-1)

		if hasattr(trg_cache, '_prune_empty_dirs'):
			trg_cache._prune_empty_dirs()

class GenUseLocalDesc(object):
	def __init__(self, portdb, output=None,
			preserve_comments=False):
		self.returncode = os.EX_OK
		self._portdb = portdb
		self._output = output
		self._preserve_comments = preserve_comments
	
	def run(self):
		repo_path = self._portdb.porttrees[0]
		ops = {'<':0, '<=':1, '=':2, '>=':3, '>':4}

		if self._output is None or self._output != '-':
			if self._output is None:
				prof_path = os.path.join(repo_path, 'profiles')
				desc_path = os.path.join(prof_path, 'use.local.desc')
				try:
					os.mkdir(prof_path)
				except OSError:
					pass
			else:
				desc_path = self._output

			try:
				if self._preserve_comments:
					# Probe in binary mode, in order to avoid
					# potential character encoding issues.
					output = open(_unicode_encode(desc_path,
						encoding=_encodings['fs'], errors='strict'), 'r+b')
				else:
					output = io.open(_unicode_encode(desc_path,
						encoding=_encodings['fs'], errors='strict'),
						mode='w', encoding=_encodings['repo.content'],
						errors='backslashreplace')
			except IOError as e:
				if not self._preserve_comments or \
					os.path.isfile(desc_path):
					writemsg_level(
						"ERROR: failed to open output file %s: %s\n" \
						% (desc_path, e), level=logging.ERROR, noiselevel=-1)
					self.returncode |= 2
					return

				# Open in r+b mode failed because the file doesn't
				# exist yet. We can probably recover if we disable
				# preserve_comments mode now.
				writemsg_level(
					"WARNING: --preserve-comments enabled, but " + \
					"output file not found: %s\n" % (desc_path,),
					level=logging.WARNING, noiselevel=-1)
				self._preserve_comments = False
				try:
					output = io.open(_unicode_encode(desc_path,
						encoding=_encodings['fs'], errors='strict'),
						mode='w', encoding=_encodings['repo.content'],
						errors='backslashreplace')
				except IOError as e:
					writemsg_level(
						"ERROR: failed to open output file %s: %s\n" \
						% (desc_path, e), level=logging.ERROR, noiselevel=-1)
					self.returncode |= 2
					return
		else:
			output = sys.stdout

		if self._preserve_comments:
			while True:
				pos = output.tell()
				if not output.readline().startswith(b'#'):
					break
			output.seek(pos)
			output.truncate()
			output.close()

			# Finished probing comments in binary mode, now append
			# in text mode.
			output = io.open(_unicode_encode(desc_path,
				encoding=_encodings['fs'], errors='strict'),
				mode='a', encoding=_encodings['repo.content'],
				errors='backslashreplace')
			output.write(_unicode_decode('\n'))
		else:
			output.write(textwrap.dedent(_unicode_decode('''\
				# This file is deprecated as per GLEP 56 in favor of metadata.xml. Please add
				# your descriptions to your package's metadata.xml ONLY.
				# * generated automatically using egencache *

				''')))

		# The cmp function no longer exists in python3, so we'll
		# implement our own here under a slightly different name
		# since we don't want any confusion given that we never
		# want to rely on the builtin cmp function.
		def cmp_func(a, b):
			if a is None or b is None:
				# None can't be compared with other types in python3.
				if a is None and b is None:
					return 0
				elif a is None:
					return -1
				else:
					return 1
			return (a > b) - (a < b)

		class _MetadataTreeBuilder(ElementTree.TreeBuilder):
			"""
			Implements doctype() as required to avoid deprecation warnings
			since Python >=2.7
			"""
			def doctype(self, name, pubid, system):
				pass

		for cp in self._portdb.cp_all():
			metadata_path = os.path.join(repo_path, cp, 'metadata.xml')
			try:
				metadata = ElementTree.parse(metadata_path,
					parser=ElementTree.XMLParser(
					target=_MetadataTreeBuilder()))
			except IOError:
				pass
			except (ExpatError, EnvironmentError) as e:
				writemsg_level(
					"ERROR: failed parsing %s/metadata.xml: %s\n" % (cp, e),
					level=logging.ERROR, noiselevel=-1)
				self.returncode |= 1
			else:
				try:
					usedict = parse_metadata_use(metadata)
				except portage.exception.ParseError as e:
					writemsg_level(
						"ERROR: failed parsing %s/metadata.xml: %s\n" % (cp, e),
						level=logging.ERROR, noiselevel=-1)
					self.returncode |= 1
				else:
					for flag in sorted(usedict):
						def atomcmp(atoma, atomb):
							# None is better than an atom, that's why we reverse the args
							if atoma is None or atomb is None:
								return cmp_func(atomb, atoma)
							# Same for plain PNs (.operator is None then)
							elif atoma.operator is None or atomb.operator is None:
								return cmp_func(atomb.operator, atoma.operator)
							# Version matching
							elif atoma.cpv != atomb.cpv:
								return vercmp(atoma.version, atomb.version)
							# Versions match, let's fallback to operator matching
							else:
								return cmp_func(ops.get(atoma.operator, -1),
									ops.get(atomb.operator, -1))

						def _Atom(key):
							if key is not None:
								return Atom(key)
							return None

						resdict = usedict[flag]
						if len(resdict) == 1:
							resdesc = next(iter(resdict.items()))[1]
						else:
							try:
								reskeys = dict((_Atom(k), k) for k in resdict)
							except portage.exception.InvalidAtom as e:
								writemsg_level(
									"ERROR: failed parsing %s/metadata.xml: %s\n" % (cp, e),
									level=logging.ERROR, noiselevel=-1)
								self.returncode |= 1
								resdesc = next(iter(resdict.items()))[1]
							else:
								resatoms = sorted(reskeys, key=cmp_sort_key(atomcmp))
								resdesc = resdict[reskeys[resatoms[-1]]]

						output.write(_unicode_decode(
							'%s:%s - %s\n' % (cp, flag, resdesc)))

		output.close()

if sys.hexversion < 0x3000000:
	_filename_base = unicode
else:
	_filename_base = str

class _special_filename(_filename_base):
	"""
	Helps to sort file names by file type and other criteria.
	"""
	def __new__(cls, status_change, file_name):
		return _filename_base.__new__(cls, status_change + file_name)

	def __init__(self, status_change, file_name):
		_filename_base.__init__(status_change + file_name)
		self.status_change = status_change
		self.file_name = file_name
		self.file_type = guessManifestFileType(file_name)

	def file_type_lt(self, a, b):
		"""
		Defines an ordering between file types.
		"""
		first = a.file_type
		second = b.file_type
		if first == second:
			return False

		if first == "EBUILD":
			return True
		elif first == "MISC":
			return second in ("EBUILD",)
		elif first == "AUX":
			return second in ("EBUILD", "MISC")
		elif first == "DIST":
			return second in ("EBUILD", "MISC", "AUX")
		elif first is None:
			return False
		else:
			raise ValueError("Unknown file type '%s'" % first)

	def __lt__(self, other):
		"""
		Compare different file names, first by file type and then
		for ebuilds by version and lexicographically for others.
		EBUILD < MISC < AUX < DIST < None
		"""
		if self.__class__ != other.__class__:
			raise NotImplementedError

		# Sort by file type as defined by file_type_lt().
		if self.file_type_lt(self, other):
			return True
		elif self.file_type_lt(other, self):
			return False

		# Files have the same type.
		if self.file_type == "EBUILD":
			# Sort by version. Lowest first.
			ver = "-".join(pkgsplit(self.file_name[:-7])[1:3])
			other_ver = "-".join(pkgsplit(other.file_name[:-7])[1:3])
			return vercmp(ver, other_ver) < 0
		else:
			# Sort lexicographically.
			return self.file_name < other.file_name

class GenChangeLogs(object):
	def __init__(self, portdb):
		self.returncode = os.EX_OK
		self._portdb = portdb
		self._wrapper = textwrap.TextWrapper(
				width = 78,
				initial_indent = '  ',
				subsequent_indent = '  '
			)

	@staticmethod
	def grab(cmd):
		p = subprocess.Popen(cmd, stdout=subprocess.PIPE)
		return _unicode_decode(p.communicate()[0],
				encoding=_encodings['stdio'], errors='strict')

	def generate_changelog(self, cp):
		try:
			output = io.open('ChangeLog',
				mode='w', encoding=_encodings['repo.content'],
				errors='backslashreplace')
		except IOError as e:
			writemsg_level(
				"ERROR: failed to open ChangeLog for %s: %s\n" % (cp,e,),
				level=logging.ERROR, noiselevel=-1)
			self.returncode |= 2
			return

		output.write(textwrap.dedent(_unicode_decode('''\
			# ChangeLog for %s
			# Copyright 1999-%s Gentoo Foundation; Distributed under the GPL v2
			# $Header: $

			''' % (cp, time.strftime('%Y')))))

		# now grab all the commits
		commits = self.grab(['git', 'rev-list', 'HEAD', '--', '.']).split()

		for c in commits:
			# Explaining the arguments:
			# --name-status to get a list of added/removed files
			# --no-renames to avoid getting more complex records on the list
			# --format to get the timestamp, author and commit description
			# --root to make it work fine even with the initial commit
			# --relative to get paths relative to ebuilddir
			# -r (recursive) to get per-file changes
			# then the commit-id and path.

			cinfo = self.grab(['git', 'diff-tree', '--name-status', '--no-renames',
					'--format=%ct %cN <%cE>%n%B', '--root', '--relative', '-r',
					c, '--', '.']).rstrip('\n').split('\n')

			# Expected output:
			# timestamp Author Name <author@email>
			# commit message l1
			# ...
			# commit message ln
			#
			# status1	filename1
			# ...
			# statusn	filenamen

			changed = []
			for n, l in enumerate(reversed(cinfo)):
				if not l:
					body = cinfo[1:-n-1]
					break
				else:
					f = l.split()
					if f[1] == 'Manifest':
						pass # XXX: remanifest commits?
					elif f[1] == 'ChangeLog':
						pass
					elif f[0].startswith('A'):
						changed.append(_special_filename("+", f[1]))
					elif f[0].startswith('D'):
						changed.append(_special_filename("-", f[1]))
					elif f[0].startswith('M'):
						changed.append(_special_filename("", f[1]))
					else:
						writemsg_level(
							"ERROR: unexpected git file status for %s: %s\n" % (cp,f,),
							level=logging.ERROR, noiselevel=-1)
						self.returncode |= 1

			if not changed:
				continue

			(ts, author) = cinfo[0].split(' ', 1)
			date = time.strftime('%d %b %Y', time.gmtime(float(ts)))

			changed = [str(x) for x in sorted(changed)]

			wroteheader = False
			# Reverse the sort order for headers.
			for c in reversed(changed):
				if c.startswith('+') and c.endswith('.ebuild'):
					output.write(_unicode_decode(
						'*%s (%s)\n' % (c[1:-7], date)))
					wroteheader = True
			if wroteheader:
				output.write(_unicode_decode('\n'))

			# strip '<cp>: ', '[<cp>] ', and similar
			body[0] = re.sub(r'^\W*' + re.escape(cp) + r'\W+', '', body[0])
			# strip trailing newline
			if not body[-1]:
				body = body[:-1]
			# strip git-svn id
			if body[-1].startswith('git-svn-id:') and not body[-2]:
				body = body[:-2]
			# strip the repoman version/manifest note
			if body[-1] == ' (Signed Manifest commit)' or body[-1] == ' (Unsigned Manifest commit)':
				body = body[:-1]
			if body[-1].startswith('(Portage version:') and body[-1].endswith(')'):
				body = body[:-1]
				if not body[-1]:
					body = body[:-1]

			# don't break filenames on hyphens
			self._wrapper.break_on_hyphens = False
			output.write(_unicode_decode(
				self._wrapper.fill(
				'%s; %s %s:' % (date, author, ', '.join(changed)))))
			# but feel free to break commit messages there
			self._wrapper.break_on_hyphens = True
			output.write(_unicode_decode(
				'\n%s\n\n' % '\n'.join(self._wrapper.fill(x) for x in body)))

		output.close()

	def run(self):
		repo_path = self._portdb.porttrees[0]
		os.chdir(repo_path)

		if 'git' not in FindVCS():
			writemsg_level(
				"ERROR: --update-changelogs supported only in git repos\n",
				level=logging.ERROR, noiselevel=-1)
			self.returncode = 127
			return

		for cp in self._portdb.cp_all():
			os.chdir(os.path.join(repo_path, cp))
			# Determine whether ChangeLog is up-to-date by comparing
			# the newest commit timestamp with the ChangeLog timestamp.
			lmod = self.grab(['git', 'log', '--format=%ct', '-1', '.'])
			if not lmod:
				# This cp has not been added to the repo.
				continue

			try:
				cmod = os.stat('ChangeLog').st_mtime
			except OSError:
				cmod = 0

			if float(cmod) < float(lmod):
				self.generate_changelog(cp)

def egencache_main(args):
	parser, options, atoms = parse_args(args)

	config_root = options.config_root

	# The calling environment is ignored, so the program is
	# completely controlled by commandline arguments.
	env = {}

	if options.repo is None:
		env['PORTDIR_OVERLAY'] = ''
	elif options.portdir_overlay:
		env['PORTDIR_OVERLAY'] = options.portdir_overlay

	if options.cache_dir is not None:
		env['PORTAGE_DEPCACHEDIR'] = options.cache_dir

	if options.portdir is not None:
		env['PORTDIR'] = options.portdir

	settings = portage.config(config_root=config_root,
		local_config=False, env=env)

	default_opts = None
	if not options.ignore_default_opts:
		default_opts = settings.get('EGENCACHE_DEFAULT_OPTS', '').split()

	if default_opts:
		parser, options, args = parse_args(default_opts + args)

		if options.cache_dir is not None:
			env['PORTAGE_DEPCACHEDIR'] = options.cache_dir

		settings = portage.config(config_root=config_root,
			local_config=False, env=env)

	if not options.update and not options.update_use_local_desc \
			and not options.update_changelogs:
		parser.error('No action specified')
		return 1

	if options.update and 'metadata-transfer' not in settings.features:
		settings.features.add('metadata-transfer')

	settings.lock()

	portdb = portage.portdbapi(mysettings=settings)

	if options.update:
		if options.cache_dir is not None:
			# already validated earlier
			pass
		else:
			# We check write access after the portdbapi constructor
			# has had an opportunity to create it. This ensures that
			# we don't use the cache in the "volatile" mode which is
			# undesirable for egencache.
			if not os.access(settings["PORTAGE_DEPCACHEDIR"], os.W_OK):
				writemsg_level("ecachegen: error: " + \
					"write access denied: %s\n" % (settings["PORTAGE_DEPCACHEDIR"],),
					level=logging.ERROR, noiselevel=-1)
				return 1

	if options.repo is not None:
		repo_path = portdb.getRepositoryPath(options.repo)
		if repo_path is None:
			parser.error("Unable to locate repository named '%s'" % \
				(options.repo,))
			return 1

		# Limit ebuilds to the specified repo.
		portdb.porttrees = [repo_path]
	else:
		portdb.porttrees = [portdb.porttree_root]

	ret = [os.EX_OK]

	if options.update:
		cp_iter = None
		if atoms:
			cp_iter = iter(atoms)

		gen_cache = GenCache(portdb, cp_iter=cp_iter,
			max_jobs=options.jobs,
			max_load=options.load_average,
			rsync=options.rsync)
		gen_cache.run()
		if options.tolerant:
			ret.append(os.EX_OK)
		else:
			ret.append(gen_cache.returncode)

	if options.update_use_local_desc:
		gen_desc = GenUseLocalDesc(portdb,
			output=options.uld_output,
			preserve_comments=options.preserve_comments)
		gen_desc.run()
		ret.append(gen_desc.returncode)

	if options.update_changelogs:
		gen_clogs = GenChangeLogs(portdb)
		gen_clogs.run()
		ret.append(gen_clogs.returncode)

	return max(ret)

if __name__ == "__main__":
	portage._disable_legacy_globals()
	portage.util.noiselimit = -1
	sys.exit(egencache_main(sys.argv[1:]))<|MERGE_RESOLUTION|>--- conflicted
+++ resolved
@@ -1,10 +1,5 @@
-<<<<<<< HEAD
 #!@PREFIX_PORTAGE_PYTHON@
-# Copyright 2009-2011 Gentoo Foundation
-=======
-#!/usr/bin/python
 # Copyright 2009-2012 Gentoo Foundation
->>>>>>> 138e6030
 # Distributed under the terms of the GNU General Public License v2
 
 from __future__ import print_function
@@ -47,12 +42,8 @@
 from portage.util import cmp_sort_key, writemsg_level
 from portage import cpv_getkey
 from portage.dep import Atom, isjustname
-<<<<<<< HEAD
-from portage.versions import pkgcmp, pkgsplit, vercmp
+from portage.versions import pkgsplit, vercmp
 from portage.const import EPREFIX
-=======
-from portage.versions import pkgsplit, vercmp
->>>>>>> 138e6030
 
 try:
 	from xml.etree import ElementTree
