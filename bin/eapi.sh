--- conflicted
+++ resolved
@@ -1,10 +1,5 @@
-<<<<<<< HEAD
 #!@PORTAGE_BASH@
-# Copyright 2012-2018 Gentoo Foundation
-=======
-#!/bin/bash
 # Copyright 2012-2021 Gentoo Authors
->>>>>>> 07b91c4e
 # Distributed under the terms of the GNU General Public License v2
 
 # PHASES
