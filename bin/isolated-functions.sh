#!/usr/bin/env bash
# Copyright 1999-2021 Gentoo Authors
# Distributed under the terms of the GNU General Public License v2

source "${PORTAGE_BIN_PATH}/eapi.sh" || exit 1

if ___eapi_has_version_functions; then
	source "${PORTAGE_BIN_PATH}/eapi7-ver-funcs.sh" || exit 1
fi

# We need this next line for "die" and "assert". It expands
# It _must_ preceed all the calls to die and assert.
shopt -s expand_aliases

assert() {
	local x pipestatus=${PIPESTATUS[*]}
	for x in ${pipestatus} ; do
		[[ ${x} -eq 0 ]] || die "$@"
	done
}

__assert_sigpipe_ok() {
	# When extracting a tar file like this:
	#
	#     bzip2 -dc foo.tar.bz2 | tar xof -
	#
	# For some tar files (see bug #309001), tar will
	# close its stdin pipe when the decompressor still has
	# remaining data to be written to its stdout pipe. This
	# causes the decompressor to be killed by SIGPIPE. In
	# this case, we want to ignore pipe writers killed by
	# SIGPIPE, and trust the exit status of tar. We refer
	# to the bash manual section "3.7.5 Exit Status"
	# which says, "When a command terminates on a fatal
	# signal whose number is N, Bash uses the value 128+N
	# as the exit status."

	local x pipestatus=${PIPESTATUS[*]}
	for x in ${pipestatus} ; do
		# Allow SIGPIPE through (128 + 13)
		[[ ${x} -ne 0 && ${x} -ne ${PORTAGE_SIGPIPE_STATUS:-141} ]] && die "$@"
	done

	# Require normal success for the last process (tar).
	[[ ${x} -eq 0 ]] || die "$@"
}

shopt -s extdebug

# __dump_trace([number of funcs on stack to skip],
#            [whitespacing for filenames],
#            [whitespacing for line numbers])
__dump_trace() {
	local funcname="" sourcefile="" lineno="" s="yes" n p
	declare -i strip=${1:-1}
	local filespacing=$2 linespacing=$3

	# The __qa_call() function and anything before it are portage internals
	# that the user will not be interested in. Therefore, the stack trace
	# should only show calls that come after __qa_call().
	(( n = ${#FUNCNAME[@]} - 1 ))
	(( p = ${#BASH_ARGV[@]} ))
	while (( n > 0 )) ; do
		[[ "${FUNCNAME[${n}]}" == "__qa_call" ]] && break
		(( p -= ${BASH_ARGC[${n}]} ))
		(( n-- ))
	done
	if (( n == 0 )) ; then
		(( n = ${#FUNCNAME[@]} - 1 ))
		(( p = ${#BASH_ARGV[@]} ))
	fi

	eerror "Call stack:"
	while (( n > ${strip} )) ; do
		funcname=${FUNCNAME[${n} - 1]}
		sourcefile=$(basename "${BASH_SOURCE[${n}]}")
		lineno=${BASH_LINENO[${n} - 1]}
		# Display function arguments
		args=
		if [[ ${#BASH_ARGV[@]} -gt 0 ]]; then
			for (( j = 1 ; j <= ${BASH_ARGC[${n} - 1]} ; ++j )); do
				newarg=${BASH_ARGV[$(( p - j - 1 ))]}
				args="${args:+${args} }'${newarg}'"
			done
			(( p -= ${BASH_ARGC[${n} - 1]} ))
		fi
		eerror "  $(printf "%${filespacing}s" "${sourcefile}"), line $(printf "%${linespacing}s" "${lineno}"):  Called ${funcname}${args:+ ${args}}"
		(( n-- ))
	done
}

nonfatal() {
	if ! ___eapi_has_nonfatal; then
		die "${FUNCNAME}() not supported in this EAPI"
	fi
	if [[ $# -lt 1 ]]; then
		die "${FUNCNAME}(): Missing argument"
	fi

	PORTAGE_NONFATAL=1 "$@"
}

__bashpid() {
	# The BASHPID variable is new to bash-4.0, so add a hack for older
	# versions.  This must be used like so:
	# ${BASHPID:-$(__bashpid)}
	sh -c 'echo ${PPID}'
}

__helpers_die() {
	if ___eapi_helpers_can_die && [[ ${PORTAGE_NONFATAL} != 1 ]]; then
		die "$@"
	else
		echo -e "$@" >&2
	fi
}

die() {
	# restore PATH since die calls basename & sed
	# TODO: make it pure bash
	[[ -n ${_PORTAGE_ORIG_PATH} ]] && PATH=${_PORTAGE_ORIG_PATH}

	set +x # tracing only produces useless noise here
	local IFS=$' \t\n'

	if ___eapi_die_can_respect_nonfatal && [[ $1 == -n ]]; then
		shift
		if [[ ${PORTAGE_NONFATAL} == 1 ]]; then
			[[ $# -gt 0 ]] && eerror "$*"
			return 1
		fi
	fi

	set +e
	if [[ -n "${QA_INTERCEPTORS}" ]]; then
		# die was called from inside inherit. We need to clean up
		# QA_INTERCEPTORS since sed is called below.
		unset -f ${QA_INTERCEPTORS}
		unset QA_INTERCEPTORS
	fi
	local n filespacing=0 linespacing=0
	# setup spacing to make output easier to read
	(( n = ${#FUNCNAME[@]} - 1 ))
	while (( n > 0 )) ; do
		[[ "${FUNCNAME[${n}]}" == "__qa_call" ]] && break
		(( n-- ))
	done
	(( n == 0 )) && (( n = ${#FUNCNAME[@]} - 1 ))
	while (( n > 0 )); do
		sourcefile=${BASH_SOURCE[${n}]} sourcefile=${sourcefile##*/}
		lineno=${BASH_LINENO[${n}]}
		((filespacing < ${#sourcefile})) && filespacing=${#sourcefile}
		((linespacing < ${#lineno}))     && linespacing=${#lineno}
		(( n-- ))
	done

	# When a helper binary dies automatically in EAPI 4 and later, we don't
	# get a stack trace, so at least report the phase that failed.
	local phase_str=
	[[ -n ${EBUILD_PHASE} ]] && phase_str=" (${EBUILD_PHASE} phase)"
	eerror "ERROR: ${CATEGORY}/${PF}::${PORTAGE_REPO_NAME} failed${phase_str}:"
	eerror "  ${*:-(no error message)}"
	eerror
	# __dump_trace is useless when the main script is a helper binary
	local main_index
	(( main_index = ${#BASH_SOURCE[@]} - 1 ))
	if has ${BASH_SOURCE[${main_index}]##*/} ebuild.sh misc-functions.sh ; then
	__dump_trace 2 ${filespacing} ${linespacing}
	eerror "  $(printf "%${filespacing}s" "${BASH_SOURCE[1]##*/}"), line $(printf "%${linespacing}s" "${BASH_LINENO[0]}"):  Called die"
	eerror "The specific snippet of code:"
	# This scans the file that called die and prints out the logic that
	# ended in the call to die.  This really only handles lines that end
	# with '|| die' and any preceding lines with line continuations (\).
	# This tends to be the most common usage though, so let's do it.
	# Due to the usage of appending to the hold space (even when empty),
	# we always end up with the first line being a blank (thus the 2nd sed).
	sed -n \
		-e "# When we get to the line that failed, append it to the
		    # hold space, move the hold space to the pattern space,
		    # then print out the pattern space and quit immediately
		    ${BASH_LINENO[0]}{H;g;p;q}" \
		-e '# If this line ends with a line continuation, append it
		    # to the hold space
		    /\\$/H' \
		-e '# If this line does not end with a line continuation,
		    # erase the line and set the hold buffer to it (thus
		    # erasing the hold buffer in the process)
		    /[^\]$/{s:^.*$::;h}' \
		"${BASH_SOURCE[1]}" \
		| sed -e '1d' -e 's:^:RETAIN-LEADING-SPACE:' \
		| while read -r n ; do eerror "  ${n#RETAIN-LEADING-SPACE}" ; done
	eerror
	fi
	eerror "If you need support, post the output of \`emerge --info '=${CATEGORY}/${PF}::${PORTAGE_REPO_NAME}'\`,"
	eerror "the complete build log and the output of \`emerge -pqv '=${CATEGORY}/${PF}::${PORTAGE_REPO_NAME}'\`."

	# Only call die hooks here if we are executed via ebuild.sh or
	# misc-functions.sh, since those are the only cases where the environment
	# contains the hook functions. When necessary (like for __helpers_die), die
	# hooks are automatically called later by a misc-functions.sh invocation.
	if has ${BASH_SOURCE[${main_index}]##*/} ebuild.sh misc-functions.sh && \
		[[ ${EBUILD_PHASE} != depend ]] ; then
		local x
		for x in ${EBUILD_DEATH_HOOKS}; do
			${x} "$@" >&2 1>&2
		done
		> "${PORTAGE_BUILDDIR}/.die_hooks"
	fi

	if [[ -n ${PORTAGE_LOG_FILE} ]] ; then
		eerror "The complete build log is located at '${PORTAGE_LOG_FILE}'."
		if [[ ${PORTAGE_LOG_FILE} != ${T}/* ]] && \
			! has fail-clean ${FEATURES} ; then
			# Display path to symlink in ${T}, as requested in bug #412865.
			local log_ext=log
			[[ ${PORTAGE_LOG_FILE} != *.log ]] && log_ext+=.${PORTAGE_LOG_FILE##*.}
			eerror "For convenience, a symlink to the build log is located at '${T}/build.${log_ext}'."
		fi
	fi
	if [[ -f "${T}/environment" ]]; then
		eerror "The ebuild environment file is located at '${T}/environment'."
	elif [[ -d "${T}" ]]; then
		{
			set
			export
		} > "${T}/die.env"
		eerror "The ebuild environment file is located at '${T}/die.env'."
	fi
	eerror "Working directory: '$(pwd)'"
	[[ -n ${S} ]] && eerror "S: '${S}'"

	[[ -n ${PORTAGE_EBUILD_EXIT_FILE} ]] && > "${PORTAGE_EBUILD_EXIT_FILE}"
	[[ -n ${PORTAGE_IPC_DAEMON} ]] && "${PORTAGE_BIN_PATH}"/ebuild-ipc exit 1

	# subshell die support
	if [[ -n ${EBUILD_MASTER_PID} && ${BASHPID:-$(__bashpid)} != ${EBUILD_MASTER_PID} ]] ; then
		kill -s SIGTERM ${EBUILD_MASTER_PID}
	fi
	exit 1
}

__quiet_mode() {
	[[ ${PORTAGE_QUIET} -eq 1 ]]
}

__vecho() {
	__quiet_mode || echo "$@" >&2
}

# Internal logging function, don't use this in ebuilds
__elog_base() {
	local messagetype
	[[ -z "${1}" || -z "${T}" || ! -d "${T}/logging" ]] && return 1
	case "${1}" in
		INFO|WARN|ERROR|LOG|QA)
			messagetype="${1}"
			shift
			;;
		*)
			__vecho -e " ${PORTAGE_COLOR_BAD}*${PORTAGE_COLOR_NORMAL} Invalid use of internal function __elog_base(), next message will not be logged"
			return 1
			;;
	esac
	echo -e "$@" | while read -r ; do
		echo "${messagetype} ${REPLY}" >> \
			"${T}/logging/${EBUILD_PHASE:-other}"
	done
	return 0
}

eqawarn() {
	__elog_base QA "$*"
	[[ ${RC_ENDCOL} != "yes" && ${LAST_E_CMD} == "ebegin" ]] && echo >&2
	echo -e "$@" | while read -r ; do
		echo " ${PORTAGE_COLOR_QAWARN}*${PORTAGE_COLOR_NORMAL} ${REPLY}" >&2
	done
	LAST_E_CMD="eqawarn"
	return 0
}

elog() {
	__elog_base LOG "$*"
	[[ ${RC_ENDCOL} != "yes" && ${LAST_E_CMD} == "ebegin" ]] && echo >&2
	echo -e "$@" | while read -r ; do
		echo " ${PORTAGE_COLOR_LOG}*${PORTAGE_COLOR_NORMAL} ${REPLY}" >&2
	done
	LAST_E_CMD="elog"
	return 0
}

einfo() {
	__elog_base INFO "$*"
	[[ ${RC_ENDCOL} != "yes" && ${LAST_E_CMD} == "ebegin" ]] && echo >&2
	echo -e "$@" | while read -r ; do
		echo " ${PORTAGE_COLOR_INFO}*${PORTAGE_COLOR_NORMAL} ${REPLY}" >&2
	done
	LAST_E_CMD="einfo"
	return 0
}

einfon() {
	__elog_base INFO "$*"
	[[ ${RC_ENDCOL} != "yes" && ${LAST_E_CMD} == "ebegin" ]] && echo >&2
	echo -ne " ${PORTAGE_COLOR_INFO}*${PORTAGE_COLOR_NORMAL} $*" >&2
	LAST_E_CMD="einfon"
	return 0
}

ewarn() {
	__elog_base WARN "$*"
	[[ ${RC_ENDCOL} != "yes" && ${LAST_E_CMD} == "ebegin" ]] && echo >&2
	echo -e "$@" | while read -r ; do
		echo " ${PORTAGE_COLOR_WARN}*${PORTAGE_COLOR_NORMAL} ${RC_INDENTATION}${REPLY}" >&2
	done
	LAST_E_CMD="ewarn"
	return 0
}

eerror() {
	__elog_base ERROR "$*"
	[[ ${RC_ENDCOL} != "yes" && ${LAST_E_CMD} == "ebegin" ]] && echo >&2
	echo -e "$@" | while read -r ; do
		echo " ${PORTAGE_COLOR_ERR}*${PORTAGE_COLOR_NORMAL} ${RC_INDENTATION}${REPLY}" >&2
	done
	LAST_E_CMD="eerror"
	return 0
}

ebegin() {
	local msg="$*" dots spaces=${RC_DOT_PATTERN//?/ }
	if [[ -n ${RC_DOT_PATTERN} ]] ; then
		dots=$(printf "%$(( COLS - 3 - ${#RC_INDENTATION} - ${#msg} - 7 ))s" '')
		dots=${dots//${spaces}/${RC_DOT_PATTERN}}
		msg="${msg}${dots}"
	else
		msg="${msg} ..."
	fi
	einfon "${msg}"
	[[ ${RC_ENDCOL} == "yes" ]] && echo >&2
	LAST_E_LEN=$(( 3 + ${#RC_INDENTATION} + ${#msg} ))
	LAST_E_CMD="ebegin"
	let ++__EBEGIN_EEND_COUNT
	return 0
}

__eend() {
	local retval=${1:-0} efunc=${2:-eerror} msg
	shift 2

	if [[ ${retval} == "0" ]] ; then
		msg="${PORTAGE_COLOR_BRACKET}[ ${PORTAGE_COLOR_GOOD}ok${PORTAGE_COLOR_BRACKET} ]${PORTAGE_COLOR_NORMAL}"
	else
		if [[ -n $* ]] ; then
			${efunc} "$*"
		fi
		msg="${PORTAGE_COLOR_BRACKET}[ ${PORTAGE_COLOR_BAD}!!${PORTAGE_COLOR_BRACKET} ]${PORTAGE_COLOR_NORMAL}"
	fi

	if [[ ${RC_ENDCOL} == "yes" ]] ; then
		echo -e "${ENDCOL} ${msg}" >&2
	else
		[[ ${LAST_E_CMD} == ebegin ]] || LAST_E_LEN=0
		printf "%$(( COLS - LAST_E_LEN - 7 ))s%b\n" '' "${msg}" >&2
	fi

	return ${retval}
}

eend() {
	[[ -n $1 ]] || eqawarn "QA Notice: eend called without first argument"
	if (( --__EBEGIN_EEND_COUNT < 0 )); then
		__EBEGIN_EEND_COUNT=0
		eqawarn "QA Notice: eend called without preceding ebegin in ${FUNCNAME[1]}"
	fi
	local retval=${1:-0}
	shift

	__eend ${retval} eerror "$*"

	LAST_E_CMD="eend"
	return ${retval}
}

__unset_colors() {
	COLS=80
	ENDCOL=

	PORTAGE_COLOR_BAD=
	PORTAGE_COLOR_BRACKET=
	PORTAGE_COLOR_ERR=
	PORTAGE_COLOR_GOOD=
	PORTAGE_COLOR_HILITE=
	PORTAGE_COLOR_INFO=
	PORTAGE_COLOR_LOG=
	PORTAGE_COLOR_NORMAL=
	PORTAGE_COLOR_QAWARN=
	PORTAGE_COLOR_WARN=
}

__set_colors() {
	# bash's internal COLUMNS variable
	COLS=${COLUMNS:-0}

	# Avoid wasteful stty calls during the "depend" phases.
	# If stdout is a pipe, the parent process can export COLUMNS
	# if it's relevant. Use an extra subshell for stty calls, in
	# order to redirect "/dev/tty: No such device or address"
	# error from bash to /dev/null.
	[[ ${COLS} == 0 && ${EBUILD_PHASE} != depend ]] && \
		COLS=$(set -- $( ( stty size </dev/tty ) 2>/dev/null || echo 24 80 ) ; echo $2)
	(( COLS > 0 )) || (( COLS = 80 ))

	# Now, ${ENDCOL} will move us to the end of the
	# column; regardless of character width
	ENDCOL=$'\e[A\e['$(( COLS - 8 ))'C'
	if [[ -n "${PORTAGE_COLORMAP}" ]]; then
		eval ${PORTAGE_COLORMAP}
	else
		PORTAGE_COLOR_BAD=$'\e[31;01m'
		PORTAGE_COLOR_BRACKET=$'\e[34;01m'
		PORTAGE_COLOR_ERR=$'\e[31;01m'
		PORTAGE_COLOR_GOOD=$'\e[32;01m'
		PORTAGE_COLOR_HILITE=$'\e[36;01m'
		PORTAGE_COLOR_INFO=$'\e[32m'
		PORTAGE_COLOR_LOG=$'\e[32;01m'
		PORTAGE_COLOR_NORMAL=$'\e[0m'
		PORTAGE_COLOR_QAWARN=$'\e[33m'
		PORTAGE_COLOR_WARN=$'\e[33;01m'
	fi
}

RC_ENDCOL="yes"
RC_INDENTATION=''
RC_DEFAULT_INDENT=2
RC_DOT_PATTERN=''



if [[ -z ${NO_COLOR} ]] ; then
	case ${NOCOLOR:-false} in
	yes|true)
		__unset_colors
		;;
	no|false)
		__set_colors
		;;
	esac
else
	__unset_colors
fi


# BEGIN PREFIX LOCAL
# In Prefix every platform has USERLAND=GNU, even FreeBSD.  Since I
# don't know how to reliably "figure out" we are in a Prefix instance of
# portage here, I for now disable this check, and hardcode it to GNU.
# Somehow it appears stange to me that this code is in this file,
# non-ebuilds/eclasses should never rely on USERLAND and XARGS, don't they?
#if [[ -z ${USERLAND} ]] ; then
#	case $(uname -s) in
#	*BSD|DragonFly)
#		export USERLAND="BSD"
#		;;
#	*)
#		export USERLAND="GNU"
#		;;
#	esac
#fi
[[ -z ${USERLAND} ]] && USERLAND="GNU"
# END PREFIX LOCAL

if [[ -z ${XARGS} ]] ; then
	case ${USERLAND} in
	BSD)
		if type -P gxargs > /dev/null; then
			export XARGS="gxargs -r"
		else
			export XARGS="xargs"
		fi
		;;
	*)
		export XARGS="xargs -r"
		;;
	esac
fi

___makeopts_jobs() {
	# Copied from multiprocessing.eclass:makeopts_jobs
	# This assumes the first .* will be more greedy than the second .*
	# since POSIX doesn't specify a non-greedy match (i.e. ".*?").
	local jobs=$(echo " ${MAKEOPTS} " | sed -r -n \
		-e 's:.*[[:space:]](-[a-z]*j|--jobs[=[:space:]])[[:space:]]*([0-9]+).*:\2:p' || die)

	# Fallbacks for if MAKEOPTS parsing failed
	[[ -n ${jobs} ]] || \
		jobs=$(getconf _NPROCESSORS_ONLN 2>/dev/null) || \
		jobs=$(sysctl -n hw.ncpu 2>/dev/null) || \
		jobs=1

	echo ${jobs}
}

# Run ${XARGS} in parallel for detected number of CPUs, if supported.
# Passes all arguments to xargs, and returns its exit code
___parallel_xargs() {
	local chunksize=1 jobs xargs=( ${XARGS} )

	if "${xargs[@]}" --help | grep -q -- --max-procs=; then
		jobs=$(___makeopts_jobs)
		if [[ ${jobs} -gt 1 ]]; then
			xargs+=("--max-procs=${jobs}" -L "${chunksize}")
		fi
	fi

	"${xargs[@]}" "${@}"
}

hasq() {
	___eapi_has_hasq || die "'${FUNCNAME}' banned in EAPI ${EAPI}"

	eqawarn "QA Notice: The 'hasq' function is deprecated (replaced by 'has')"
	has "$@"
}

hasv() {
	___eapi_has_hasv || die "'${FUNCNAME}' banned in EAPI ${EAPI}"

	if has "$@" ; then
		echo "$1"
		return 0
	fi
	return 1
}

has() {
	local needle=$1
	shift

	local x
	for x in "$@"; do
		[[ "${x}" = "${needle}" ]] && return 0
	done
	return 1
}

__repo_attr() {
	local appropriate_section=0 exit_status=1 line saved_extglob_shopt=$(shopt -p extglob)
	shopt -s extglob
	while read line; do
		[[ ${appropriate_section} == 0 && ${line} == "[$1]" ]] && appropriate_section=1 && continue
		[[ ${appropriate_section} == 1 && ${line} == "["*"]" ]] && appropriate_section=0 && continue
		# If a conditional expression like [[ ${line} == $2*( )=* ]] is used
		# then bash-3.2 produces an error like the following when the file is
		# sourced: syntax error in conditional expression: unexpected token `('
		# Therefore, use a regular expression for compatibility.
		if [[ ${appropriate_section} == 1 && ${line} =~ ^${2}[[:space:]]*= ]]; then
			echo "${line##$2*( )=*( )}"
			exit_status=0
			break
		fi
	done <<< "${PORTAGE_REPOSITORIES}"
	eval "${saved_extglob_shopt}"
	return ${exit_status}
}

# eqaquote <string>
#
# outputs parameter escaped for quoting
__eqaquote() {
	local v=${1} esc=''

	# quote backslashes
	v=${v//\\/\\\\}
	# quote the quotes
	v=${v//\"/\\\"}
	# quote newlines
	while read -r; do
		echo -n "${esc}${REPLY}"
		esc='\n'
	done <<<"${v}"
}

# eqatag <tag> [-v] [<key>=<value>...] [/<relative-path>...]
#
# output (to qa.log):
# - tag: <tag>
#   data:
#     <key1>: "<value1>"
#     <key2>: "<value2>"
#   files:
#     - "<path1>"
#     - "<path2>"
__eqatag() {
	local tag i filenames=() data=() verbose=

	if [[ ${1} == -v ]]; then
		verbose=1
		shift
	fi

	tag=${1}
	shift
	[[ -n ${tag} ]] || die "${FUNCNAME}: no tag specified"

	# collect data & filenames
	for i; do
		if [[ ${i} == /* ]]; then
			filenames+=( "${i}" )
			[[ -n ${verbose} ]] && eqawarn "  ${i}"
		elif [[ ${i} == *=* ]]; then
			data+=( "${i}" )
		else
			die "${FUNCNAME}: invalid parameter: ${i}"
		fi
	done

	(
		echo "- tag: ${tag}"
		if [[ ${#data[@]} -gt 0 ]]; then
			echo "  data:"
			for i in "${data[@]}"; do
				echo "    ${i%%=*}: \"$(__eqaquote "${i#*=}")\""
			done
		fi
		if [[ ${#filenames[@]} -gt 0 ]]; then
			echo "  files:"
			for i in "${filenames[@]}"; do
				echo "    - \"$(__eqaquote "${i}")\""
			done
		fi
	) >> "${T}"/qa.log
}

if [[ BASH_VERSINFO -gt 4 || (BASH_VERSINFO -eq 4 && BASH_VERSINFO[1] -ge 4) ]] ; then
	___is_indexed_array_var() {
		[[ ${!1@a} == *a* ]]
	}
else
	___is_indexed_array_var() {
		[[ $(declare -p "$1" 2>/dev/null) == 'declare -a'* ]]
	}
fi

# debug-print() gets called from many places with verbose status information useful
# for tracking down problems. The output is in ${T}/eclass-debug.log.
# You can set ECLASS_DEBUG_OUTPUT to redirect the output somewhere else as well.
# The special "on" setting echoes the information, mixing it with the rest of the
# emerge output.
# You can override the setting by exporting a new one from the console, or you can
# set a new default in make.*. Here the default is "" or unset.
#
# (TODO: in the future, might use e* from /lib/gentoo/functions.sh?)
debug-print() {
	# If ${T} isn't defined, we're in dep calculation mode and
	# shouldn't do anything
	[[ ${EBUILD_PHASE} = depend || ! -d ${T} || ${#} -eq 0 ]] && return 0

	if [[ ${ECLASS_DEBUG_OUTPUT} == on ]]; then
		printf 'debug: %s\n' "${@}" >&2
	elif [[ -n ${ECLASS_DEBUG_OUTPUT} ]]; then
		printf 'debug: %s\n' "${@}" >> "${ECLASS_DEBUG_OUTPUT}"
	fi

	if [[ -w ${T} ]] ; then
		# Default target
		printf '%s\n' "${@}" >> "${T}/eclass-debug.log"
<<<<<<< HEAD
		# let the portage user own/write to this file
		# PREFIX LOCAL: fallback to configured group
		chgrp "${PORTAGE_GRPNAME:-${PORTAGE_GROUP}}" "${T}/eclass-debug.log"
=======

		# Let the portage user own/write to this file
		chgrp "${PORTAGE_GRPNAME:-portage}" "${T}/eclass-debug.log"
>>>>>>> c5fe39fa
		chmod g+w "${T}/eclass-debug.log"
	fi
}

# The following 2 functions are debug-print() wrappers

debug-print-function() {
	debug-print "${1}: entering function, parameters: ${*:2}"
}

debug-print-section() {
	debug-print "now in section ${*}"
}

true<|MERGE_RESOLUTION|>--- conflicted
+++ resolved
@@ -664,15 +664,10 @@
 	if [[ -w ${T} ]] ; then
 		# Default target
 		printf '%s\n' "${@}" >> "${T}/eclass-debug.log"
-<<<<<<< HEAD
-		# let the portage user own/write to this file
+
+		# Let the portage user own/write to this file
 		# PREFIX LOCAL: fallback to configured group
 		chgrp "${PORTAGE_GRPNAME:-${PORTAGE_GROUP}}" "${T}/eclass-debug.log"
-=======
-
-		# Let the portage user own/write to this file
-		chgrp "${PORTAGE_GRPNAME:-portage}" "${T}/eclass-debug.log"
->>>>>>> c5fe39fa
 		chmod g+w "${T}/eclass-debug.log"
 	fi
 }
