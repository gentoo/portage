#!/usr/bin/env bash
# Copyright 1999-2023 Gentoo Authors
# Distributed under the terms of the GNU General Public License v2
# Author: Karl Trygve Kalleberg <karltk@gentoo.org>
# Rewritten from the old, Perl-based emerge-webrsync script
# Author: Alon Bar-Lev <alon.barlev@gmail.com>
# Major rewrite from Karl's scripts.

# TODO:
#  - all output should prob be converted to e* funcs
#  - add support for ROOT

# repos.conf configuration for use with emerge --sync and emaint sync
# using keyring from app-crypt/openpgp-keys-gentoo-release:
# [gentoo]
# sync-type = webrsync
# sync-webrsync-verify-signature = true
# sync-openpgp-key-path = /usr/share/openpgp-keys/gentoo-release.asc
#
# Alternative (legacy) PORTAGE_GPG_DIR configuration:
# gpg key import
# KEY_ID=0x96D8BF6D
# gpg --homedir /etc/portage/gnupg --keyserver subkeys.pgp.net --recv-keys ${KEY_ID}
# gpg --homedir /etc/portage/gnupg --edit-key ${KEY_ID} trust
#

# Opportunistically use gentoo-functions for nicer output
functions_script="${EPREFIX}/lib/gentoo/functions.sh"
source "${functions_script}" || {
	echo "${argv0}: Could not source ${functions_script}!" 1>&2

	ebegin() {
		printf '%s*%s %s ... ' "${GOOD}" "${NORMAL}" "$*"
	}

	eend() {
		local r=${1:-0}
		shift
		if [[ $r -eq 0 ]] ; then
			printf '[ %sok%s ]\n' "${GOOD}" "${NORMAL}"
		else
			printf '%s [ %s!!%s ]\n' "$*" "${BAD}" "${NORMAL}"
		fi
		return "${r}"
	}

	einfo() {
		echo "${argv0##*/}: $*"
	}

	ewarn() {
		echo "${argv0##*/}: warning: $*" 1>&2
	}

	eerror() {
		echo "${argv0##*/}: error: $*" 1>&2
	}

}

# Only echo if in normal mode
vvecho() { [[ ${PORTAGE_QUIET} != 1 ]] && echo "$@" ; }
# Only echo if in quiet mode
nvecho() { [[ ${PORTAGE_QUIET} == 1 ]] && echo "$@" ; }

# Unfortunately, gentoo-functions doesn't yet have a die() (bug #878505)
die() {
	eerror "$@"
	exit 1
}

argv0=$0

# Use emerge and portageq from the same directory/prefix as the current script,
# so that we don't have to rely on PATH including the current EPREFIX.
emerge=$(PATH="${BASH_SOURCE[0]%/*}:${PATH}" type -P emerge)
[[ -n ${emerge} ]] || die "could not find 'emerge'; aborting"
portageq=$(PATH="${BASH_SOURCE[0]%/*}:${PATH}" type -P portageq)
[[ -n ${portageq} ]] || die "could not find 'portageq'; aborting"

# PREFIX LOCAL: retrieve PORTAGE_USER/PORTAGE_GROUP
eval "$("${portageq}" envvar -v DISTDIR EPREFIX FEATURES \
	FETCHCOMMAND GENTOO_MIRRORS \
	PORTAGE_BIN_PATH PORTAGE_CONFIGROOT PORTAGE_GPG_DIR \
	PORTAGE_NICENESS PORTAGE_REPOSITORIES PORTAGE_RSYNC_EXTRA_OPTS \
	PORTAGE_RSYNC_OPTS PORTAGE_TEMP_GPG_DIR PORTAGE_TMPDIR \
<<<<<<< HEAD
	USERLAND http_proxy ftp_proxy \
	PORTAGE_USER PORTAGE_GROUP)"
export http_proxy ftp_proxy
=======
	USERLAND http_proxy https_proxy ftp_proxy)"
export http_proxy https_proxy ftp_proxy
>>>>>>> 9206d5a7

# PREFIX LOCAL: use Prefix servers, just because we want this and infra
# can't support us yet
GENTOO_MIRRORS="http://rsync.prefix.bitzolder.nl"
# END PREFIX LOCAL

source "${PORTAGE_BIN_PATH}"/isolated-functions.sh || exit 1

repo_name=gentoo
repo_location=$(__repo_attr "${repo_name}" location)
if [[ -z ${repo_location} ]]; then
	die "Repository '${repo_name}' not found"
fi
repo_sync_type=$(__repo_attr "${repo_name}" sync-type)

# If PORTAGE_NICENESS is overriden via the env then it will
# still pass through the portageq call and override properly.
if [[ -n "${PORTAGE_NICENESS}" ]]; then
	renice "${PORTAGE_NICENESS}" $$ > /dev/null
fi

do_debug=0
keep=false

handle_pgp_setup() {
	# WEBRSYNC_VERIFY_SIGNATURE=0: disable PGP verification
	# WEBRSYNC_VERIFY_SIGNATURE=1: use gemato for verification, fallback to regular gpg
	# WEBRSYNC_VERIFY_SIGNATURE=2: use legacy FEATURES="webrsync-gpg"
	WEBRSYNC_VERIFY_SIGNATURE=1

	has webrsync-gpg ${FEATURES} && webrsync_gpg=1 || webrsync_gpg=0

	repo_has_webrsync_verify=$(
		has $(__repo_attr "${repo_name}" sync-webrsync-verify-signature	| LC_ALL=C tr '[:upper:]' '[:lower:]') true yes
	)

	if [[ -n ${PORTAGE_TEMP_GPG_DIR} ]] || [[ ${repo_has_webrsync_verify} -eq 1 ]]; then
		# If FEATURES=webrsync-gpg is enabled then allow direct emerge-webrsync
		# calls for backward compatibility (this triggers a deprecation warning
		# above). Since direct emerge-webrsync calls do not use gemato for secure
		# key refresh, this behavior will not be supported in a future release.
		if [[ ! ( -d ${PORTAGE_GPG_DIR} && ${webrsync_gpg} -eq 1 ) && -z ${PORTAGE_TEMP_GPG_DIR} ]]; then
			die "Do not call ${argv0##*/} directly, instead call emerge --sync or emaint sync."
		fi

		# Use gemato for the standard Portage-calling-us case w/ sync-type='webrsync'.
		WEBRSYNC_VERIFY_SIGNATURE=1
	elif [[ ${webrsync_gpg} -eq 1 ]]; then
		# We only warn if FEATURES="webrsync-gpg" is in make.conf, not if
		# Portage is calling us for 'sync-type=webrsync' with verification, because
		# that path uses gemato now (plus the user can't help it, obviously).
		ewarn "FEATURES=webrsync-gpg is deprecated, see the make.conf(5) man page."
		WEBRSYNC_VERIFY_SIGNATURE=2
	elif [[ -n ${no_pgp_verify} ]]; then
		WEBRSYNC_VERIFY_SIGNATURE=0
	else
		# The default at the beginning of handle_pgp_setup is WEBRSYNC_VERIFY_SIGNATURE=1
		# i.e. gemato.
		:;
	fi

	case "${WEBRSYNC_VERIFY_SIGNATURE}" in
		0)
			[[ ${PORTAGE_QUIET} -eq 1 ]] || ewarn "PGP verification method: disabled"
			;;
		1)
			[[ ${PORTAGE_QUIET} -eq 1 ]] || einfo "PGP verification method: gemato"
			;;
		2)
			ewarn "PGP verification method: legacy gpg path"
			;;
		*)
			die "Unknown WEBRSYNC_VERIFY_SIGNATURE state: \${WEBRSYNC_VERIFY_SIGNATURE}=${WEBRSYNC_VERIFY_SIGNATURE}"
			;;
	esac

	if [[ -n ${PORTAGE_TEMP_GPG_DIR} ]]; then
		PORTAGE_GPG_DIR=${PORTAGE_TEMP_GPG_DIR}
	fi

	if [[ ${WEBRSYNC_VERIFY_SIGNATURE} == 2 && -z "${PORTAGE_GPG_DIR}" ]]; then
		die "Please set PORTAGE_GPG_DIR in make.conf!"
	fi
}

do_tar() {
	local file=$1
	shift
	local decompressor

	case ${file} in
		*.xz)   decompressor="xzcat" ;;
		*.bz2)  decompressor="bzcat" ;;
		*.gz)   decompressor="zcat"  ;;
		*)      decompressor="cat"   ;;
	esac
	${decompressor} "${file}" | tar "$@"
	_pipestatus=${PIPESTATUS[*]}
	[[ ${_pipestatus// /} -eq 0 ]]
}

get_utc_date_in_seconds() {
	date -u +"%s"
}

get_date_part() {
	local utc_time_in_secs="$1"
	local part="$2"

	if [[ ${USERLAND} == BSD ]] ; then
		date -r "${utc_time_in_secs}" -u +"${part}"
	else
		date -d "@${utc_time_in_secs}" -u +"${part}"
	fi
}

get_utc_second_from_string() {
	local s="$1"

	if [[ ${USERLAND} == BSD ]] ; then
		# Specify zeros for the least significant digits, or else those
		# digits are inherited from the current system clock time.
		date -juf "%Y%m%d%H%M.%S" "${s}0000.00" +"%s"
	else
		date -d "${s:0:4}-${s:4:2}-${s:6:2}" -u +"%s"
	fi
}

get_repository_timestamp() {
	local portage_current_timestamp=0

	if [[ -f "${repo_location}/metadata/timestamp.x" ]]; then
		portage_current_timestamp=$(cut -f 1 -d " " "${repo_location}/metadata/timestamp.x" )
	fi

	echo "${portage_current_timestamp}"
}

fetch_file() {
	local URI="$1"
	local FILE="$2"
	local opts

	if [[ "${FETCHCOMMAND/wget/}" != "${FETCHCOMMAND}" ]]; then
		opts="--continue $(nvecho -q)"
	elif [[ "${FETCHCOMMAND/curl/}" != "${FETCHCOMMAND}" ]]; then
		opts="--continue-at - $(nvecho -s -f)"
	else
		rm -f "${DISTDIR}/${FILE}"
	fi

	[[ ${PORTAGE_QUIET} -eq 1 ]] || einfo "Fetching file ${FILE} ..."
	# Already set DISTDIR=
	eval "${FETCHCOMMAND} ${opts}"

	if [[ $? -eq 0 && -s ${DISTDIR}/${FILE} ]] ; then
		return 0
	else
		rm -f "${DISTDIR}/${FILE}"
		return 1
	fi
}

check_file_digest() {
	local digest="$1"
	local file="$2"
	local r=1

	[[ ${PORTAGE_QUIET} -eq 1 ]] || einfo "Checking digest ..."

	if type -P md5sum > /dev/null; then
		local md5sum_output=$(md5sum "${file}")
		local digest_content=$(< "${digest}")
		[[ "${md5sum_output%%[[:space:]]*}" = "${digest_content%%[[:space:]]*}" ]] && r=0
	elif type -P md5 > /dev/null; then
		[[ "$(md5 -q "${file}")" == "$(cut -d ' ' -f 1 "${digest}")" ]] && r=0
	else
		die "cannot check digest: no suitable md5/md5sum binaries found"
	fi

	return "${r}"
}

check_file_signature_gemato() {
	local signature="$1"
	local file="$2"
	local r=1

	if type -P gemato > /dev/null; then
		if [[ -n ${PORTAGE_GPG_KEY} ]] ; then
			local key="${PORTAGE_GPG_KEY}"
		else
			local key="${EPREFIX}/usr/share/openpgp-keys/gentoo-release.asc"
		fi

		if [[ ! -f "${key}" ]] ; then
			eerror "${key} not available. Is sec-keys/openpgp-keys-gentoo-release installed?"
			die "Needed keys unavailable! Install its package or set PORTAGE_GPG_KEY to the right path."
		fi

		local gemato_args=(
			openpgp-verify-detached
			-K "${key}"
		)

		if [[ -n ${http_proxy} || -n ${https_proxy} ]] ; then
			gemato_args+=(
				--proxy "${http_proxy:-${https_proxy}}"
			)
		fi

		[[ -n ${PORTAGE_GPG_KEY_SERVER} ]] && gemato_args+=( --keyserver "${PORTAGE_GPG_KEY_SERVER}" )
		[[ ${PORTAGE_QUIET} == 1 ]] && gemato_args+=( --quiet )
		[[ ${do_debug} == 1 ]] && gemato_args+=( --debug )

		gemato "${gemato_args[@]}" -- "${signature}" "${file}"
		r=$?

		if [[ ${r} -ne 0 ]]; then
			# Exit early since it's typically inappropriate to
			# try other mirrors in this case (it may indicate
			# a keyring problem).
			die "signature verification failed"
		fi
	else
		return 127
	fi

	return "${r}"
}

check_file_signature_gpg_unwrapped() {
	local signature="$1"
	local file="$2"

	if type -P gpg > /dev/null; then
		if [[ -n ${PORTAGE_GPG_KEY} ]] ; then
			local key="${PORTAGE_GPG_KEY}"
		else
			local key="${EPREFIX}/usr/share/openpgp-keys/gentoo-release.asc"
		fi

		if [[ ! -f "${key}" ]] ; then
			eerror "${key} not available. Is sec-keys/openpgp-keys-gentoo-release installed?"
			die "Needed keys unavailable! Install its package or set PORTAGE_GPG_KEY to the right path."
		fi

		local gpgdir="${PORTAGE_GPG_DIR}"
		if [[ -z ${gpgdir} ]] ; then
			gpgdir=$(mktemp -d "${PORTAGE_TMPDIR}/portage/webrsync-XXXXXX")
			if [[ ! -w ${gpgdir} ]] ; then
				die "gpgdir is not writable: ${gpgdir}"
			fi

			# If we're created our own temporary directory, it's okay for us
			# to import the keyring by ourselves. But we'll avoid doing it
			# if the user has set PORTAGE_GPG_DIR by themselves.
			gpg --no-default-keyring --homedir "${gpgdir}" --batch --import "${key}"
		fi

		if gnupg_status=$(gpg --no-default-keyring --homedir "${gpgdir}" --batch \
			--status-fd 1 --verify "${signature}" "${file}"); then
			while read -r line; do
				if [[ ${line} == "[GNUPG:] GOODSIG"* ]]; then
					r=0
					break
				fi
			done <<< "${gnupg_status}"
		fi

		if [[ ${r} -ne 0 ]]; then
			# Exit early since it's typically inappropriate to
			# try other mirrors in this case (it may indicate
			# a keyring problem).
			die "signature verification failed"
		fi
	else
		die "cannot check signature: gpg binary not found"
	fi
}

check_file_signature() {
	local signature="$1"
	local file="$2"
	local r=1
	local gnupg_status line

	if [[ ${WEBRSYNC_VERIFY_SIGNATURE} != 0 ]]; then
		[[ ${PORTAGE_QUIET} -eq 1 ]] || einfo "Checking signature ..."

		case ${WEBRSYNC_VERIFY_SIGNATURE} in
			1)
				check_file_signature_gemato "${signature}" "${file}"
				r=$?

				if [[ ${r} -eq 127 ]] ; then
					ewarn "Falling back to gpg as gemato is not installed"
					check_file_signature_gpg_unwrapped "${signature}" "${file}"
					r=$?
				fi

				;;
			2)
				check_file_signature_gpg_unwrapped "${signature}" "${file}"
				r=$?
				;;
		esac

		if [[ ${r} != 0 ]] ; then
			eerror "Error occurred in check_file_signature: ${r}. Aborting."
			die "Verification error occured."
		fi
	else
		r=0
	fi

	return "${r}"
}

get_snapshot_timestamp() {
	local file="$1"

	do_tar "${file}" --to-stdout -f - --wildcards -x '*/metadata/timestamp.x' | cut -f 1 -d " "
}

sync_local() {
	local file="$1"

	[[ ${PORTAGE_QUIET} -eq 1 ]] || einfo "Syncing local repository ..."

	# PREFIX LOCAL: use PORTAGE_USER and PORTAGE_GROUP
	local ownership="${PORTAGE_USER:-portage}:${PORTAGE_GROUP:-portage}"
	# END PREFIX LOCAL
	if has usersync ${FEATURES} ; then
		case "${USERLAND}" in
			BSD)
				ownership=$(stat -f '%Su:%Sg' "${repo_location}")
				;;
			*)
				ownership=$(stat -c '%U:%G' "${repo_location}")
				;;
		esac
	fi

	if type -P tarsync > /dev/null ; then
		local chown_opts="-o ${ownership%:*} -g ${ownership#*:}"
		chown ${ownership} "${repo_location}" > /dev/null 2>&1 || chown_opts=""

		if ! tarsync $(vvecho -v) -s 1 ${chown_opts} \
			-e /distfiles -e /packages -e /local "${file}" "${repo_location}"; then

			eerror "tarsync failed; tarball is corrupt? (${file})"
			return 1
		fi
	else
		if ! do_tar "${file}" -x --strip-components=1 -f -; then
			eerror "tar failed to extract the image. tarball is corrupt? (${file})"
			return 1
		fi

		# Free disk space
		${keep} || rm -f "${file}"

		local rsync_opts="${PORTAGE_RSYNC_OPTS} ${PORTAGE_RSYNC_EXTRA_OPTS} $(nvecho -q)"
		if chown ${ownership} . > /dev/null 2>&1; then
			chown -R ${ownership} .
			rsync_opts+=" --owner --group"
		fi

		chmod 755 .
		rsync ${rsync_opts} . "${repo_location%%/}" || {
			eerror "rsync failed: $?"
			die "Aborting because of rsync failure"
		}

		[[ ${PORTAGE_QUIET} == 1 ]] || einfo "Cleaning up ..."
	fi

	if has metadata-transfer ${FEATURES} ; then
		einfo "Updating cache ..."
		"${emerge}" --metadata
	fi

	local post_sync=${PORTAGE_CONFIGROOT%/}/etc/portage/bin/post_sync
	[[ -x "${post_sync}" ]] && "${post_sync}"

	# --quiet suppresses output if there are no relevant news items
	has news ${FEATURES} && "${emerge}" --check-news --quiet
	return 0
}

do_snapshot() {
	local ignore_timestamp="$1"
	local date="$2"

	local r=1

	local compression

	local have_files=0
	local mirror

	local compressions=""

	type -P xzcat > /dev/null && compressions="${compressions} ${repo_name}:xz portage:xz"
	type -P bzcat > /dev/null && compressions="${compressions} ${repo_name}:bz2 portage:bz2"
	type -P zcat > /dev/null && compressions="${compressions} ${repo_name}:gz portage:gz"
	if [[ -z ${compressions} ]] ; then
		die "unable to locate any decompressors (xzcat or bzcat or zcat)"
	fi

	for mirror in ${GENTOO_MIRRORS} ; do
		mirror=${mirror%/}
		[[ ${PORTAGE_QUIET} -eq 1 ]] || einfo "Trying to retrieve ${date} snapshot from ${mirror} ..."

		for compression in ${compressions} ; do
			local name=${compression%%:*}

			compression=${compression#*:}

			local file="${name}-${date}.tar.${compression}"
			local digest="${file}.md5sum"
			local signature="${file}.gpgsig"

			if [[ -s "${DISTDIR}/${file}" && -s "${DISTDIR}/${digest}" && -s "${DISTDIR}/${signature}" ]] ; then
				check_file_digest "${DISTDIR}/${digest}" "${DISTDIR}/${file}" && \
				check_file_signature "${DISTDIR}/${signature}" "${DISTDIR}/${file}" && \
				have_files=1
			fi

			if [[ ${have_files} -eq 0 ]] ; then
				fetch_file "${mirror}/snapshots/${digest}" "${digest}" && \
					fetch_file "${mirror}/snapshots/${signature}" "${signature}" && \
					fetch_file "${mirror}/snapshots/${file}" "${file}" && \
					check_file_digest "${DISTDIR}/${digest}" "${DISTDIR}/${file}" && \
					check_file_signature "${DISTDIR}/${signature}" "${DISTDIR}/${file}" && \

				have_files=1
			fi

			#
			# If timestamp is invalid
			# we want to try and retrieve
			# from a different mirror
			#
			if [[ ${have_files} -eq 1 ]]; then
				[[ ${PORTAGE_QUIET} -eq 1 ]] || einfo "Getting snapshot timestamp ..."

				local snapshot_timestamp
				snapshot_timestamp=$(get_snapshot_timestamp "${DISTDIR}/${file}")

				if [[ ${ignore_timestamp} == 0 ]]; then
					if [[ ${snapshot_timestamp} -lt $(get_repository_timestamp) ]]; then
						ewarn "Repository (age) is newer than fetched snapshot"
						have_files=0
					fi
				else
					local utc_seconds
					utc_seconds=$(get_utc_second_from_string "${date}")

					# Check that this snapshot is what the age it claims to be
					if [[ ${snapshot_timestamp} -lt ${utc_seconds} || \
						${snapshot_timestamp} -gt $((${utc_seconds}+ 2*86400)) ]]; then

						ewarn "Snapshot timestamp is not within acceptable period!"
						have_files=0
					fi
				fi
			fi

			if [[ ${have_files} -eq 1 ]]; then
				break
			else
				# Remove files and use a different mirror
				rm -f "${DISTDIR}/${file}" "${DISTDIR}/${digest}" "${DISTDIR}/${signature}"
			fi
		done

		[[ ${have_files} -eq 1 ]] && break
	done

	if [[ ${have_files} -eq 1 ]]; then
		sync_local "${DISTDIR}/${file}" && r=0
	else
		ewarn "${date} snapshot was not found"
	fi

	${keep} || rm -f "${DISTDIR}/${file}" "${DISTDIR}/${digest}" "${DISTDIR}/${signature}"
	return "${r}"
}

do_latest_snapshot() {
	local attempts=0
	local r=1

	[[ ${PORTAGE_QUIET} -eq 1 ]] || einfo "Fetching most recent snapshot ..."

	# The snapshot for a given day is generated at 00:45 UTC on the following
	# day, so the current day's snapshot (going by UTC time) hasn't been
	# generated yet.  Therefore, always start by looking for the previous day's
	# snapshot (for attempts=1, subtract 1 day from the current UTC time).

	# Timestamps that differ by less than 2 hours
	# are considered to be approximately equal.
	local min_time_diff=$(( 2 * 60 * 60 ))

	local existing_timestamp
	local timestamp_difference
	local timestamp_problem
	local approx_snapshot_time
	local start_time
	local start_hour
	local snapshot_date
	local snapshot_date_seconds

	existing_timestamp=$(get_repository_timestamp)
	start_time=$(get_utc_date_in_seconds)
	start_hour=$(get_date_part "${start_time}" "%H")

	# Daily snapshots are created at 00:45 and are not
	# available until after 01:00. Don't waste time trying
	# to fetch a snapshot before it's been created.
	if [[ ${start_hour#0} -lt 1 ]] ; then
		(( start_time -= 86400 ))
	fi

	snapshot_date=$(get_date_part "${start_time}" "%Y%m%d")
	snapshot_date_seconds=$(get_utc_second_from_string "${snapshot_date}")

	while (( ${attempts} < 40 )) ; do
		(( attempts++ ))
		(( snapshot_date_seconds -= 86400 ))
		# snapshots are created at 00:45
		(( approx_snapshot_time = snapshot_date_seconds + 86400 + 2700 ))
		(( timestamp_difference = existing_timestamp - approx_snapshot_time ))

		[[ ${timestamp_difference} -lt 0 ]] && (( timestamp_difference = -1 * timestamp_difference ))
		snapshot_date=$(get_date_part "${snapshot_date_seconds}" "%Y%m%d")

		timestamp_problem=""
		if [[ ${timestamp_difference} -eq 0 ]]; then
			timestamp_problem="is identical to"
		elif [[ ${timestamp_difference} -lt ${min_time_diff} ]]; then
			timestamp_problem="is possibly identical to"
		elif [[ ${approx_snapshot_time} -lt ${existing_timestamp} ]] ; then
			timestamp_problem="is newer than"
		fi

		if [[ -n "${timestamp_problem}" ]]; then
			ewarn "Latest snapshot date: ${snapshot_date}"
			ewarn
			ewarn "Approximate snapshot timestamp: ${approx_snapshot_time}"
			ewarn "       Current local timestamp: ${existing_timestamp}"
			ewarn
			echo -e "The current local timestamp" \
				"${timestamp_problem} the" \
				"timestamp of the latest" \
				"snapshot. In order to force sync," \
				"use the --revert option or remove" \
				"the timestamp file located at" \
				"'${repo_location}/metadata/timestamp.x'." | fmt -w 70 | \
				while read -r line ; do
					ewarn "${line}"
				done
			r=0
			break
		fi

		if do_snapshot 0 "${snapshot_date}"; then
			r=0
			break;
		fi
	done

	return "${r}"
}

usage() {
	cat <<-EOF
	Usage: $0 [options]

	Options:
	  --revert=yyyymmdd   Revert to snapshot
	  --no-pgp-verify     Disable PGP verification of snapshot
	  -k, --keep          Keep snapshots in DISTDIR (don't delete)
	  -q, --quiet         Only output errors
	  -v, --verbose       Enable verbose output (no-op)
	  -x, --debug         Enable debug output
	  -h, --help          This help screen (duh!)
	EOF
	if [[ -n $* ]] ; then
		printf "\nError: %s\n" "$*" 1>&2
		exit 1
	else
		exit 0
	fi
}

main() {
	local arg
	local revert_date

	for arg in "$@" ; do
		local v=${arg#*=}
		case ${arg} in
			-h|--help)    usage ;;
			-k|--keep)    keep=true ;;
			-q|--quiet)   PORTAGE_QUIET=1 ;;
			-v|--verbose) unset PORTAGE_QUIET ;;
			-x|--debug)   do_debug=1 ;;
			--revert=*)   revert_date=${v} ;;
			--no-pgp-verify) no_pgp_verify=1 ;;
			*)            usage "Invalid option '${arg}'" ;;
		esac
	done

	handle_pgp_setup

	[[ -d ${repo_location} ]] || mkdir -p "${repo_location}"
	if [[ ! -w ${repo_location} ]] ; then
		die "Repository '${repo_name}' is not writable: ${repo_location}"
	fi

	[[ -d ${PORTAGE_TMPDIR}/portage ]] || mkdir -p "${PORTAGE_TMPDIR}/portage"
	TMPDIR=$(mktemp -d "${PORTAGE_TMPDIR}/portage/webrsync-XXXXXX")
	if [[ ! -w ${TMPDIR} ]] ; then
		die "TMPDIR is not writable: ${TMPDIR}"
	fi
	trap 'set -u ; cd / ; rm -rf "${TMPDIR}"' EXIT
	cd "${TMPDIR}" || exit 1

	${keep} || DISTDIR=${TMPDIR}
	[[ ! -d "${DISTDIR}" ]] && mkdir -p "${DISTDIR}"

	if ${keep} && [[ ! -w ${DISTDIR} ]] ; then
		die "DISTDIR is not writable: ${DISTDIR}"
	fi

	# This is a sanity check to help prevent people like funtoo users
	# from accidentally wiping out their git tree.
	if [[ -n ${repo_sync_type} && ${repo_sync_type} != rsync && ${repo_sync_type} != webrsync ]] ; then
		eerror "The current sync-type attribute of repository 'gentoo' is not set to 'rsync' or 'webrsync':"
		eerror
		eerror "  sync-type=${repo_sync_type}"
		eerror
		eerror "If you intend to use emerge-webrsync then please"
		eerror "adjust sync-type and sync-uri attributes to refer to rsync."
		eerror "emerge-webrsync exiting due to abnormal sync-type setting."
		die
	fi

	[[ ${do_debug} -eq 1 ]] && set -x

	if [[ -n ${revert_date} ]] ; then
		do_snapshot 1 "${revert_date}"
	else
		do_latest_snapshot
	fi
}

main "$@"<|MERGE_RESOLUTION|>--- conflicted
+++ resolved
@@ -84,14 +84,10 @@
 	PORTAGE_BIN_PATH PORTAGE_CONFIGROOT PORTAGE_GPG_DIR \
 	PORTAGE_NICENESS PORTAGE_REPOSITORIES PORTAGE_RSYNC_EXTRA_OPTS \
 	PORTAGE_RSYNC_OPTS PORTAGE_TEMP_GPG_DIR PORTAGE_TMPDIR \
-<<<<<<< HEAD
 	USERLAND http_proxy ftp_proxy \
+	USERLAND http_proxy https_proxy ftp_proxy
 	PORTAGE_USER PORTAGE_GROUP)"
-export http_proxy ftp_proxy
-=======
-	USERLAND http_proxy https_proxy ftp_proxy)"
 export http_proxy https_proxy ftp_proxy
->>>>>>> 9206d5a7
 
 # PREFIX LOCAL: use Prefix servers, just because we want this and infra
 # can't support us yet
