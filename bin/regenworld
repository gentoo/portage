--- conflicted
+++ resolved
@@ -1,10 +1,5 @@
-<<<<<<< HEAD
 #!@PORTAGE_PYTHON@
-# Copyright 1999-2006 Gentoo Foundation
-=======
-#!/usr/bin/python
 # Copyright 1999-2010 Gentoo Foundation
->>>>>>> 94015a2f
 # Distributed under the terms of the GNU General Public License v2
 
 from __future__ import print_function
@@ -19,16 +14,9 @@
 	sys.path.insert(0, osp.join(osp.dirname(osp.dirname(osp.    realpath(__file__))), "pym")) 
 import portage 
 from portage import os
-<<<<<<< HEAD
-import portage.exception
-import re, portage.const
-=======
-from portage._sets.files import StaticFileSet, WorldSelectedSet
-
 import re
 import tempfile
 import textwrap
->>>>>>> 94015a2f
 
 __candidatematcher__ = re.compile("^[0-9]+: \\*\\*\\* emerge ")
 __noncandidatematcher__ = re.compile(" sync( |$)| clean( |$)| search( |$)|--oneshot|--fetchonly| unmerge( |$)")
@@ -58,13 +46,9 @@
 		__uniqlist__.append(pkgline)
 		return True
 
-<<<<<<< HEAD
-world_file = os.path.join(portage.const.EPREFIX, portage.WORLD_FILE)
-=======
 root = portage.settings['ROOT']
 eroot = portage.settings['EROOT']
 world_file = os.path.join(eroot, portage.WORLD_FILE)
->>>>>>> 94015a2f
 
 # show a little description if we have arguments
 if len(sys.argv) >= 2 and sys.argv[1] in ["-h", "--help"]:
@@ -74,17 +58,10 @@
 	print("your existing world file (%s) before using this tool." % world_file)
 	sys.exit(0)
 
-<<<<<<< HEAD
-worldlist = portage.grabfile(os.path.join(portage.const.EPREFIX, portage.WORLD_FILE))
-syslist = [x for x in portage.settings.packages if issyspkg(x)]
-
-logfile = portage.grabfile(portage.const.EPREFIX+"/var/log/emerge.log")
-=======
 worldlist = portage.grabfile(world_file)
 syslist = [x for x in portage.settings.packages if issyspkg(x)]
 
 logfile = portage.grabfile(os.path.join(eroot, "var/log/emerge.log"))
->>>>>>> 94015a2f
 biglist = [getpkginfo(x) for x in logfile if iscandidate(x)]
 tmplist = []
 for l in biglist:
@@ -123,10 +100,6 @@
 			print("add to world:",myfavkey)
 			worldlist.append(myfavkey)
 
-<<<<<<< HEAD
-portage.write_atomic(os.path.join(portage.const.EPREFIX, portage.WORLD_FILE),
-	"\n".join(sorted(worldlist)) + "\n")
-=======
 if not worldlist:
 	pass
 else:
@@ -163,5 +136,4 @@
 			portage.util.writemsg_stdout("  old: %s\n\n" % old_world,
 				noiselevel=-1)
 			portage.util.writemsg_stdout("  new: %s\n\n" % tmp_filename,
-				noiselevel=-1)
->>>>>>> 94015a2f
+				noiselevel=-1)