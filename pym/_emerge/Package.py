--- conflicted
+++ resolved
@@ -6,15 +6,10 @@
 from itertools import chain
 import portage
 from portage.cache.mappings import slot_dict_class
-<<<<<<< HEAD
-from portage.dep import isvalidatom, paren_reduce, use_reduce, \
-	paren_normalize, paren_enclose, _slot_re
-from portage.const import EPREFIX
-=======
 from portage.dep import isvalidatom, use_reduce, \
 	paren_enclose, _slot_re
 from portage.eapi import eapi_has_iuse_defaults, eapi_has_required_use
->>>>>>> 529f8130
+from portage.const import EPREFIX
 from _emerge.Task import Task
 
 if sys.hexversion >= 0x3000000:
@@ -37,11 +32,7 @@
 		"INHERITED", "IUSE", "KEYWORDS",
 		"LICENSE", "PDEPEND", "PROVIDE", "RDEPEND",
 		"repository", "PROPERTIES", "RESTRICT", "SLOT", "USE",
-<<<<<<< HEAD
-		"_mtime_", "DEFINED_PHASES", "EPREFIX"]
-=======
-		"_mtime_", "DEFINED_PHASES", "REQUIRED_USE"]
->>>>>>> 529f8130
+		"_mtime_", "DEFINED_PHASES", "REQUIRED_USE", "EPREFIX"]
 
 	def __init__(self, **kwargs):
 		Task.__init__(self, **kwargs)
