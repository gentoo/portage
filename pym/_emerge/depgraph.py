# Copyright 1999-2010 Gentoo Foundation
# Distributed under the terms of the GNU General Public License v2

from __future__ import print_function

import gc
import logging
import re
import sys
import textwrap
from itertools import chain

import portage
from portage import os
from portage import digraph
from portage.const import PORTAGE_PACKAGE_ATOM
from portage.dbapi import dbapi
from portage.dbapi.dep_expand import dep_expand
from portage.dep import Atom, extract_affecting_use
from portage.eapi import eapi_has_strong_blocks, eapi_has_required_use
from portage.output import bold, blue, colorize, create_color_func, darkblue, \
	darkgreen, green, nc_len, red, teal, turquoise, yellow
bad = create_color_func("BAD")
from portage.package.ebuild.getmaskingstatus import \
	_getmaskingstatus, _MaskReason
from portage.sets import SETPREFIX
from portage.sets.base import InternalPackageSet
from portage.util import cmp_sort_key, writemsg, writemsg_stdout
from portage.util import writemsg_level

from _emerge.AtomArg import AtomArg
from _emerge.Blocker import Blocker
from _emerge.BlockerCache import BlockerCache
from _emerge.BlockerDepPriority import BlockerDepPriority
from _emerge.changelog import calc_changelog
from _emerge.countdown import countdown
from _emerge.create_world_atom import create_world_atom
from _emerge.Dependency import Dependency
from _emerge.DependencyArg import DependencyArg
from _emerge.DepPriority import DepPriority
from _emerge.DepPriorityNormalRange import DepPriorityNormalRange
from _emerge.DepPrioritySatisfiedRange import DepPrioritySatisfiedRange
from _emerge.FakeVartree import FakeVartree
from _emerge._find_deep_system_runtime_deps import _find_deep_system_runtime_deps
from _emerge.format_size import format_size
from _emerge.is_valid_package_atom import is_valid_package_atom
from _emerge.Package import Package
from _emerge.PackageArg import PackageArg
from _emerge.PackageCounters import PackageCounters
from _emerge.PackageVirtualDbapi import PackageVirtualDbapi
from _emerge.RepoDisplay import RepoDisplay
from _emerge.RootConfig import RootConfig
from _emerge.search import search
from _emerge.SetArg import SetArg
from _emerge.show_invalid_depstring_notice import show_invalid_depstring_notice
from _emerge.UnmergeDepPriority import UnmergeDepPriority

from _emerge.resolver.slot_collision import slot_conflict_handler

if sys.hexversion >= 0x3000000:
	basestring = str
	long = int

class _frozen_depgraph_config(object):

	def __init__(self, settings, trees, myopts, spinner):
		self.settings = settings
		self.target_root = settings["ROOT"]
		self.myopts = myopts
		self.edebug = 0
		if settings.get("PORTAGE_DEBUG", "") == "1":
			self.edebug = 1
		self.spinner = spinner
		if "_test_" in myopts and "/" not in trees:
			self._running_root = trees[self.target_root]["root_config"]
		else:
			self._running_root = trees["/"]["root_config"]
		self._opts_no_restart = frozenset(["--buildpkgonly",
			"--fetchonly", "--fetch-all-uri", "--pretend"])
		self.pkgsettings = {}
		self.trees = {}
		self._trees_orig = trees
		self.roots = {}
		# All Package instances
		self._pkg_cache = {}
		self._highest_license_masked = {}
		for myroot in trees:
			self.trees[myroot] = {}
			# Create a RootConfig instance that references
			# the FakeVartree instead of the real one.
			self.roots[myroot] = RootConfig(
				trees[myroot]["vartree"].settings,
				self.trees[myroot],
				trees[myroot]["root_config"].setconfig)
			for tree in ("porttree", "bintree"):
				self.trees[myroot][tree] = trees[myroot][tree]
			self.trees[myroot]["vartree"] = \
				FakeVartree(trees[myroot]["root_config"],
					pkg_cache=self._pkg_cache)
			self.pkgsettings[myroot] = portage.config(
				clone=self.trees[myroot]["vartree"].settings)

		self._required_set_names = set(["world"])

		self.excluded_pkgs = InternalPackageSet(allow_wildcard=True)
		for x in ' '.join(myopts.get("--exclude", [])).split():
			try:
				x = Atom(x, allow_wildcard=True)
			except portage.exception.InvalidAtom:
				x = Atom("*/" + x, allow_wildcard=True)
			self.excluded_pkgs.add(x)


class _dynamic_depgraph_config(object):

	def __init__(self, depgraph, myparams, allow_backtracking,
		runtime_pkg_mask, needed_unstable_keywords, needed_use_config_changes):
		self.myparams = myparams.copy()
		self._vdb_loaded = False
		self._allow_backtracking = allow_backtracking
		# Maps slot atom to package for each Package added to the graph.
		self._slot_pkg_map = {}
		# Maps nodes to the reasons they were selected for reinstallation.
		self._reinstall_nodes = {}
		self.mydbapi = {}
		# Contains a filtered view of preferred packages that are selected
		# from available repositories.
		self._filtered_trees = {}
		# Contains installed packages and new packages that have been added
		# to the graph.
		self._graph_trees = {}
		# Caches visible packages returned from _select_package, for use in
		# depgraph._iter_atoms_for_pkg() SLOT logic.
		self._visible_pkgs = {}
		#contains the args created by select_files
		self._initial_arg_list = []
		self.digraph = portage.digraph()
		# contains all sets added to the graph
		self._sets = {}
		# contains atoms given as arguments
		self._sets["args"] = InternalPackageSet()
		# contains all atoms from all sets added to the graph, including
		# atoms given as arguments
		self._set_atoms = InternalPackageSet()
		self._atom_arg_map = {}
		# contains all nodes pulled in by self._set_atoms
		self._set_nodes = set()
		# Contains only Blocker -> Uninstall edges
		self._blocker_uninstalls = digraph()
		# Contains only Package -> Blocker edges
		self._blocker_parents = digraph()
		# Contains only irrelevant Package -> Blocker edges
		self._irrelevant_blockers = digraph()
		# Contains only unsolvable Package -> Blocker edges
		self._unsolvable_blockers = digraph()
		# Contains all Blocker -> Blocked Package edges
		self._blocked_pkgs = digraph()
		# Contains world packages that have been protected from
		# uninstallation but may not have been added to the graph
		# if the graph is not complete yet.
		self._blocked_world_pkgs = {}
		# Contains packages whose dependencies have been traversed.
		# This use used to check if we have accounted for blockers
		# relevant to a package.
		self._traversed_pkg_deps = set()
		self._slot_collision_info = {}
		# Slot collision nodes are not allowed to block other packages since
		# blocker validation is only able to account for one package per slot.
		self._slot_collision_nodes = set()
		self._parent_atoms = {}
		self._slot_conflict_parent_atoms = set()
		self._slot_conflict_handler = None
		self._serialized_tasks_cache = None
		self._scheduler_graph = None
		self._displayed_list = None
		self._pprovided_args = []
		self._missing_args = []
		self._masked_installed = set()
		self._masked_license_updates = set()
		self._unsatisfied_deps_for_display = []
		self._unsatisfied_blockers_for_display = None
		self._circular_deps_for_display = None
		self._dep_stack = []
		self._dep_disjunctive_stack = []
		self._unsatisfied_deps = []
		self._initially_unsatisfied_deps = []
		self._ignored_deps = []
		self._highest_pkg_cache = {}
		if runtime_pkg_mask is None:
			runtime_pkg_mask = {}
		else:
			runtime_pkg_mask = dict((k, v.copy()) for (k, v) in \
				runtime_pkg_mask.items())

		if needed_unstable_keywords is None:
			self._needed_unstable_keywords = set()
		else:
			self._needed_unstable_keywords = needed_unstable_keywords.copy()

		if needed_use_config_changes is None:
			self._needed_use_config_changes = {}
		else:
			self._needed_use_config_changes = \
				dict((k.copy(), (v[0].copy(), v[1].copy())) for (k, v) in \
					needed_use_config_changes.items())

		self._autounmask = depgraph._frozen_config.myopts.get('--autounmask', 'n') == True

		self._runtime_pkg_mask = runtime_pkg_mask
		self._need_restart = False

		for myroot in depgraph._frozen_config.trees:
			self._slot_pkg_map[myroot] = {}
			vardb = depgraph._frozen_config.trees[myroot]["vartree"].dbapi
			# This dbapi instance will model the state that the vdb will
			# have after new packages have been installed.
			fakedb = PackageVirtualDbapi(vardb.settings)

			self.mydbapi[myroot] = fakedb
			def graph_tree():
				pass
			graph_tree.dbapi = fakedb
			self._graph_trees[myroot] = {}
			self._filtered_trees[myroot] = {}
			# Substitute the graph tree for the vartree in dep_check() since we
			# want atom selections to be consistent with package selections
			# have already been made.
			self._graph_trees[myroot]["porttree"]   = graph_tree
			self._graph_trees[myroot]["vartree"]    = graph_tree
			def filtered_tree():
				pass
			filtered_tree.dbapi = _dep_check_composite_db(depgraph, myroot)
			self._filtered_trees[myroot]["porttree"] = filtered_tree
			self._visible_pkgs[myroot] = PackageVirtualDbapi(vardb.settings)

			# Passing in graph_tree as the vartree here could lead to better
			# atom selections in some cases by causing atoms for packages that
			# have been added to the graph to be preferred over other choices.
			# However, it can trigger atom selections that result in
			# unresolvable direct circular dependencies. For example, this
			# happens with gwydion-dylan which depends on either itself or
			# gwydion-dylan-bin. In case gwydion-dylan is not yet installed,
			# gwydion-dylan-bin needs to be selected in order to avoid a
			# an unresolvable direct circular dependency.
			#
			# To solve the problem described above, pass in "graph_db" so that
			# packages that have been added to the graph are distinguishable
			# from other available packages and installed packages. Also, pass
			# the parent package into self._select_atoms() calls so that
			# unresolvable direct circular dependencies can be detected and
			# avoided when possible.
			self._filtered_trees[myroot]["graph_db"] = graph_tree.dbapi
			self._filtered_trees[myroot]["vartree"] = \
				depgraph._frozen_config.trees[myroot]["vartree"]

			dbs = []
			portdb = depgraph._frozen_config.trees[myroot]["porttree"].dbapi
			bindb  = depgraph._frozen_config.trees[myroot]["bintree"].dbapi
			vardb  = depgraph._frozen_config.trees[myroot]["vartree"].dbapi
			#               (db, pkg_type, built, installed, db_keys)
			if "--usepkgonly" not in depgraph._frozen_config.myopts:
				db_keys = list(portdb._aux_cache_keys)
				dbs.append((portdb, "ebuild", False, False, db_keys))
			if "--usepkg" in depgraph._frozen_config.myopts:
				db_keys = list(bindb._aux_cache_keys)
				dbs.append((bindb,  "binary", True, False, db_keys))
			db_keys = list(depgraph._frozen_config._trees_orig[myroot
				]["vartree"].dbapi._aux_cache_keys)
			dbs.append((vardb, "installed", True, True, db_keys))
			self._filtered_trees[myroot]["dbs"] = dbs

class depgraph(object):

	pkg_tree_map = RootConfig.pkg_tree_map

	_dep_keys = ["DEPEND", "RDEPEND", "PDEPEND"]
	
	def __init__(self, settings, trees, myopts, myparams, spinner,
		frozen_config=None, runtime_pkg_mask=None, needed_unstable_keywords=None, \
			needed_use_config_changes=None, allow_backtracking=False):
		if frozen_config is None:
			frozen_config = _frozen_depgraph_config(settings, trees,
			myopts, spinner)
		self._frozen_config = frozen_config
		self._dynamic_config = _dynamic_depgraph_config(self, myparams,
			allow_backtracking, runtime_pkg_mask, needed_unstable_keywords, needed_use_config_changes)

		self._select_atoms = self._select_atoms_highest_available
		self._select_package = self._select_pkg_highest_available

	def _load_vdb(self):
		"""
		Load installed package metadata if appropriate. This used to be called
		from the constructor, but that wasn't very nice since this procedure
		is slow and it generates spinner output. So, now it's called on-demand
		by various methods when necessary.
		"""

		if self._dynamic_config._vdb_loaded:
			return

		for myroot in self._frozen_config.trees:

			preload_installed_pkgs = \
				"--nodeps" not in self._frozen_config.myopts and \
				"--buildpkgonly" not in self._frozen_config.myopts

			fake_vartree = self._frozen_config.trees[myroot]["vartree"]
			if not fake_vartree.dbapi:
				# This needs to be called for the first depgraph, but not for
				# backtracking depgraphs that share the same frozen_config.
				fake_vartree.sync()

			if preload_installed_pkgs:
				vardb = fake_vartree.dbapi
				fakedb = self._dynamic_config._graph_trees[
					myroot]["vartree"].dbapi

				for pkg in vardb:
					self._spinner_update()
					# This triggers metadata updates via FakeVartree.
					vardb.aux_get(pkg.cpv, [])
					fakedb.cpv_inject(pkg)

				# Now that the vardb state is cached in our FakeVartree,
				# we won't be needing the real vartree cache for awhile.
				# To make some room on the heap, clear the vardbapi
				# caches.
				self._frozen_config._trees_orig[myroot
					]["vartree"].dbapi._clear_cache()
				gc.collect()

		self._dynamic_config._vdb_loaded = True

	def _spinner_update(self):
		if self._frozen_config.spinner:
			self._frozen_config.spinner.update()

	def _show_missed_update(self):

		if '--quiet' in self._frozen_config.myopts and \
			'--debug' not in self._frozen_config.myopts:
			return

		# In order to minimize noise, show only the highest
		# missed update from each SLOT.
		missed_updates = {}
		for pkg, mask_reasons in \
			self._dynamic_config._runtime_pkg_mask.items():
			if pkg.installed:
				# Exclude installed here since we only
				# want to show available updates.
				continue
			k = (pkg.root, pkg.slot_atom)
			if k in missed_updates:
				other_pkg, mask_type, parent_atoms = missed_updates[k]
				if other_pkg > pkg:
					continue
			for mask_type, parent_atoms in mask_reasons.items():
				if not parent_atoms:
					continue
				missed_updates[k] = (pkg, mask_type, parent_atoms)
				break

		if not missed_updates:
			return

		missed_update_types = {}
		for pkg, mask_type, parent_atoms in missed_updates.values():
			missed_update_types.setdefault(mask_type,
				[]).append((pkg, parent_atoms))

		self._show_missed_update_slot_conflicts(
			missed_update_types.get("slot conflict"))

		self._show_missed_update_unsatisfied_dep(
			missed_update_types.get("missing dependency"))

	def _show_missed_update_unsatisfied_dep(self, missed_updates):

		if not missed_updates:
			return

		write = sys.stderr.write
		backtrack_masked = []

		for pkg, parent_atoms in missed_updates:

			try:
				for parent, root, atom in parent_atoms:
					self._show_unsatisfied_dep(root, atom, myparent=parent,
						check_backtrack=True)
			except self._backtrack_mask:
				# This is displayed below in abbreviated form.
				backtrack_masked.append((pkg, parent_atoms))
				continue

			write("\n!!! The following update has been skipped " + \
				"due to unsatisfied dependencies:\n\n")

			write(str(pkg.slot_atom))
			if pkg.root != '/':
				write(" for %s" % (pkg.root,))
			write("\n")

			for parent, root, atom in parent_atoms:
				self._show_unsatisfied_dep(root, atom, myparent=parent)
				write("\n")

		if backtrack_masked:
			# These are shown in abbreviated form, in order to avoid terminal
			# flooding from mask messages as reported in bug #285832.
			write("\n!!! The following update(s) have been skipped " + \
				"due to unsatisfied dependencies\n" + \
				"!!! triggered by backtracking:\n\n")
			for pkg, parent_atoms in backtrack_masked:
				write(str(pkg.slot_atom))
				if pkg.root != '/':
					write(" for %s" % (pkg.root,))
				write("\n")

		sys.stderr.flush()

	def _show_missed_update_slot_conflicts(self, missed_updates):

		if not missed_updates:
			return

		msg = []
		msg.append("\n!!! One or more updates have been skipped due to " + \
			"a dependency conflict:\n\n")

		indent = "  "
		for pkg, parent_atoms in missed_updates:
			msg.append(str(pkg.slot_atom))
			if pkg.root != '/':
				msg.append(" for %s" % (pkg.root,))
			msg.append("\n\n")

			for parent, atom in parent_atoms:
				msg.append(indent)
				msg.append(str(pkg))

				msg.append(" conflicts with\n")
				msg.append(2*indent)
				if isinstance(parent,
					(PackageArg, AtomArg)):
					# For PackageArg and AtomArg types, it's
					# redundant to display the atom attribute.
					msg.append(str(parent))
				else:
					# Display the specific atom from SetArg or
					# Package types.
					msg.append("%s required by %s" % (atom, parent))
				msg.append("\n")
			msg.append("\n")

		sys.stderr.write("".join(msg))
		sys.stderr.flush()

	def _show_slot_collision_notice(self):
		"""Show an informational message advising the user to mask one of the
		the packages. In some cases it may be possible to resolve this
		automatically, but support for backtracking (removal nodes that have
		already been selected) will be required in order to handle all possible
		cases.
		"""

		if not self._dynamic_config._slot_collision_info:
			return

		self._show_merge_list()

		self._dynamic_config._slot_conflict_handler = \
			slot_conflict_handler(self._dynamic_config._slot_collision_info, \
				self._dynamic_config._parent_atoms, self._frozen_config.myopts)
		handler = self._dynamic_config._slot_conflict_handler

		conflict = handler.get_conflict()
		writemsg(conflict, noiselevel=-1)
		
		explanation = handler.get_explanation()
		if explanation:
			writemsg(explanation, noiselevel=-1)
			return

		if "--quiet" in self._frozen_config.myopts:
			return

		msg = []
		msg.append("It may be possible to solve this problem ")
		msg.append("by using package.mask to prevent one of ")
		msg.append("those packages from being selected. ")
		msg.append("However, it is also possible that conflicting ")
		msg.append("dependencies exist such that they are impossible to ")
		msg.append("satisfy simultaneously.  If such a conflict exists in ")
		msg.append("the dependencies of two different packages, then those ")
		msg.append("packages can not be installed simultaneously.")
		backtrack_opt = self._frozen_config.myopts.get('--backtrack')
		if not self._dynamic_config._allow_backtracking and \
			(backtrack_opt is None or \
			(backtrack_opt > 0 and backtrack_opt < 30)):
			msg.append(" You may want to try a larger value of the ")
			msg.append("--backtrack option, such as --backtrack=30, ")
			msg.append("in order to see if that will solve this conflict ")
			msg.append("automatically.")

		for line in textwrap.wrap(''.join(msg), 70):
			writemsg(line + '\n', noiselevel=-1)
		writemsg('\n', noiselevel=-1)

		msg = []
		msg.append("For more information, see MASKED PACKAGES ")
		msg.append("section in the emerge man page or refer ")
		msg.append("to the Gentoo Handbook.")
		for line in textwrap.wrap(''.join(msg), 70):
			writemsg(line + '\n', noiselevel=-1)
		writemsg('\n', noiselevel=-1)

	def _process_slot_conflicts(self):
		"""
		Process slot conflict data to identify specific atoms which
		lead to conflict. These atoms only match a subset of the
		packages that have been pulled into a given slot.
		"""
		for (slot_atom, root), slot_nodes \
			in self._dynamic_config._slot_collision_info.items():

			all_parent_atoms = set()
			for pkg in slot_nodes:
				parent_atoms = self._dynamic_config._parent_atoms.get(pkg)
				if not parent_atoms:
					continue
				all_parent_atoms.update(parent_atoms)

			for pkg in slot_nodes:
				parent_atoms = self._dynamic_config._parent_atoms.get(pkg)
				if parent_atoms is None:
					parent_atoms = set()
					self._dynamic_config._parent_atoms[pkg] = parent_atoms
				for parent_atom in all_parent_atoms:
					if parent_atom in parent_atoms:
						continue
					# Use package set for matching since it will match via
					# PROVIDE when necessary, while match_from_list does not.
					parent, atom = parent_atom
					atom_set = InternalPackageSet(
						initial_atoms=(atom,))
					if atom_set.findAtomForPackage(pkg):
						parent_atoms.add(parent_atom)
					else:
						self._dynamic_config._slot_conflict_parent_atoms.add(parent_atom)

	def _reinstall_for_flags(self, forced_flags,
		orig_use, orig_iuse, cur_use, cur_iuse):
		"""Return a set of flags that trigger reinstallation, or None if there
		are no such flags."""
		if "--newuse" in self._frozen_config.myopts or \
			"--binpkg-respect-use" in self._frozen_config.myopts:
			flags = set(orig_iuse.symmetric_difference(
				cur_iuse).difference(forced_flags))
			flags.update(orig_iuse.intersection(orig_use).symmetric_difference(
				cur_iuse.intersection(cur_use)))
			if flags:
				return flags
		elif "changed-use" == self._frozen_config.myopts.get("--reinstall"):
			flags = orig_iuse.intersection(orig_use).symmetric_difference(
				cur_iuse.intersection(cur_use))
			if flags:
				return flags
		return None

	def _create_graph(self, allow_unsatisfied=False):
		dep_stack = self._dynamic_config._dep_stack
		dep_disjunctive_stack = self._dynamic_config._dep_disjunctive_stack
		while dep_stack or dep_disjunctive_stack:
			self._spinner_update()
			while dep_stack:
				dep = dep_stack.pop()
				if isinstance(dep, Package):
					if not self._add_pkg_deps(dep,
						allow_unsatisfied=allow_unsatisfied):
						return 0
					continue
				if not self._add_dep(dep, allow_unsatisfied=allow_unsatisfied):
					return 0
			if dep_disjunctive_stack:
				if not self._pop_disjunction(allow_unsatisfied):
					return 0
		return 1

	def _add_dep(self, dep, allow_unsatisfied=False):
		debug = "--debug" in self._frozen_config.myopts
		buildpkgonly = "--buildpkgonly" in self._frozen_config.myopts
		nodeps = "--nodeps" in self._frozen_config.myopts
		empty = "empty" in self._dynamic_config.myparams
		deep = self._dynamic_config.myparams.get("deep", 0)
		recurse = empty or deep is True or dep.depth <= deep
		if dep.blocker:
			if not buildpkgonly and \
				not nodeps and \
				dep.parent not in self._dynamic_config._slot_collision_nodes:
				if dep.parent.onlydeps:
					# It's safe to ignore blockers if the
					# parent is an --onlydeps node.
					return 1
				# The blocker applies to the root where
				# the parent is or will be installed.
				blocker = Blocker(atom=dep.atom,
					eapi=dep.parent.metadata["EAPI"],
					priority=dep.priority, root=dep.parent.root)
				self._dynamic_config._blocker_parents.add(blocker, dep.parent)
			return 1

		if dep.child is None:
			dep_pkg, existing_node = self._select_package(dep.root, dep.atom,
				onlydeps=dep.onlydeps)
		else:
			# The caller has selected a specific package
			# via self._minimize_packages().
			dep_pkg = dep.child
			existing_node = self._dynamic_config._slot_pkg_map[
				dep.root].get(dep_pkg.slot_atom)
			if existing_node is not dep_pkg:
				existing_node = None 

		if not dep_pkg:
			if dep.priority.optional:
				# This could be an unecessary build-time dep
				# pulled in by --with-bdeps=y.
				return 1
			if allow_unsatisfied:
				self._dynamic_config._unsatisfied_deps.append(dep)
				return 1
			self._dynamic_config._unsatisfied_deps_for_display.append(
				((dep.root, dep.atom), {"myparent":dep.parent}))

			# The parent node should not already be in
			# runtime_pkg_mask, since that would trigger an
			# infinite backtracking loop.
			if self._dynamic_config._allow_backtracking:
				if dep.parent in self._dynamic_config._runtime_pkg_mask:
					if "--debug" in self._frozen_config.myopts:
						writemsg(
							"!!! backtracking loop detected: %s %s\n" % \
							(dep.parent,
							self._dynamic_config._runtime_pkg_mask[
							dep.parent]), noiselevel=-1)
				else:
					# Do not backtrack if only USE have to be changed in
					# order to satisfy the dependency.
					dep_pkg, existing_node = \
						self._select_package(dep.root, dep.atom.without_use,
							onlydeps=dep.onlydeps)
					if dep_pkg is None:
						self._dynamic_config._runtime_pkg_mask.setdefault(
							dep.parent, {})["missing dependency"] = \
								set([(dep.parent, dep.root, dep.atom)])
						self._dynamic_config._need_restart = True
						if "--debug" in self._frozen_config.myopts:
							msg = []
							msg.append("")
							msg.append("")
							msg.append("backtracking due to unsatisfied dep:")
							msg.append("    parent: %s" % dep.parent)
							msg.append("  priority: %s" % dep.priority)
							msg.append("      root: %s" % dep.root)
							msg.append("      atom: %s" % dep.atom)
							msg.append("")
							writemsg_level("".join("%s\n" % l for l in msg),
								noiselevel=-1, level=logging.DEBUG)

			return 0
		# In some cases, dep_check will return deps that shouldn't
		# be proccessed any further, so they are identified and
		# discarded here. Try to discard as few as possible since
		# discarded dependencies reduce the amount of information
		# available for optimization of merge order.
		if dep.priority.satisfied and \
			dep.priority.satisfied.visible and \
			not dep_pkg.installed and \
			not (existing_node or recurse):
			myarg = None
			if dep.root == self._frozen_config.target_root:
				try:
					myarg = next(self._iter_atoms_for_pkg(dep_pkg))
				except StopIteration:
					pass
				except portage.exception.InvalidDependString:
					if not dep_pkg.installed:
						# This shouldn't happen since the package
						# should have been masked.
						raise
			if not myarg:
				# Existing child selection may not be valid unless
				# it's added to the graph immediately, since "complete"
				# mode may select a different child later.
				dep.child = None
				self._dynamic_config._ignored_deps.append(dep)
				return 1

		if not self._add_pkg(dep_pkg, dep):
			return 0
		return 1

	def _add_pkg(self, pkg, dep):
		myparent = None
		priority = None
		depth = 0
		if dep is None:
			dep = Dependency()
		else:
			myparent = dep.parent
			priority = dep.priority
			depth = dep.depth
		if priority is None:
			priority = DepPriority()
		"""
		Fills the digraph with nodes comprised of packages to merge.
		mybigkey is the package spec of the package to merge.
		myparent is the package depending on mybigkey ( or None )
		addme = Should we add this package to the digraph or are we just looking at it's deps?
			Think --onlydeps, we need to ignore packages in that case.
		#stuff to add:
		#SLOT-aware emerge
		#IUSE-aware emerge -> USE DEP aware depgraph
		#"no downgrade" emerge
		"""
		# Ensure that the dependencies of the same package
		# are never processed more than once.
		previously_added = pkg in self._dynamic_config.digraph

		# select the correct /var database that we'll be checking against
		vardbapi = self._frozen_config.trees[pkg.root]["vartree"].dbapi
		pkgsettings = self._frozen_config.pkgsettings[pkg.root]

		arg_atoms = None
		if True:
			try:
				arg_atoms = list(self._iter_atoms_for_pkg(pkg))
			except portage.exception.InvalidDependString as e:
				if not pkg.installed:
					show_invalid_depstring_notice(
						pkg, pkg.metadata["PROVIDE"], str(e))
					return 0
				del e

		if not pkg.onlydeps:
			if not pkg.installed and \
				"empty" not in self._dynamic_config.myparams and \
				vardbapi.match(pkg.slot_atom):
				# Increase the priority of dependencies on packages that
				# are being rebuilt. This optimizes merge order so that
				# dependencies are rebuilt/updated as soon as possible,
				# which is needed especially when emerge is called by
				# revdep-rebuild since dependencies may be affected by ABI
				# breakage that has rendered them useless. Don't adjust
				# priority here when in "empty" mode since all packages
				# are being merged in that case.
				priority.rebuild = True

			existing_node = self._dynamic_config._slot_pkg_map[pkg.root].get(pkg.slot_atom)
			slot_collision = False
			if existing_node:
				existing_node_matches = pkg.cpv == existing_node.cpv
				if existing_node_matches and \
					pkg != existing_node and \
					dep.atom is not None:
					# Use package set for matching since it will match via
					# PROVIDE when necessary, while match_from_list does not.
					atom_set = InternalPackageSet(initial_atoms=[dep.atom])
					if not atom_set.findAtomForPackage(existing_node):
						existing_node_matches = False
				if existing_node_matches:
					# The existing node can be reused.
					if arg_atoms:
						for parent_atom in arg_atoms:
							parent, atom = parent_atom
							self._dynamic_config.digraph.add(existing_node, parent,
								priority=priority)
							self._add_parent_atom(existing_node, parent_atom)
					# If a direct circular dependency is not an unsatisfied
					# buildtime dependency then drop it here since otherwise
					# it can skew the merge order calculation in an unwanted
					# way.
					if existing_node != myparent or \
						(priority.buildtime and not priority.satisfied):
						self._dynamic_config.digraph.addnode(existing_node, myparent,
							priority=priority)
						if dep.atom is not None and dep.parent is not None:
							self._add_parent_atom(existing_node,
								(dep.parent, dep.atom))
					return 1
				else:
					# A slot conflict has occurred. 
					# The existing node should not already be in
					# runtime_pkg_mask, since that would trigger an
					# infinite backtracking loop.
					if self._dynamic_config._allow_backtracking and \
						existing_node in \
						self._dynamic_config._runtime_pkg_mask:
						if "--debug" in self._frozen_config.myopts:
							writemsg(
								"!!! backtracking loop detected: %s %s\n" % \
								(existing_node,
								self._dynamic_config._runtime_pkg_mask[
								existing_node]), noiselevel=-1)
					elif self._dynamic_config._allow_backtracking and \
						not self._accept_blocker_conflicts():
						self._add_slot_conflict(pkg)
						if dep.atom is not None and dep.parent is not None:
							self._add_parent_atom(pkg, (dep.parent, dep.atom))
						if arg_atoms:
							for parent_atom in arg_atoms:
								parent, atom = parent_atom
								self._add_parent_atom(pkg, parent_atom)
						self._process_slot_conflicts()

						parent_atoms = \
							self._dynamic_config._parent_atoms.get(pkg, set())
						if parent_atoms:
							conflict_atoms = self._dynamic_config._slot_conflict_parent_atoms.intersection(parent_atoms)
							if conflict_atoms:
								parent_atoms = conflict_atoms
						if pkg >= existing_node:
							# We only care about the parent atoms
							# when they trigger a downgrade.
							parent_atoms = set()

						self._dynamic_config._runtime_pkg_mask.setdefault(
							existing_node, {})["slot conflict"] = parent_atoms
						self._dynamic_config._need_restart = True
						if "--debug" in self._frozen_config.myopts:
							msg = []
							msg.append("")
							msg.append("")
							msg.append("backtracking due to slot conflict:")
							msg.append("   package: %s" % existing_node)
							msg.append("      slot: %s" % existing_node.slot_atom)
							msg.append("   parents: %s" % \
								[(str(parent), atom) \
								for parent, atom in parent_atoms])
							msg.append("")
							writemsg_level("".join("%s\n" % l for l in msg),
								noiselevel=-1, level=logging.DEBUG)
						return 0

					# A slot collision has occurred.  Sometimes this coincides
					# with unresolvable blockers, so the slot collision will be
					# shown later if there are no unresolvable blockers.
					self._add_slot_conflict(pkg)
					slot_collision = True

			if slot_collision:
				# Now add this node to the graph so that self.display()
				# can show use flags and --tree portage.output.  This node is
				# only being partially added to the graph.  It must not be
				# allowed to interfere with the other nodes that have been
				# added.  Do not overwrite data for existing nodes in
				# self._dynamic_config.mydbapi since that data will be used for blocker
				# validation.
				# Even though the graph is now invalid, continue to process
				# dependencies so that things like --fetchonly can still
				# function despite collisions.
				pass
			elif not previously_added:
				self._dynamic_config._slot_pkg_map[pkg.root][pkg.slot_atom] = pkg
				self._dynamic_config.mydbapi[pkg.root].cpv_inject(pkg)
				self._dynamic_config._filtered_trees[pkg.root]["porttree"].dbapi._clear_cache()
				self._dynamic_config._highest_pkg_cache.clear()
				self._check_masks(pkg)

			if not pkg.installed:
				# Allow this package to satisfy old-style virtuals in case it
				# doesn't already. Any pre-existing providers will be preferred
				# over this one.
				try:
					pkgsettings.setinst(pkg.cpv, pkg.metadata)
					# For consistency, also update the global virtuals.
					settings = self._frozen_config.roots[pkg.root].settings
					settings.unlock()
					settings.setinst(pkg.cpv, pkg.metadata)
					settings.lock()
				except portage.exception.InvalidDependString as e:
					show_invalid_depstring_notice(
						pkg, pkg.metadata["PROVIDE"], str(e))
					del e
					return 0

		if arg_atoms:
			self._dynamic_config._set_nodes.add(pkg)

		# Do this even when addme is False (--onlydeps) so that the
		# parent/child relationship is always known in case
		# self._show_slot_collision_notice() needs to be called later.
		self._dynamic_config.digraph.add(pkg, myparent, priority=priority)
		if dep.atom is not None and dep.parent is not None:
			self._add_parent_atom(pkg, (dep.parent, dep.atom))

		if arg_atoms:
			for parent_atom in arg_atoms:
				parent, atom = parent_atom
				self._dynamic_config.digraph.add(pkg, parent, priority=priority)
				self._add_parent_atom(pkg, parent_atom)

		""" This section determines whether we go deeper into dependencies or not.
		    We want to go deeper on a few occasions:
		    Installing package A, we need to make sure package A's deps are met.
		    emerge --deep <pkgspec>; we need to recursively check dependencies of pkgspec
		    If we are in --nodeps (no recursion) mode, we obviously only check 1 level of dependencies.
		"""
		if arg_atoms:
			depth = 0
		pkg.depth = depth
		deep = self._dynamic_config.myparams.get("deep", 0)
		empty = "empty" in self._dynamic_config.myparams
		recurse = empty or deep is True or depth + 1 <= deep
		dep_stack = self._dynamic_config._dep_stack
		if "recurse" not in self._dynamic_config.myparams:
			return 1
		elif pkg.installed and not recurse:
			dep_stack = self._dynamic_config._ignored_deps

		self._spinner_update()

		if not previously_added:
			dep_stack.append(pkg)
		return 1

	def _check_masks(self, pkg):

		slot_key = (pkg.root, pkg.slot_atom)

		# Check for upgrades in the same slot that are
		# masked due to a LICENSE change in a newer
		# version that is not masked for any other reason.
		other_pkg = self._frozen_config._highest_license_masked.get(slot_key)
		if other_pkg is not None and pkg < other_pkg:
			self._dynamic_config._masked_license_updates.add(other_pkg)

	def _add_parent_atom(self, pkg, parent_atom):
		parent_atoms = self._dynamic_config._parent_atoms.get(pkg)
		if parent_atoms is None:
			parent_atoms = set()
			self._dynamic_config._parent_atoms[pkg] = parent_atoms
		parent_atoms.add(parent_atom)

	def _add_slot_conflict(self, pkg):
		self._dynamic_config._slot_collision_nodes.add(pkg)
		slot_key = (pkg.slot_atom, pkg.root)
		slot_nodes = self._dynamic_config._slot_collision_info.get(slot_key)
		if slot_nodes is None:
			slot_nodes = set()
			slot_nodes.add(self._dynamic_config._slot_pkg_map[pkg.root][pkg.slot_atom])
			self._dynamic_config._slot_collision_info[slot_key] = slot_nodes
		slot_nodes.add(pkg)

	def _add_pkg_deps(self, pkg, allow_unsatisfied=False):

		mytype = pkg.type_name
		myroot = pkg.root
		mykey = pkg.cpv
		metadata = pkg.metadata
		myuse = self._pkg_use_enabled(pkg)
		jbigkey = pkg
		depth = pkg.depth + 1
		removal_action = "remove" in self._dynamic_config.myparams

		edepend={}
		depkeys = ["DEPEND","RDEPEND","PDEPEND"]
		for k in depkeys:
			edepend[k] = metadata[k]

		if not pkg.built and \
			"--buildpkgonly" in self._frozen_config.myopts and \
			"deep" not in self._dynamic_config.myparams and \
			"empty" not in self._dynamic_config.myparams:
			edepend["RDEPEND"] = ""
			edepend["PDEPEND"] = ""
		bdeps_optional = False

		if pkg.built and not removal_action:
			if self._frozen_config.myopts.get("--with-bdeps", "n") == "y":
				# Pull in build time deps as requested, but marked them as
				# "optional" since they are not strictly required. This allows
				# more freedom in the merge order calculation for solving
				# circular dependencies. Don't convert to PDEPEND since that
				# could make --with-bdeps=y less effective if it is used to
				# adjust merge order to prevent built_with_use() calls from
				# failing.
				bdeps_optional = True
			else:
				# built packages do not have build time dependencies.
				edepend["DEPEND"] = ""

		if removal_action and self._frozen_config.myopts.get("--with-bdeps", "y") == "n":
			edepend["DEPEND"] = ""

		if removal_action:
			bdeps_root = myroot
		else:
			bdeps_root = "/"
			root_deps = self._frozen_config.myopts.get("--root-deps")
			if root_deps is not None:
				if root_deps is True:
					bdeps_root = myroot
				elif root_deps == "rdeps":
					edepend["DEPEND"] = ""

		deps = (
			(bdeps_root, edepend["DEPEND"],
				self._priority(buildtime=(not bdeps_optional),
				optional=bdeps_optional),
				pkg.built),
			(myroot, edepend["RDEPEND"],
				self._priority(runtime=True),
				False),
			(myroot, edepend["PDEPEND"],
				self._priority(runtime_post=True),
				False)
		)

		debug = "--debug" in self._frozen_config.myopts
		strict = mytype != "installed"
		try:
			for dep_root, dep_string, dep_priority, ignore_blockers in deps:
				if not dep_string:
					continue
				if debug:
					writemsg_level("\nParent:    %s\n" % (pkg,),
						noiselevel=-1, level=logging.DEBUG)
					writemsg_level("Depstring: %s\n" % (dep_string,),
						noiselevel=-1, level=logging.DEBUG)
					writemsg_level("Priority:  %s\n" % (dep_priority,),
						noiselevel=-1, level=logging.DEBUG)

				try:

					dep_string = portage.dep.use_reduce(dep_string,
						uselist=self._pkg_use_enabled(pkg))

					dep_string = list(self._queue_disjunctive_deps(
						pkg, dep_root, dep_priority, dep_string))

				except portage.exception.InvalidDependString as e:
					if pkg.installed:
						del e
						continue
					show_invalid_depstring_notice(pkg, dep_string, str(e))
					return 0

				if not dep_string:
					continue

				dep_string = portage.dep.paren_enclose(dep_string)

				if not self._add_pkg_dep_string(
					pkg, dep_root, dep_priority, dep_string,
					allow_unsatisfied, ignore_blockers=ignore_blockers):
					return 0

		except portage.exception.AmbiguousPackageName as e:
			pkgs = e.args[0]
			portage.writemsg("\n\n!!! An atom in the dependencies " + \
				"is not fully-qualified. Multiple matches:\n\n", noiselevel=-1)
			for cpv in pkgs:
				portage.writemsg("    %s\n" % cpv, noiselevel=-1)
			portage.writemsg("\n", noiselevel=-1)
			if mytype == "binary":
				portage.writemsg(
					"!!! This binary package cannot be installed: '%s'\n" % \
					mykey, noiselevel=-1)
			elif mytype == "ebuild":
				portdb = self._frozen_config.roots[myroot].trees["porttree"].dbapi
				myebuild, mylocation = portdb.findname2(mykey)
				portage.writemsg("!!! This ebuild cannot be installed: " + \
					"'%s'\n" % myebuild, noiselevel=-1)
			portage.writemsg("!!! Please notify the package maintainer " + \
				"that atoms must be fully-qualified.\n", noiselevel=-1)
			return 0
		self._dynamic_config._traversed_pkg_deps.add(pkg)
		return 1

	def _add_pkg_dep_string(self, pkg, dep_root, dep_priority, dep_string,
		allow_unsatisfied, ignore_blockers=False):
		depth = pkg.depth + 1
		debug = "--debug" in self._frozen_config.myopts
		strict = pkg.type_name != "installed"

		if debug:
			writemsg_level("\nParent:    %s\n" % (pkg,),
				noiselevel=-1, level=logging.DEBUG)
			writemsg_level("Depstring: %s\n" % (dep_string,),
				noiselevel=-1, level=logging.DEBUG)
			writemsg_level("Priority:  %s\n" % (dep_priority,),
				noiselevel=-1, level=logging.DEBUG)

		try:
			selected_atoms = self._select_atoms(dep_root,
				dep_string, myuse=self._pkg_use_enabled(pkg), parent=pkg,
				strict=strict, priority=dep_priority)
		except portage.exception.InvalidDependString as e:
			show_invalid_depstring_notice(pkg, dep_string, str(e))
			del e
			if pkg.installed:
				return 1
			return 0

		if debug:
			writemsg_level("Candidates: %s\n" % \
				([str(x) for x in selected_atoms[pkg]],),
				noiselevel=-1, level=logging.DEBUG)

		root_config = self._frozen_config.roots[dep_root]
		vardb = root_config.trees["vartree"].dbapi

		for atom, child in self._minimize_children(
			pkg, dep_priority, root_config, selected_atoms[pkg]):

			if ignore_blockers and atom.blocker:
				# For --with-bdeps, ignore build-time only blockers
				# that originate from built packages.
				continue

			mypriority = dep_priority.copy()
			if not atom.blocker:
				inst_pkgs = vardb.match_pkgs(atom)
				if inst_pkgs:
					for inst_pkg in inst_pkgs:
						if self._pkg_visibility_check(inst_pkg):
							# highest visible
							mypriority.satisfied = inst_pkg
							break
					if not mypriority.satisfied:
						# none visible, so use highest
						mypriority.satisfied = inst_pkgs[0]

			if not self._add_dep(Dependency(atom=atom,
				blocker=atom.blocker, child=child, depth=depth, parent=pkg,
				priority=mypriority, root=dep_root),
				allow_unsatisfied=allow_unsatisfied):
				return 0

		selected_atoms.pop(pkg)

		# Add selected indirect virtual deps to the graph. This
		# takes advantage of circular dependency avoidance that's done
		# by dep_zapdeps. We preserve actual parent/child relationships
		# here in order to avoid distorting the dependency graph like
		# <=portage-2.1.6.x did.
		for virt_pkg, atoms in selected_atoms.items():

			if debug:
				writemsg_level("Candidates: %s: %s\n" % \
					(virt_pkg.cpv, [str(x) for x in atoms]),
					noiselevel=-1, level=logging.DEBUG)

			# Just assume depth + 1 here for now, though it's not entirely
			# accurate since multilple levels of indirect virtual deps may
			# have been traversed. The _add_pkg call will reset the depth to
			# 0 if this package happens to match an argument.
			if not self._add_pkg(virt_pkg,
				Dependency(atom=Atom('=' + virt_pkg.cpv),
				depth=(depth + 1), parent=pkg, priority=dep_priority.copy(),
				root=dep_root)):
				return 0

			for atom, child in self._minimize_children(
				pkg, self._priority(runtime=True), root_config, atoms):
				# This is a GLEP 37 virtual, so its deps are all runtime.
				mypriority = self._priority(runtime=True)
				if not atom.blocker:
					inst_pkgs = vardb.match_pkgs(atom)
					if inst_pkgs:
						for inst_pkg in inst_pkgs:
							if self._pkg_visibility_check(inst_pkg):
								# highest visible
								mypriority.satisfied = inst_pkg
								break
						if not mypriority.satisfied:
							# none visible, so use highest
							mypriority.satisfied = inst_pkgs[0]

				if not self._add_dep(Dependency(atom=atom,
					blocker=atom.blocker, child=child, depth=virt_pkg.depth,
					parent=virt_pkg, priority=mypriority, root=dep_root),
					allow_unsatisfied=allow_unsatisfied):
					return 0

		if debug:
			writemsg_level("Exiting... %s\n" % (pkg,),
				noiselevel=-1, level=logging.DEBUG)

		return 1

	def _minimize_children(self, parent, priority, root_config, atoms):
		"""
		Selects packages to satisfy the given atoms, and minimizes the
		number of selected packages. This serves to identify and eliminate
		redundant package selections when multiple atoms happen to specify
		a version range.
		"""

		atom_pkg_map = {}

		for atom in atoms:
			if atom.blocker:
				yield (atom, None)
				continue
			dep_pkg, existing_node = self._select_package(
				root_config.root, atom)
			if dep_pkg is None:
				yield (atom, None)
				continue
			atom_pkg_map[atom] = dep_pkg

		if len(atom_pkg_map) < 2:
			for item in atom_pkg_map.items():
				yield item
			return

		cp_pkg_map = {}
		pkg_atom_map = {}
		for atom, pkg in atom_pkg_map.items():
			pkg_atom_map.setdefault(pkg, set()).add(atom)
			cp_pkg_map.setdefault(pkg.cp, set()).add(pkg)

		for cp, pkgs in cp_pkg_map.items():
			if len(pkgs) < 2:
				for pkg in pkgs:
					for atom in pkg_atom_map[pkg]:
						yield (atom, pkg)
				continue

			# Use a digraph to identify and eliminate any
			# redundant package selections.
			atom_pkg_graph = digraph()
			cp_atoms = set()
			for pkg1 in pkgs:
				for atom in pkg_atom_map[pkg1]:
					cp_atoms.add(atom)
					atom_pkg_graph.add(pkg1, atom)
					atom_set = InternalPackageSet(initial_atoms=(atom,))
					for pkg2 in pkgs:
						if pkg2 is pkg1:
							continue
						if atom_set.findAtomForPackage(pkg2):
							atom_pkg_graph.add(pkg2, atom)

			for pkg in pkgs:
				eliminate_pkg = True
				for atom in atom_pkg_graph.parent_nodes(pkg):
					if len(atom_pkg_graph.child_nodes(atom)) < 2:
						eliminate_pkg = False
						break
				if eliminate_pkg:
					atom_pkg_graph.remove(pkg)

			# Yield < and <= atoms first, since those are more likely to
			# cause slot conflicts, and we want those atoms to be displayed
			# in the resulting slot conflict message (see bug #291142).
			less_than = []
			not_less_than = []
			for atom in cp_atoms:
				if atom.operator in ('<', '<='):
					less_than.append(atom)
				else:
					not_less_than.append(atom)

			for atom in chain(less_than, not_less_than):
				child_pkgs = atom_pkg_graph.child_nodes(atom)
				yield (atom, child_pkgs[0])

	def _queue_disjunctive_deps(self, pkg, dep_root, dep_priority, dep_struct):
		"""
		Queue disjunctive (virtual and ||) deps in self._dynamic_config._dep_disjunctive_stack.
		Yields non-disjunctive deps. Raises InvalidDependString when 
		necessary.
		"""
		i = 0
		while i < len(dep_struct):
			x = dep_struct[i]
			if isinstance(x, list):
				for y in self._queue_disjunctive_deps(
					pkg, dep_root, dep_priority, x):
					yield y
			elif x == "||":
				self._queue_disjunction(pkg, dep_root, dep_priority,
					[ x, dep_struct[ i + 1 ] ] )
				i += 1
			else:
				try:
					x = portage.dep.Atom(x)
				except portage.exception.InvalidAtom:
					if not pkg.installed:
						raise portage.exception.InvalidDependString(
							"invalid atom: '%s'" % x)
				else:
					# Note: Eventually this will check for PROPERTIES=virtual
					# or whatever other metadata gets implemented for this
					# purpose.
					if x.cp.startswith('virtual/'):
						self._queue_disjunction( pkg, dep_root,
							dep_priority, [ str(x) ] )
					else:
						yield str(x)
			i += 1

	def _queue_disjunction(self, pkg, dep_root, dep_priority, dep_struct):
		self._dynamic_config._dep_disjunctive_stack.append(
			(pkg, dep_root, dep_priority, dep_struct))

	def _pop_disjunction(self, allow_unsatisfied):
		"""
		Pop one disjunctive dep from self._dynamic_config._dep_disjunctive_stack, and use it to
		populate self._dynamic_config._dep_stack.
		"""
		pkg, dep_root, dep_priority, dep_struct = \
			self._dynamic_config._dep_disjunctive_stack.pop()
		dep_string = portage.dep.paren_enclose(dep_struct)
		if not self._add_pkg_dep_string(
			pkg, dep_root, dep_priority, dep_string, allow_unsatisfied):
			return 0
		return 1

	def _priority(self, **kwargs):
		if "remove" in self._dynamic_config.myparams:
			priority_constructor = UnmergeDepPriority
		else:
			priority_constructor = DepPriority
		return priority_constructor(**kwargs)

	def _dep_expand(self, root_config, atom_without_category):
		"""
		@param root_config: a root config instance
		@type root_config: RootConfig
		@param atom_without_category: an atom without a category component
		@type atom_without_category: String
		@rtype: list
		@returns: a list of atoms containing categories (possibly empty)
		"""
		null_cp = portage.dep_getkey(insert_category_into_atom(
			atom_without_category, "null"))
		cat, atom_pn = portage.catsplit(null_cp)

		dbs = self._dynamic_config._filtered_trees[root_config.root]["dbs"]
		categories = set()
		for db, pkg_type, built, installed, db_keys in dbs:
			for cat in db.categories:
				if db.cp_list("%s/%s" % (cat, atom_pn)):
					categories.add(cat)

		deps = []
		for cat in categories:
			deps.append(Atom(insert_category_into_atom(
				atom_without_category, cat)))
		return deps

	def _have_new_virt(self, root, atom_cp):
		ret = False
		for db, pkg_type, built, installed, db_keys in \
			self._dynamic_config._filtered_trees[root]["dbs"]:
			if db.cp_list(atom_cp):
				ret = True
				break
		return ret

	def _iter_atoms_for_pkg(self, pkg):
		# TODO: add multiple $ROOT support
		if pkg.root != self._frozen_config.target_root:
			return
		atom_arg_map = self._dynamic_config._atom_arg_map
		root_config = self._frozen_config.roots[pkg.root]
		for atom in self._dynamic_config._set_atoms.iterAtomsForPackage(pkg):
			if atom.cp != pkg.cp and \
				self._have_new_virt(pkg.root, atom.cp):
				continue
			visible_pkgs = \
				self._dynamic_config._visible_pkgs[pkg.root].match_pkgs(atom)
			visible_pkgs.reverse() # descending order
			higher_slot = None
			for visible_pkg in visible_pkgs:
				if visible_pkg.cp != atom.cp:
					continue
				if pkg >= visible_pkg:
					# This is descending order, and we're not
					# interested in any versions <= pkg given.
					break
				if pkg.slot_atom != visible_pkg.slot_atom:
					higher_slot = visible_pkg
					break
			if higher_slot is not None:
				continue
			for arg in atom_arg_map[(atom, pkg.root)]:
				if isinstance(arg, PackageArg) and \
					arg.package != pkg:
					continue
				yield arg, atom

	def select_files(self, myfiles):
		"""Given a list of .tbz2s, .ebuilds sets, and deps, populate
		self._dynamic_config._initial_arg_list and call self._resolve to create the 
		appropriate depgraph and return a favorite list."""
		self._load_vdb()
		debug = "--debug" in self._frozen_config.myopts
		root_config = self._frozen_config.roots[self._frozen_config.target_root]
		sets = root_config.sets
		getSetAtoms = root_config.setconfig.getSetAtoms
		myfavorites=[]
		myroot = self._frozen_config.target_root
		dbs = self._dynamic_config._filtered_trees[myroot]["dbs"]
		vardb = self._frozen_config.trees[myroot]["vartree"].dbapi
		real_vardb = self._frozen_config._trees_orig[myroot]["vartree"].dbapi
		portdb = self._frozen_config.trees[myroot]["porttree"].dbapi
		bindb = self._frozen_config.trees[myroot]["bintree"].dbapi
		pkgsettings = self._frozen_config.pkgsettings[myroot]
		args = []
		onlydeps = "--onlydeps" in self._frozen_config.myopts
		lookup_owners = []
		for x in myfiles:
			ext = os.path.splitext(x)[1]
			if ext==".tbz2":
				if not os.path.exists(x):
					if os.path.exists(
						os.path.join(pkgsettings["PKGDIR"], "All", x)):
						x = os.path.join(pkgsettings["PKGDIR"], "All", x)
					elif os.path.exists(
						os.path.join(pkgsettings["PKGDIR"], x)):
						x = os.path.join(pkgsettings["PKGDIR"], x)
					else:
						writemsg("\n\n!!! Binary package '"+str(x)+"' does not exist.\n", noiselevel=-1)
						writemsg("!!! Please ensure the tbz2 exists as specified.\n\n", noiselevel=-1)
						return 0, myfavorites
				mytbz2=portage.xpak.tbz2(x)
				mykey=mytbz2.getelements("CATEGORY")[0]+"/"+os.path.splitext(os.path.basename(x))[0]
				if os.path.realpath(x) != \
					os.path.realpath(self._frozen_config.trees[myroot]["bintree"].getname(mykey)):
					writemsg(colorize("BAD", "\n*** You need to adjust PKGDIR to emerge this package.\n\n"), noiselevel=-1)
					return 0, myfavorites

				pkg = self._pkg(mykey, "binary", root_config,
					onlydeps=onlydeps)
				args.append(PackageArg(arg=x, package=pkg,
					root_config=root_config))
			elif ext==".ebuild":
				ebuild_path = portage.util.normalize_path(os.path.abspath(x))
				pkgdir = os.path.dirname(ebuild_path)
				tree_root = os.path.dirname(os.path.dirname(pkgdir))
				cp = pkgdir[len(tree_root)+1:]
				e = portage.exception.PackageNotFound(
					("%s is not in a valid portage tree " + \
					"hierarchy or does not exist") % x)
				if not portage.isvalidatom(cp):
					raise e
				cat = portage.catsplit(cp)[0]
				mykey = cat + "/" + os.path.basename(ebuild_path[:-7])
				if not portage.isvalidatom("="+mykey):
					raise e
				ebuild_path = portdb.findname(mykey)
				if ebuild_path:
					if ebuild_path != os.path.join(os.path.realpath(tree_root),
						cp, os.path.basename(ebuild_path)):
						writemsg(colorize("BAD", "\n*** You need to adjust PORTDIR or PORTDIR_OVERLAY to emerge this package.\n\n"), noiselevel=-1)
						return 0, myfavorites
					if mykey not in portdb.xmatch(
						"match-visible", portage.cpv_getkey(mykey)):
						writemsg(colorize("BAD", "\n*** You are emerging a masked package. It is MUCH better to use\n"), noiselevel=-1)
						writemsg(colorize("BAD", "*** /etc/portage/package.* to accomplish this. See portage(5) man\n"), noiselevel=-1)
						writemsg(colorize("BAD", "*** page for details.\n"), noiselevel=-1)
						countdown(int(self._frozen_config.settings["EMERGE_WARNING_DELAY"]),
							"Continuing...")
				else:
					raise portage.exception.PackageNotFound(
						"%s is not in a valid portage tree hierarchy or does not exist" % x)
				pkg = self._pkg(mykey, "ebuild", root_config,
					onlydeps=onlydeps)
				args.append(PackageArg(arg=x, package=pkg,
					root_config=root_config))
			elif x.startswith(os.path.sep):
				if not x.startswith(myroot):
					portage.writemsg(("\n\n!!! '%s' does not start with" + \
						" $ROOT.\n") % x, noiselevel=-1)
					return 0, []
				# Queue these up since it's most efficient to handle
				# multiple files in a single iter_owners() call.
				lookup_owners.append(x)
			else:
				if x in ("system", "world"):
					x = SETPREFIX + x
				if x.startswith(SETPREFIX):
					s = x[len(SETPREFIX):]
					if s not in sets:
						raise portage.exception.PackageSetNotFound(s)
					if s in self._dynamic_config._sets:
						continue
					# Recursively expand sets so that containment tests in
					# self._get_parent_sets() properly match atoms in nested
					# sets (like if world contains system).
					expanded_set = InternalPackageSet(
						initial_atoms=getSetAtoms(s))
					self._dynamic_config._sets[s] = expanded_set
					args.append(SetArg(arg=x, set=expanded_set,
						root_config=root_config))
					continue
				if not is_valid_package_atom(x):
					portage.writemsg("\n\n!!! '%s' is not a valid package atom.\n" % x,
						noiselevel=-1)
					portage.writemsg("!!! Please check ebuild(5) for full details.\n")
					portage.writemsg("!!! (Did you specify a version but forget to prefix with '='?)\n")
					return (0,[])
				# Don't expand categories or old-style virtuals here unless
				# necessary. Expansion of old-style virtuals here causes at
				# least the following problems:
				#   1) It's more difficult to determine which set(s) an atom
				#      came from, if any.
				#   2) It takes away freedom from the resolver to choose other
				#      possible expansions when necessary.
				if "/" in x:
					args.append(AtomArg(arg=x, atom=Atom(x),
						root_config=root_config))
					continue
				expanded_atoms = self._dep_expand(root_config, x)
				installed_cp_set = set()
				for atom in expanded_atoms:
					if vardb.cp_list(atom.cp):
						installed_cp_set.add(atom.cp)

				if len(installed_cp_set) > 1:
					non_virtual_cps = set()
					for atom_cp in installed_cp_set:
						if not atom_cp.startswith("virtual/"):
							non_virtual_cps.add(atom_cp)
					if len(non_virtual_cps) == 1:
						installed_cp_set = non_virtual_cps

				if len(expanded_atoms) > 1 and len(installed_cp_set) == 1:
					installed_cp = next(iter(installed_cp_set))
					for atom in expanded_atoms:
						if atom.cp == installed_cp:
							available = False
							for pkg in self._iter_match_pkgs_any(
								root_config, atom.without_use,
								onlydeps=onlydeps):
								if not pkg.installed:
									available = True
									break
							if available:
								expanded_atoms = [atom]
								break

				# If a non-virtual package and one or more virtual packages
				# are in expanded_atoms, use the non-virtual package.
				if len(expanded_atoms) > 1:
					number_of_virtuals = 0
					for expanded_atom in expanded_atoms:
						if expanded_atom.cp.startswith("virtual/"):
							number_of_virtuals += 1
						else:
							candidate = expanded_atom
					if len(expanded_atoms) - number_of_virtuals == 1:
						expanded_atoms = [ candidate ]

				if len(expanded_atoms) > 1:
					writemsg("\n\n", noiselevel=-1)
					ambiguous_package_name(x, expanded_atoms, root_config,
						self._frozen_config.spinner, self._frozen_config.myopts)
					return False, myfavorites
				if expanded_atoms:
					atom = expanded_atoms[0]
				else:
					null_atom = Atom(insert_category_into_atom(x, "null"))
					cat, atom_pn = portage.catsplit(null_atom.cp)
					virts_p = root_config.settings.get_virts_p().get(atom_pn)
					if virts_p:
						# Allow the depgraph to choose which virtual.
						atom = Atom(null_atom.replace('null/', 'virtual/', 1))
					else:
						atom = null_atom

				args.append(AtomArg(arg=x, atom=atom,
					root_config=root_config))

		if lookup_owners:
			relative_paths = []
			search_for_multiple = False
			if len(lookup_owners) > 1:
				search_for_multiple = True

			for x in lookup_owners:
				if not search_for_multiple and os.path.isdir(x):
					search_for_multiple = True
				relative_paths.append(x[len(myroot)-1:])

			owners = set()
			for pkg, relative_path in \
				real_vardb._owners.iter_owners(relative_paths):
				owners.add(pkg.mycpv)
				if not search_for_multiple:
					break

			if not owners:
				portage.writemsg(("\n\n!!! '%s' is not claimed " + \
					"by any package.\n") % lookup_owners[0], noiselevel=-1)
				return 0, []

			for cpv in owners:
				slot = vardb.aux_get(cpv, ["SLOT"])[0]
				if not slot:
					# portage now masks packages with missing slot, but it's
					# possible that one was installed by an older version
					atom = Atom(portage.cpv_getkey(cpv))
				else:
					atom = Atom("%s:%s" % (portage.cpv_getkey(cpv), slot))
				args.append(AtomArg(arg=atom, atom=atom,
					root_config=root_config))

		if "--update" in self._frozen_config.myopts:
			# In some cases, the greedy slots behavior can pull in a slot that
			# the user would want to uninstall due to it being blocked by a
			# newer version in a different slot. Therefore, it's necessary to
			# detect and discard any that should be uninstalled. Each time
			# that arguments are updated, package selections are repeated in
			# order to ensure consistency with the current arguments:
			#
			#  1) Initialize args
			#  2) Select packages and generate initial greedy atoms
			#  3) Update args with greedy atoms
			#  4) Select packages and generate greedy atoms again, while
			#     accounting for any blockers between selected packages
			#  5) Update args with revised greedy atoms

			self._set_args(args)
			greedy_args = []
			for arg in args:
				greedy_args.append(arg)
				if not isinstance(arg, AtomArg):
					continue
				for atom in self._greedy_slots(arg.root_config, arg.atom):
					greedy_args.append(
						AtomArg(arg=arg.arg, atom=atom,
							root_config=arg.root_config))

			self._set_args(greedy_args)
			del greedy_args

			# Revise greedy atoms, accounting for any blockers
			# between selected packages.
			revised_greedy_args = []
			for arg in args:
				revised_greedy_args.append(arg)
				if not isinstance(arg, AtomArg):
					continue
				for atom in self._greedy_slots(arg.root_config, arg.atom,
					blocker_lookahead=True):
					revised_greedy_args.append(
						AtomArg(arg=arg.arg, atom=atom,
							root_config=arg.root_config))
			args = revised_greedy_args
			del revised_greedy_args

		self._set_args(args)

		myfavorites = set(myfavorites)
		for arg in args:
			if isinstance(arg, (AtomArg, PackageArg)):
				myfavorites.add(arg.atom)
			elif isinstance(arg, SetArg):
				myfavorites.add(arg.arg)
		myfavorites = list(myfavorites)

		if debug:
			portage.writemsg("\n", noiselevel=-1)
		# Order needs to be preserved since a feature of --nodeps
		# is to allow the user to force a specific merge order.
		self._dynamic_config._initial_arg_list = args[:]
	
		return self._resolve(myfavorites)
	
	def _resolve(self, myfavorites):
		"""Given self._dynamic_config._initial_arg_list, pull in the root nodes, 
		call self._creategraph to process theier deps and return 
		a favorite list."""
		debug = "--debug" in self._frozen_config.myopts
		onlydeps = "--onlydeps" in self._frozen_config.myopts
		myroot = self._frozen_config.target_root
		pkgsettings = self._frozen_config.pkgsettings[myroot]
		pprovideddict = pkgsettings.pprovideddict
		virtuals = pkgsettings.getvirtuals()
		for arg in self._dynamic_config._initial_arg_list:
			for atom in arg.set:
				self._spinner_update()
				dep = Dependency(atom=atom, onlydeps=onlydeps,
					root=myroot, parent=arg)
				try:
					pprovided = pprovideddict.get(atom.cp)
					if pprovided and portage.match_from_list(atom, pprovided):
						# A provided package has been specified on the command line.
						self._dynamic_config._pprovided_args.append((arg, atom))
						continue
					if isinstance(arg, PackageArg):
						if not self._add_pkg(arg.package, dep) or \
							not self._create_graph():
							if not self._dynamic_config._need_restart:
								sys.stderr.write(("\n\n!!! Problem " + \
									"resolving dependencies for %s\n") % \
									arg.arg)
							return 0, myfavorites
						continue
					if debug:
						portage.writemsg("      Arg: %s\n     Atom: %s\n" % \
							(arg, atom), noiselevel=-1)
					pkg, existing_node = self._select_package(
						myroot, atom, onlydeps=onlydeps)
					if not pkg:
						pprovided_match = False
						for virt_choice in virtuals.get(atom.cp, []):
							expanded_atom = portage.dep.Atom(
								atom.replace(atom.cp, virt_choice.cp, 1))
							pprovided = pprovideddict.get(expanded_atom.cp)
							if pprovided and \
								portage.match_from_list(expanded_atom, pprovided):
								# A provided package has been
								# specified on the command line.
								self._dynamic_config._pprovided_args.append((arg, atom))
								pprovided_match = True
								break
						if pprovided_match:
							continue

						if not (isinstance(arg, SetArg) and \
							arg.name in ("selected", "system", "world")):
							self._dynamic_config._unsatisfied_deps_for_display.append(
								((myroot, atom), {}))
							return 0, myfavorites
						self._dynamic_config._missing_args.append((arg, atom))
						continue
					if atom.cp != pkg.cp:
						# For old-style virtuals, we need to repeat the
						# package.provided check against the selected package.
						expanded_atom = atom.replace(atom.cp, pkg.cp)
						pprovided = pprovideddict.get(pkg.cp)
						if pprovided and \
							portage.match_from_list(expanded_atom, pprovided):
							# A provided package has been
							# specified on the command line.
							self._dynamic_config._pprovided_args.append((arg, atom))
							continue
					if pkg.installed and "selective" not in self._dynamic_config.myparams:
						self._dynamic_config._unsatisfied_deps_for_display.append(
							((myroot, atom), {}))
						# Previous behavior was to bail out in this case, but
						# since the dep is satisfied by the installed package,
						# it's more friendly to continue building the graph
						# and just show a warning message. Therefore, only bail
						# out here if the atom is not from either the system or
						# world set.
						if not (isinstance(arg, SetArg) and \
							arg.name in ("selected", "system", "world")):
							return 0, myfavorites

					# Add the selected package to the graph as soon as possible
					# so that later dep_check() calls can use it as feedback
					# for making more consistent atom selections.
					if not self._add_pkg(pkg, dep):
						if self._dynamic_config._need_restart:
							pass
						elif isinstance(arg, SetArg):
							sys.stderr.write(("\n\n!!! Problem resolving " + \
								"dependencies for %s from %s\n") % \
								(atom, arg.arg))
						else:
							sys.stderr.write(("\n\n!!! Problem resolving " + \
								"dependencies for %s\n") % atom)
						return 0, myfavorites

				except portage.exception.MissingSignature as e:
					portage.writemsg("\n\n!!! A missing gpg signature is preventing portage from calculating the\n")
					portage.writemsg("!!! required dependencies. This is a security feature enabled by the admin\n")
					portage.writemsg("!!! to aid in the detection of malicious intent.\n\n")
					portage.writemsg("!!! THIS IS A POSSIBLE INDICATION OF TAMPERED FILES -- CHECK CAREFULLY.\n")
					portage.writemsg("!!! Affected file: %s\n" % (e), noiselevel=-1)
					return 0, myfavorites
				except portage.exception.InvalidSignature as e:
					portage.writemsg("\n\n!!! An invalid gpg signature is preventing portage from calculating the\n")
					portage.writemsg("!!! required dependencies. This is a security feature enabled by the admin\n")
					portage.writemsg("!!! to aid in the detection of malicious intent.\n\n")
					portage.writemsg("!!! THIS IS A POSSIBLE INDICATION OF TAMPERED FILES -- CHECK CAREFULLY.\n")
					portage.writemsg("!!! Affected file: %s\n" % (e), noiselevel=-1)
					return 0, myfavorites
				except SystemExit as e:
					raise # Needed else can't exit
				except Exception as e:
					writemsg("\n\n!!! Problem in '%s' dependencies.\n" % atom, file=sys.stderr)
					writemsg("!!! %s %s\n" % (str(e), str(getattr(e, "__module__", None))))
					raise

		# Now that the root packages have been added to the graph,
		# process the dependencies.
		if not self._create_graph():
			return 0, myfavorites

		missing=0
		if "--usepkgonly" in self._frozen_config.myopts:
			for xs in self._dynamic_config.digraph.all_nodes():
				if not isinstance(xs, Package):
					continue
				if len(xs) >= 4 and xs[0] != "binary" and xs[3] == "merge":
					if missing == 0:
						writemsg("\n", noiselevel=-1)
					missing += 1
					writemsg("Missing binary for: %s\n" % xs[2], noiselevel=-1)

		try:
			self.altlist()
		except self._unknown_internal_error:
			return False, myfavorites

		if set(self._dynamic_config.digraph.nodes.keys()).intersection( \
			set(self._dynamic_config._needed_unstable_keywords)) or \
			set(self._dynamic_config.digraph.nodes.keys()).intersection( \
			set(self._dynamic_config._needed_use_config_changes.keys())) :
			#We failed if the user needs to change the configuration
			return False, myfavorites

		# We're true here unless we are missing binaries.
		return (not missing,myfavorites)

	def _set_args(self, args):
		"""
		Create the "args" package set from atoms and packages given as
		arguments. This method can be called multiple times if necessary.
		The package selection cache is automatically invalidated, since
		arguments influence package selections.
		"""
		args_set = self._dynamic_config._sets["args"]
		args_set.clear()
		for arg in args:
			if not isinstance(arg, (AtomArg, PackageArg)):
				continue
			atom = arg.atom
			if atom in args_set:
				continue
			args_set.add(atom)

		self._dynamic_config._set_atoms.clear()
		self._dynamic_config._set_atoms.update(chain(*self._dynamic_config._sets.values()))
		atom_arg_map = self._dynamic_config._atom_arg_map
		atom_arg_map.clear()
		for arg in args:
			for atom in arg.set:
				atom_key = (atom, arg.root_config.root)
				refs = atom_arg_map.get(atom_key)
				if refs is None:
					refs = []
					atom_arg_map[atom_key] = refs
					if arg not in refs:
						refs.append(arg)

		# Invalidate the package selection cache, since
		# arguments influence package selections.
		self._dynamic_config._highest_pkg_cache.clear()
		for trees in self._dynamic_config._filtered_trees.values():
			trees["porttree"].dbapi._clear_cache()

	def _greedy_slots(self, root_config, atom, blocker_lookahead=False):
		"""
		Return a list of slot atoms corresponding to installed slots that
		differ from the slot of the highest visible match. When
		blocker_lookahead is True, slot atoms that would trigger a blocker
		conflict are automatically discarded, potentially allowing automatic
		uninstallation of older slots when appropriate.
		"""
		highest_pkg, in_graph = self._select_package(root_config.root, atom)
		if highest_pkg is None:
			return []
		vardb = root_config.trees["vartree"].dbapi
		slots = set()
		for cpv in vardb.match(atom):
			# don't mix new virtuals with old virtuals
			if portage.cpv_getkey(cpv) == highest_pkg.cp:
				slots.add(vardb.aux_get(cpv, ["SLOT"])[0])

		slots.add(highest_pkg.metadata["SLOT"])
		if len(slots) == 1:
			return []
		greedy_pkgs = []
		slots.remove(highest_pkg.metadata["SLOT"])
		while slots:
			slot = slots.pop()
			slot_atom = portage.dep.Atom("%s:%s" % (highest_pkg.cp, slot))
			pkg, in_graph = self._select_package(root_config.root, slot_atom)
			if pkg is not None and \
				pkg.cp == highest_pkg.cp and pkg < highest_pkg:
				greedy_pkgs.append(pkg)
		if not greedy_pkgs:
			return []
		if not blocker_lookahead:
			return [pkg.slot_atom for pkg in greedy_pkgs]

		blockers = {}
		blocker_dep_keys = ["DEPEND", "PDEPEND", "RDEPEND"]
		for pkg in greedy_pkgs + [highest_pkg]:
			dep_str = " ".join(pkg.metadata[k] for k in blocker_dep_keys)
			try:
				selected_atoms = self._select_atoms(
					pkg.root, dep_str, self._pkg_use_enabled(pkg),
					parent=pkg, strict=True)
			except portage.exception.InvalidDependString:
				continue
			blocker_atoms = []
			for atoms in selected_atoms.values():
				blocker_atoms.extend(x for x in atoms if x.blocker)
			blockers[pkg] = InternalPackageSet(initial_atoms=blocker_atoms)

		if highest_pkg not in blockers:
			return []

		# filter packages with invalid deps
		greedy_pkgs = [pkg for pkg in greedy_pkgs if pkg in blockers]

		# filter packages that conflict with highest_pkg
		greedy_pkgs = [pkg for pkg in greedy_pkgs if not \
			(blockers[highest_pkg].findAtomForPackage(pkg) or \
			blockers[pkg].findAtomForPackage(highest_pkg))]

		if not greedy_pkgs:
			return []

		# If two packages conflict, discard the lower version.
		discard_pkgs = set()
		greedy_pkgs.sort(reverse=True)
		for i in range(len(greedy_pkgs) - 1):
			pkg1 = greedy_pkgs[i]
			if pkg1 in discard_pkgs:
				continue
			for j in range(i + 1, len(greedy_pkgs)):
				pkg2 = greedy_pkgs[j]
				if pkg2 in discard_pkgs:
					continue
				if blockers[pkg1].findAtomForPackage(pkg2) or \
					blockers[pkg2].findAtomForPackage(pkg1):
					# pkg1 > pkg2
					discard_pkgs.add(pkg2)

		return [pkg.slot_atom for pkg in greedy_pkgs \
			if pkg not in discard_pkgs]

	def _select_atoms_from_graph(self, *pargs, **kwargs):
		"""
		Prefer atoms matching packages that have already been
		added to the graph or those that are installed and have
		not been scheduled for replacement.
		"""
		kwargs["trees"] = self._dynamic_config._graph_trees
		return self._select_atoms_highest_available(*pargs, **kwargs)

	def _select_atoms_highest_available(self, root, depstring,
		myuse=None, parent=None, strict=True, trees=None, priority=None):
		"""This will raise InvalidDependString if necessary. If trees is
		None then self._dynamic_config._filtered_trees is used."""

		pkgsettings = self._frozen_config.pkgsettings[root]
		if trees is None:
			trees = self._dynamic_config._filtered_trees
		mytrees = trees[root]
		atom_graph = digraph()
		if True:
			# Temporarily disable autounmask so that || preferences
			# account for masking and USE settings.
			_autounmask_backup = self._dynamic_config._autounmask
			self._dynamic_config._autounmask = False
			mytrees["pkg_use_enabled"] = self._pkg_use_enabled
			try:
				if parent is not None:
					trees[root]["parent"] = parent
					trees[root]["atom_graph"] = atom_graph
				if priority is not None:
					trees[root]["priority"] = priority
				mycheck = portage.dep_check(depstring, None,
					pkgsettings, myuse=myuse,
					myroot=root, trees=trees)
			finally:
				self._dynamic_config._autounmask = _autounmask_backup
				del mytrees["pkg_use_enabled"]
				if parent is not None:
					trees[root].pop("parent")
					trees[root].pop("atom_graph")
				if priority is not None:
					trees[root].pop("priority")
			if not mycheck[0]:
				raise portage.exception.InvalidDependString(mycheck[1])
		if parent is None:
			selected_atoms = mycheck[1]
		else:
			chosen_atoms = frozenset(mycheck[1])
			selected_atoms = {parent : []}
			for node in atom_graph:
				if isinstance(node, Atom):
					continue
				if node is parent:
					pkg = parent
				else:
					pkg, virt_atom = node
					if virt_atom not in chosen_atoms:
						continue
					if not portage.match_from_list(virt_atom, [pkg]):
						# Typically this means that the atom
						# specifies USE deps that are unsatisfied
						# by the selected package. The caller will
						# record this as an unsatisfied dependency
						# when necessary.
						continue

				selected_atoms[pkg] = [atom for atom in \
					atom_graph.child_nodes(node) if atom in chosen_atoms]

		return selected_atoms

	def _show_unsatisfied_dep(self, root, atom, myparent=None, arg=None,
		check_backtrack=False):
		"""
		When check_backtrack=True, no output is produced and
		the method either returns or raises _backtrack_mask if
		a matching package has been masked by backtracking.
		"""
		backtrack_mask = False
		atom_set = InternalPackageSet(initial_atoms=(atom,))
		xinfo = '"%s"' % atom.unevaluated_atom
		if arg:
			xinfo='"%s"' % arg
		# Discard null/ from failed cpv_expand category expansion.
		xinfo = xinfo.replace("null/", "")
		masked_packages = []
		missing_use = []
		masked_pkg_instances = set()
		missing_licenses = []
		have_eapi_mask = False
		pkgsettings = self._frozen_config.pkgsettings[root]
		implicit_iuse = pkgsettings._get_implicit_iuse()
		root_config = self._frozen_config.roots[root]
		portdb = self._frozen_config.roots[root].trees["porttree"].dbapi
		dbs = self._dynamic_config._filtered_trees[root]["dbs"]
		for db, pkg_type, built, installed, db_keys in dbs:
			if installed:
				continue
			match = db.match
			if hasattr(db, "xmatch"):
				cpv_list = db.xmatch("match-all", atom.without_use)
			else:
				cpv_list = db.match(atom.without_use)
			# descending order
			cpv_list.reverse()
			for cpv in cpv_list:
				metadata, mreasons  = get_mask_info(root_config, cpv,
					pkgsettings, db, pkg_type, built, installed, db_keys)
				if metadata is not None:
					pkg = self._pkg(cpv, pkg_type, root_config,
						installed=installed)
					# pkg.metadata contains calculated USE for ebuilds,
					# required later for getMissingLicenses.
					metadata = pkg.metadata
					if pkg.cp != atom.cp:
						# A cpv can be returned from dbapi.match() as an
						# old-style virtual match even in cases when the
						# package does not actually PROVIDE the virtual.
						# Filter out any such false matches here.
						if not atom_set.findAtomForPackage(pkg):
							continue
					if pkg in self._dynamic_config._runtime_pkg_mask:
						backtrack_reasons = \
							self._dynamic_config._runtime_pkg_mask[pkg]
						mreasons.append('backtracking: %s' % \
							', '.join(sorted(backtrack_reasons)))
						backtrack_mask = True
					if not mreasons and self._frozen_config.excluded_pkgs.findAtomForPackage(pkg):
						mreasons = ["exclude option"]
					if mreasons:
						masked_pkg_instances.add(pkg)
					if atom.unevaluated_atom.use:
						if not pkg.iuse.is_valid_flag(atom.unevaluated_atom.use.required) \
							or atom.violated_conditionals(self._pkg_use_enabled(pkg), pkg.iuse.is_valid_flag).use:
							missing_use.append(pkg)
							if not mreasons:
								continue
					if pkg.built and not mreasons:
						mreasons = ["use flag configuration mismatch"]
				masked_packages.append(
					(root_config, pkgsettings, cpv, metadata, mreasons))

		if check_backtrack:
			if backtrack_mask:
				raise self._backtrack_mask()
			else:
				return

		missing_use_reasons = []
		missing_iuse_reasons = []
		for pkg in missing_use:
			use = self._pkg_use_enabled(pkg)
			missing_iuse = []
			for x in pkg.iuse.get_missing_iuse(atom.use.required):
				#FIXME: If a use flag occures more then it might be possible that
				#one has a default one doesn't.
				if x not in atom.use.missing_enabled and \
					x not in atom.use.missing_disabled:
					missing_iuse.append(x)

			mreasons = []
			if missing_iuse:
				mreasons.append("Missing IUSE: %s" % " ".join(missing_iuse))
				missing_iuse_reasons.append((pkg, mreasons))
			else:
				need_enable = sorted(atom.use.enabled.difference(use).intersection(pkg.iuse.all))
				need_disable = sorted(atom.use.disabled.intersection(use).intersection(pkg.iuse.all))

				if need_enable or need_disable:
					changes = []
					changes.extend(colorize("red", "+" + x) \
						for x in need_enable)
					changes.extend(colorize("blue", "-" + x) \
						for x in need_disable)
					mreasons.append("Change USE: %s" % " ".join(changes))
					missing_use_reasons.append((pkg, mreasons))

			if not missing_iuse and myparent and atom.unevaluated_atom.use.conditional:
				# Lets see if the violated use deps are conditional.
				# If so, suggest to change them on the parent.
				mreasons = []
				violated_atom = atom.unevaluated_atom.violated_conditionals(self._pkg_use_enabled(pkg), \
					pkg.iuse.is_valid_flag, myparent.use.enabled)
				if not (violated_atom.use.enabled or violated_atom.use.disabled):
					#all violated use deps are conditional
					changes = []
					conditional = violated_atom.use.conditional
					involved_flags = set()
					involved_flags.update(conditional.equal, conditional.not_equal, \
						conditional.enabled, conditional.disabled)
					for x in involved_flags:
						if x in myparent.use.enabled:
							changes.append(colorize("blue", "-" + x))
						else:
							changes.append(colorize("red", "+" + x))
					mreasons.append("Change USE: %s" % " ".join(changes))
					if (myparent, mreasons) not in missing_use_reasons:
						missing_use_reasons.append((myparent, mreasons))

		unmasked_use_reasons = [(pkg, mreasons) for (pkg, mreasons) \
			in missing_use_reasons if pkg not in masked_pkg_instances]

		unmasked_iuse_reasons = [(pkg, mreasons) for (pkg, mreasons) \
			in missing_iuse_reasons if pkg not in masked_pkg_instances]

		show_missing_use = False
		if unmasked_use_reasons:
			# Only show the latest version.
			show_missing_use = unmasked_use_reasons[:1]
			for pkg, mreasons in unmasked_use_reasons:
				if myparent and pkg == myparent:
					#This happens if a use change on the parent
					#leads to a satisfied conditional use dep.
					show_missing_use.append((pkg, mreasons))
					break
				
		elif unmasked_iuse_reasons:
			masked_with_iuse = False
			for pkg in masked_pkg_instances:
				if not pkg.iuse.get_missing_iuse(atom.use.required):
					# Package(s) with required IUSE are masked,
					# so display a normal masking message.
					masked_with_iuse = True
					break
			if not masked_with_iuse:
				show_missing_use = unmasked_iuse_reasons

		mask_docs = False

		if show_missing_use:
			writemsg("\nemerge: there are no ebuilds built with USE flags to satisfy "+green(xinfo)+".\n", noiselevel=-1)
			writemsg("!!! One of the following packages is required to complete your request:\n", noiselevel=-1)
			for pkg, mreasons in show_missing_use:
				writemsg("- "+pkg.cpv+" ("+", ".join(mreasons)+")\n", noiselevel=-1)

		elif masked_packages:
			writemsg("\n!!! " + \
				colorize("BAD", "All ebuilds that could satisfy ") + \
				colorize("INFORM", xinfo) + \
				colorize("BAD", " have been masked.") + "\n", noiselevel=-1)
			writemsg("!!! One of the following masked packages is required to complete your request:\n", noiselevel=-1)
			have_eapi_mask = show_masked_packages(masked_packages)
			if have_eapi_mask:
				writemsg("\n", noiselevel=-1)
				msg = ("The current version of portage supports " + \
					"EAPI '%s'. You must upgrade to a newer version" + \
					" of portage before EAPI masked packages can" + \
					" be installed.") % portage.const.EAPI
				writemsg("\n".join(textwrap.wrap(msg, 75)), noiselevel=-1)
			writemsg("\n", noiselevel=-1)
			mask_docs = True
		else:
			writemsg("\nemerge: there are no ebuilds to satisfy "+green(xinfo)+".\n", noiselevel=-1)

		# Show parent nodes and the argument that pulled them in.
		traversed_nodes = set()
		node = myparent
		msg = []
		while node is not None:
			traversed_nodes.add(node)
			msg.append('(dependency required by "%s" [%s])' % \
				(colorize('INFORM', str(node.cpv)), node.type_name))

			if node not in self._dynamic_config.digraph:
				# The parent is not in the graph due to backtracking.
				break

			# When traversing to parents, prefer arguments over packages
			# since arguments are root nodes. Never traverse the same
			# package twice, in order to prevent an infinite loop.
			selected_parent = None
			for parent in self._dynamic_config.digraph.parent_nodes(node):
				if isinstance(parent, DependencyArg):
					msg.append('(dependency required by "%s" [argument])' % \
						(colorize('INFORM', str(parent))))
					selected_parent = None
					break
				if parent not in traversed_nodes:
					selected_parent = parent
			node = selected_parent
		writemsg("\n".join(msg), noiselevel=-1)
		writemsg("\n", noiselevel=-1)

		if mask_docs:
			show_mask_docs()
			writemsg("\n", noiselevel=-1)

	def _iter_match_pkgs_any(self, root_config, atom, onlydeps=False):
		for db, pkg_type, built, installed, db_keys in \
			self._dynamic_config._filtered_trees[root_config.root]["dbs"]:
			for pkg in self._iter_match_pkgs(root_config,
				pkg_type, atom, onlydeps=onlydeps):
				yield pkg

	def _iter_match_pkgs(self, root_config, pkg_type, atom, onlydeps=False):
		"""
		Iterate over Package instances of pkg_type matching the given atom.
		This does not check visibility and it also does not match USE for
		unbuilt ebuilds since USE are lazily calculated after visibility
		checks (to avoid the expense when possible).
		"""

		db = root_config.trees[self.pkg_tree_map[pkg_type]].dbapi

		if hasattr(db, "xmatch"):
			cpv_list = db.xmatch("match-all", atom)
		else:
			cpv_list = db.match(atom)

		# USE=multislot can make an installed package appear as if
		# it doesn't satisfy a slot dependency. Rebuilding the ebuild
		# won't do any good as long as USE=multislot is enabled since
		# the newly built package still won't have the expected slot.
		# Therefore, assume that such SLOT dependencies are already
		# satisfied rather than forcing a rebuild.
		installed = pkg_type == 'installed'
		if installed and not cpv_list and atom.slot:
			for cpv in db.match(atom.cp):
				slot_available = False
				for other_db, other_type, other_built, \
					other_installed, other_keys in \
					self._dynamic_config._filtered_trees[root_config.root]["dbs"]:
					try:
						if atom.slot == \
							other_db.aux_get(cpv, ["SLOT"])[0]:
							slot_available = True
							break
					except KeyError:
						pass
				if not slot_available:
					continue
				inst_pkg = self._pkg(cpv, "installed",
					root_config, installed=installed)
				# Remove the slot from the atom and verify that
				# the package matches the resulting atom.
				atom_without_slot = portage.dep.remove_slot(atom)
				if atom.use:
					atom_without_slot += str(atom.use)
				atom_without_slot = portage.dep.Atom(atom_without_slot)
				if portage.match_from_list(
					atom_without_slot, [inst_pkg]):
					cpv_list = [inst_pkg.cpv]
				break

		if cpv_list:

			# descending order
			cpv_list.reverse()
			for cpv in cpv_list:
				try:
					pkg = self._pkg(cpv, pkg_type, root_config,
						installed=installed, onlydeps=onlydeps)
				except portage.exception.PackageNotFound:
					pass
				else:
					if pkg.cp != atom.cp:
						# A cpv can be returned from dbapi.match() as an
						# old-style virtual match even in cases when the
						# package does not actually PROVIDE the virtual.
						# Filter out any such false matches here.
						if not InternalPackageSet(initial_atoms=(atom,)
							).findAtomForPackage(pkg):
							continue
					yield pkg

	def _select_pkg_highest_available(self, root, atom, onlydeps=False):
		cache_key = (root, atom, onlydeps)
		ret = self._dynamic_config._highest_pkg_cache.get(cache_key)
		if ret is not None:
			pkg, existing = ret
			if pkg and not existing:
				existing = self._dynamic_config._slot_pkg_map[root].get(pkg.slot_atom)
				if existing and existing == pkg:
					# Update the cache to reflect that the
					# package has been added to the graph.
					ret = pkg, pkg
					self._dynamic_config._highest_pkg_cache[cache_key] = ret
			return ret
		ret = self._select_pkg_highest_available_imp(root, atom, onlydeps=onlydeps)
		self._dynamic_config._highest_pkg_cache[cache_key] = ret
		pkg, existing = ret
		if pkg is not None:
			settings = pkg.root_config.settings
			if self._pkg_visibility_check(pkg) and not (pkg.installed and \
				settings._getMissingKeywords(pkg.cpv, pkg.metadata)):
				self._dynamic_config._visible_pkgs[pkg.root].cpv_inject(pkg)
		return ret

	def _want_installed_pkg(self, pkg):
		"""
		Given an installed package returned from select_pkg, return
		True if the user has not explicitly requested for this package
		to be replaced (typically via an atom on the command line).
		"""
		if "selective" not in self._dynamic_config.myparams and \
			pkg.root == self._frozen_config.target_root:
			try:
				next(self._iter_atoms_for_pkg(pkg))
			except StopIteration:
				pass
			except portage.exception.InvalidDependString:
				pass
			else:
				return False
		return True

	def _select_pkg_highest_available_imp(self, root, atom, onlydeps=False):
		pkg, existing = self._wrapped_select_pkg_highest_available_imp(root, atom, onlydeps=onlydeps)

		default_selection = (pkg, existing)

		if self._dynamic_config._autounmask is True:
			if pkg is not None and \
				pkg.installed and \
				not self._want_installed_pkg(pkg):
				pkg = None

			for allow_unstable_keywords in False, True:
				if pkg is not None:
					break

				pkg, existing = \
					self._wrapped_select_pkg_highest_available_imp(
						root, atom, onlydeps=onlydeps,
						allow_use_changes=True, allow_unstable_keywords=allow_unstable_keywords)

				if pkg is not None and \
					pkg.installed and \
					not self._want_installed_pkg(pkg):
					pkg = None

				if pkg is not None and not pkg.visible:
					self._dynamic_config._needed_unstable_keywords.add(pkg)
			
			if self._dynamic_config._need_restart:
				return None, None

		if pkg is None:
			# This ensures that we can fall back to an installed package
			# that may have been rejected in the autounmask path above.
			return default_selection

		return pkg, existing

	def _pkg_visibility_check(self, pkg, allow_unstable_keywords=False):
		if pkg.visible:
			return True

		if pkg in self._dynamic_config._needed_unstable_keywords:
			return True

		if not allow_unstable_keywords:
			return False

		pkgsettings = self._frozen_config.pkgsettings[pkg.root]
		root_config = self._frozen_config.roots[pkg.root]
		mreasons = _get_masking_status(pkg, pkgsettings, root_config)
		if len(mreasons) == 1 and \
			mreasons[0].hint == 'unstable keyword':
			return True
		else:
			return False

	def _pkg_use_enabled(self, pkg, target_use=None):
		"""
		If target_use is None, returns pkg.use.enabled + changes in _needed_use_config_changes.
		If target_use is given, the need changes are computed to make the package useable.
		Example: target_use = { "foo": True, "bar": False }
		The flags target_use must be in the pkg's IUSE.
		"""
		needed_use_config_change = self._dynamic_config._needed_use_config_changes.get(pkg)

		if target_use is None:
			if needed_use_config_change is None:
				return pkg.use.enabled
			else:
				return needed_use_config_change[0]

		if needed_use_config_change is not None:
			old_use = needed_use_config_change[0]
			new_use = set()
			old_changes = needed_use_config_change[1]
			new_changes = old_changes.copy()
		else:
			old_use = pkg.use.enabled
			new_use = set()
			old_changes = {}
			new_changes = {}

		for flag, state in target_use.items():
			if state:
				if flag not in old_use:
					if new_changes.get(flag) == False:
						return old_use
					new_changes[flag] = True
				new_use.add(flag)
			else:
				if flag in old_use:
					if new_changes.get(flag) == True:
						return old_use
					new_changes[flag] = False
		new_use.update(old_use.difference(target_use.keys()))

		def want_restart_for_use_change(pkg, new_use):
			if pkg not in self._dynamic_config.digraph.nodes:
				return False

			for key in "DEPEND", "RDEPEND", "PDEPEND", "LICENSE":
				dep = pkg.metadata[key]
				old_val = set(portage.dep.use_reduce(dep, pkg.use.enabled))
				new_val = set(portage.dep.use_reduce(dep, new_use))

				if old_val != new_val:
					return True

			parent_atoms = self._dynamic_config._parent_atoms.get(pkg)
			if not parent_atoms:
				return False

			new_use, changes = self._dynamic_config._needed_use_config_changes.get(pkg)
			for ppkg, atom in parent_atoms:
				if not atom.use or \
					not atom.use.required.intersection(changes.keys()):
					continue
				else:
					return True

			return False

		if new_changes != old_changes:
			self._dynamic_config._needed_use_config_changes[pkg] = (new_use, new_changes)
			if want_restart_for_use_change(pkg, new_use):
				self._dynamic_config._need_restart = True
		return new_use

	def _wrapped_select_pkg_highest_available_imp(self, root, atom, onlydeps=False, \
		allow_use_changes=False, allow_unstable_keywords=False):
		root_config = self._frozen_config.roots[root]
		pkgsettings = self._frozen_config.pkgsettings[root]
		dbs = self._dynamic_config._filtered_trees[root]["dbs"]
		vardb = self._frozen_config.roots[root].trees["vartree"].dbapi
		portdb = self._frozen_config.roots[root].trees["porttree"].dbapi
		# List of acceptable packages, ordered by type preference.
		matched_packages = []
		highest_version = None
		if not isinstance(atom, portage.dep.Atom):
			atom = portage.dep.Atom(atom)
		atom_cp = atom.cp
		atom_set = InternalPackageSet(initial_atoms=(atom,))
		existing_node = None
		myeb = None
		rebuilt_binaries = 'rebuilt_binaries' in self._dynamic_config.myparams
		usepkgonly = "--usepkgonly" in self._frozen_config.myopts
		empty = "empty" in self._dynamic_config.myparams
		selective = "selective" in self._dynamic_config.myparams
		reinstall = False
		noreplace = "--noreplace" in self._frozen_config.myopts
		avoid_update = "--update" not in self._frozen_config.myopts
		dont_miss_updates = "--update" in self._frozen_config.myopts
		use_ebuild_visibility = self._frozen_config.myopts.get(
			'--use-ebuild-visibility', 'n') != 'n'
		# Behavior of the "selective" parameter depends on
		# whether or not a package matches an argument atom.
		# If an installed package provides an old-style
		# virtual that is no longer provided by an available
		# package, the installed package may match an argument
		# atom even though none of the available packages do.
		# Therefore, "selective" logic does not consider
		# whether or not an installed package matches an
		# argument atom. It only considers whether or not
		# available packages match argument atoms, which is
		# represented by the found_available_arg flag.
		found_available_arg = False
		packages_with_invalid_use_config = []
		for find_existing_node in True, False:
			if existing_node:
				break
			for db, pkg_type, built, installed, db_keys in dbs:
				if existing_node:
					break
				if installed and not find_existing_node:
					want_reinstall = reinstall or empty or \
						(found_available_arg and not selective)
					if want_reinstall and matched_packages:
						continue

				# Ignore USE deps for the initial match since we want to
				# ensure that updates aren't missed solely due to the user's
				# USE configuration.
				for pkg in self._iter_match_pkgs(root_config, pkg_type, atom.without_use, 
					onlydeps=onlydeps):
					if pkg in self._dynamic_config._runtime_pkg_mask:
						# The package has been masked by the backtracking logic
						continue

					if not pkg.installed and \
						self._frozen_config.excluded_pkgs.findAtomForPackage(pkg):
						continue

					if dont_miss_updates:
						# Check if a higher version was rejected due to user
						# USE configuration. The packages_with_invalid_use_config
						# list only contains unbuilt ebuilds since USE can't
						# be changed for built packages.
						higher_version_rejected = False
						for rejected in packages_with_invalid_use_config:
							if rejected.cp != pkg.cp:
								continue
							if rejected > pkg:
								higher_version_rejected = True
								break
						if higher_version_rejected:
							continue

					cpv = pkg.cpv
					# Make --noreplace take precedence over --newuse.
					if not pkg.installed and noreplace and \
						cpv in vardb.match(atom):
						# If the installed version is masked, it may
						# be necessary to look at lower versions,
						# in case there is a visible downgrade.
						continue
					reinstall_for_flags = None

					if not pkg.installed or \
						(matched_packages and not avoid_update):
						# Only enforce visibility on installed packages
						# if there is at least one other visible package
						# available. By filtering installed masked packages
						# here, packages that have been masked since they
						# were installed can be automatically downgraded
						# to an unmasked version.

						if not self._pkg_visibility_check(pkg, allow_unstable_keywords=allow_unstable_keywords):
							continue

						# Enable upgrade or downgrade to a version
						# with visible KEYWORDS when the installed
						# version is masked by KEYWORDS, but never
						# reinstall the same exact version only due
						# to a KEYWORDS mask. See bug #252167.
						if matched_packages:

							different_version = None
							for avail_pkg in matched_packages:
								if not portage.dep.cpvequal(
									pkg.cpv, avail_pkg.cpv):
									different_version = avail_pkg
									break
							if different_version is not None:
								# If the ebuild no longer exists or it's
								# keywords have been dropped, reject built
								# instances (installed or binary).
								# If --usepkgonly is enabled, assume that
								# the ebuild status should be ignored.
								if not use_ebuild_visibility and usepkgonly:
									if installed and \
										pkgsettings._getMissingKeywords(
										pkg.cpv, pkg.metadata):
										continue
								else:
									try:
										pkg_eb = self._pkg(
											pkg.cpv, "ebuild", root_config)
									except portage.exception.PackageNotFound:
										continue
									else:
										if not self._pkg_visibility_check(pkg_eb, \
											allow_unstable_keywords=allow_unstable_keywords):
											continue

					# Calculation of USE for unbuilt ebuilds is relatively
					# expensive, so it is only performed lazily, after the
					# above visibility checks are complete.

					myarg = None
					if root == self._frozen_config.target_root:
						try:
							myarg = next(self._iter_atoms_for_pkg(pkg))
						except StopIteration:
							pass
						except portage.exception.InvalidDependString:
							if not installed:
								# masked by corruption
								continue
					if not installed and myarg:
						found_available_arg = True

					if atom.use:
						missing_iuse = []
						for x in pkg.iuse.get_missing_iuse(atom.use.required):
							#FIXME: If a use flag occures more then it might be possible that
							#one has a default one doesn't.
							if x not in atom.use.missing_enabled and \
								x not in atom.use.missing_disabled:
								missing_iuse.append(x)
						if missing_iuse:
							# Don't add this to packages_with_invalid_use_config
							# since IUSE cannot be adjusted by the user.
							continue

						if allow_use_changes:
							target_use = {}
							for flag in atom.use.enabled:
								target_use[flag] = True
							for flag in atom.use.disabled:
								target_use[flag] = False
							use = self._pkg_use_enabled(pkg, target_use)
						else:
							use = self._pkg_use_enabled(pkg)

						if atom.use.enabled.difference(use) and \
							atom.use.enabled.difference(use).difference(atom.use.missing_enabled.difference(pkg.iuse.all)):
							if not pkg.built:
								packages_with_invalid_use_config.append(pkg)
							continue
						if atom.use.disabled.intersection(use) or \
							atom.use.disabled.difference(pkg.iuse.all).difference(atom.use.missing_disabled):
							if not pkg.built:
								packages_with_invalid_use_config.append(pkg)
							continue

					#check REQUIRED_USE constraints
					if not pkg.built and pkg.metadata["REQUIRED_USE"] and \
						eapi_has_required_use(pkg.metadata["EAPI"]):
						required_use = pkg.metadata["REQUIRED_USE"]
						use = pkg.use.enabled
						iuse = self._frozen_config.settings._get_implicit_iuse()
						iuse.update(pkg.iuse.all)
						try:
							required_use_is_sat = portage.dep.check_required_use(
								pkg.metadata["REQUIRED_USE"], use, iuse)
						except portage.exception.InvalidDependString as e:
							portage.writemsg("!!! Invalid REQUIRED_USE specified by " + \
								"'%s': %s\n" % (pkg.cpv, str(e)), noiselevel=-1)
							del e
							continue
						if not required_use_is_sat:
							continue

					if pkg.cp == atom_cp:
						if highest_version is None:
							highest_version = pkg
						elif pkg > highest_version:
							highest_version = pkg
					# At this point, we've found the highest visible
					# match from the current repo. Any lower versions
					# from this repo are ignored, so this so the loop
					# will always end with a break statement below
					# this point.
					if find_existing_node:
						e_pkg = self._dynamic_config._slot_pkg_map[root].get(pkg.slot_atom)
						if not e_pkg:
							break
						# Use PackageSet.findAtomForPackage()
						# for PROVIDE support.
						if atom_set.findAtomForPackage(e_pkg):
							if highest_version and \
								e_pkg.cp == atom_cp and \
								e_pkg < highest_version and \
								e_pkg.slot_atom != highest_version.slot_atom:
								# There is a higher version available in a
								# different slot, so this existing node is
								# irrelevant.
								pass
							else:
								matched_packages.append(e_pkg)
								existing_node = e_pkg
						break
					# Compare built package to current config and
					# reject the built package if necessary.
					if built and not installed and \
						("--newuse" in self._frozen_config.myopts or \
						"--reinstall" in self._frozen_config.myopts or \
						"--binpkg-respect-use" in self._frozen_config.myopts):
						iuses = pkg.iuse.all
						old_use = self._pkg_use_enabled(pkg)
						if myeb:
							pkgsettings.setcpv(myeb)
						else:
							pkgsettings.setcpv(pkg)
						now_use = pkgsettings["PORTAGE_USE"].split()
						forced_flags = set()
						forced_flags.update(pkgsettings.useforce)
						forced_flags.update(pkgsettings.usemask)
						cur_iuse = iuses
						if myeb and not usepkgonly:
							cur_iuse = myeb.iuse.all
						if self._reinstall_for_flags(forced_flags,
							old_use, iuses,
							now_use, cur_iuse):
							break
					# Compare current config to installed package
					# and do not reinstall if possible.
					if not installed and \
						("--newuse" in self._frozen_config.myopts or \
						"--reinstall" in self._frozen_config.myopts) and \
						cpv in vardb.match(atom):
						pkgsettings.setcpv(pkg)
						forced_flags = set()
						forced_flags.update(pkgsettings.useforce)
						forced_flags.update(pkgsettings.usemask)
						old_use = vardb.aux_get(cpv, ["USE"])[0].split()
						old_iuse = set(filter_iuse_defaults(
							vardb.aux_get(cpv, ["IUSE"])[0].split()))
						cur_use = self._pkg_use_enabled(pkg)
						cur_iuse = pkg.iuse.all
						reinstall_for_flags = \
							self._reinstall_for_flags(
							forced_flags, old_use, old_iuse,
							cur_use, cur_iuse)
						if reinstall_for_flags:
							reinstall = True
					if not built:
						myeb = pkg
					matched_packages.append(pkg)
					if reinstall_for_flags:
						self._dynamic_config._reinstall_nodes[pkg] = \
							reinstall_for_flags
					break

		if not matched_packages:
			return None, None

		if "--debug" in self._frozen_config.myopts:
			for pkg in matched_packages:
				portage.writemsg("%s %s\n" % \
					((pkg.type_name + ":").rjust(10), pkg.cpv), noiselevel=-1)

		# Filter out any old-style virtual matches if they are
		# mixed with new-style virtual matches.
		cp = atom.cp
		if len(matched_packages) > 1 and \
			"virtual" == portage.catsplit(cp)[0]:
			for pkg in matched_packages:
				if pkg.cp != cp:
					continue
				# Got a new-style virtual, so filter
				# out any old-style virtuals.
				matched_packages = [pkg for pkg in matched_packages \
					if pkg.cp == cp]
				break

		if existing_node is not None and \
			existing_node in matched_packages:
			return existing_node, existing_node

		if len(matched_packages) > 1:
			if rebuilt_binaries:
				inst_pkg = None
				built_pkg = None
				for pkg in matched_packages:
					if pkg.installed:
						inst_pkg = pkg
					elif pkg.built:
						built_pkg = pkg
				if built_pkg is not None and inst_pkg is not None:
					# Only reinstall if binary package BUILD_TIME is
					# non-empty, in order to avoid cases like to
					# bug #306659 where BUILD_TIME fields are missing
					# in local and/or remote Packages file.
					try:
						built_timestamp = int(built_pkg.metadata['BUILD_TIME'])
					except (KeyError, ValueError):
						built_timestamp = 0

					try:
						installed_timestamp = int(inst_pkg.metadata['BUILD_TIME'])
					except (KeyError, ValueError):
						installed_timestamp = 0

					if "--rebuilt-binaries-timestamp" in self._frozen_config.myopts:
						minimal_timestamp = self._frozen_config.myopts["--rebuilt-binaries-timestamp"]
						if built_timestamp and \
							built_timestamp > installed_timestamp and \
							built_timestamp >= minimal_timestamp:
							return built_pkg, existing_node
					else:
						#Don't care if the binary has an older BUILD_TIME than the installed
						#package. This is for closely tracking a binhost.
						#Use --rebuilt-binaries-timestamp 0 if you want only newer binaries
						#pulled in here.
						if built_timestamp and \
							built_timestamp != installed_timestamp:
							return built_pkg, existing_node

			if avoid_update:
				for pkg in matched_packages:
					if pkg.installed and self._pkg_visibility_check(pkg, \
						allow_unstable_keywords=allow_unstable_keywords):
						return pkg, existing_node

			bestmatch = portage.best(
				[pkg.cpv for pkg in matched_packages \
					if self._pkg_visibility_check(pkg, allow_unstable_keywords=allow_unstable_keywords)])
			if not bestmatch:
				# all are masked, so ignore visibility
				bestmatch = portage.best(
					[pkg.cpv for pkg in matched_packages])
			matched_packages = [pkg for pkg in matched_packages \
				if portage.dep.cpvequal(pkg.cpv, bestmatch)]

		# ordered by type preference ("ebuild" type is the last resort)
		return  matched_packages[-1], existing_node

	def _select_pkg_from_graph(self, root, atom, onlydeps=False):
		"""
		Select packages that have already been added to the graph or
		those that are installed and have not been scheduled for
		replacement.
		"""
		graph_db = self._dynamic_config._graph_trees[root]["porttree"].dbapi
		matches = graph_db.match_pkgs(atom)
		if not matches:
			return None, None
		pkg = matches[-1] # highest match
		in_graph = self._dynamic_config._slot_pkg_map[root].get(pkg.slot_atom)
		return pkg, in_graph

	def _complete_graph(self, required_sets=None):
		"""
		Add any deep dependencies of required sets (args, system, world) that
		have not been pulled into the graph yet. This ensures that the graph
		is consistent such that initially satisfied deep dependencies are not
		broken in the new graph. Initially unsatisfied dependencies are
		irrelevant since we only want to avoid breaking dependencies that are
		intially satisfied.

		Since this method can consume enough time to disturb users, it is
		currently only enabled by the --complete-graph option.

		@param required_sets: contains required sets (currently only used
			for depclean and prune removal operations)
		@type required_sets: dict
		"""
		if "--buildpkgonly" in self._frozen_config.myopts or \
			"recurse" not in self._dynamic_config.myparams:
			return 1

		if "complete" not in self._dynamic_config.myparams:
			# Skip this to avoid consuming enough time to disturb users.
			return 1

		self._load_vdb()

		# Put the depgraph into a mode that causes it to only
		# select packages that have already been added to the
		# graph or those that are installed and have not been
		# scheduled for replacement. Also, toggle the "deep"
		# parameter so that all dependencies are traversed and
		# accounted for.
		self._select_atoms = self._select_atoms_from_graph
		self._select_package = self._select_pkg_from_graph
		already_deep = self._dynamic_config.myparams.get("deep") is True
		if not already_deep:
			self._dynamic_config.myparams["deep"] = True

		for root in self._frozen_config.roots:
			if root != self._frozen_config.target_root and \
				"remove" in self._dynamic_config.myparams:
				# Only pull in deps for the relevant root.
				continue
			if required_sets is None or root not in required_sets:
				required_set_names = self._frozen_config._required_set_names.copy()
			else:
				required_set_names = set(required_sets[root])
			if root == self._frozen_config.target_root and \
				(already_deep or "empty" in self._dynamic_config.myparams):
				required_set_names.difference_update(self._dynamic_config._sets)
			if not required_set_names and \
				not self._dynamic_config._ignored_deps and \
				not self._dynamic_config._dep_stack:
				continue
			root_config = self._frozen_config.roots[root]
			setconfig = root_config.setconfig
			args = []
			# Reuse existing SetArg instances when available.
			for arg in self._dynamic_config.digraph.root_nodes():
				if not isinstance(arg, SetArg):
					continue
				if arg.root_config != root_config:
					continue
				if arg.name in required_set_names:
					args.append(arg)
					required_set_names.remove(arg.name)
			# Create new SetArg instances only when necessary.
			for s in required_set_names:
				if required_sets is None or root not in required_sets:
					expanded_set = InternalPackageSet(
						initial_atoms=setconfig.getSetAtoms(s))
				else:
					expanded_set = required_sets[root][s]
				atom = SETPREFIX + s
				args.append(SetArg(arg=atom, set=expanded_set,
					root_config=root_config))
				if root == self._frozen_config.target_root:
					self._dynamic_config._sets[s] = expanded_set
			vardb = root_config.trees["vartree"].dbapi
			for arg in args:
				for atom in arg.set:
					self._dynamic_config._dep_stack.append(
						Dependency(atom=atom, root=root, parent=arg))
			if self._dynamic_config._ignored_deps:
				self._dynamic_config._dep_stack.extend(self._dynamic_config._ignored_deps)
				self._dynamic_config._ignored_deps = []
			if not self._create_graph(allow_unsatisfied=True):
				return 0
			# Check the unsatisfied deps to see if any initially satisfied deps
			# will become unsatisfied due to an upgrade. Initially unsatisfied
			# deps are irrelevant since we only want to avoid breaking deps
			# that are initially satisfied.
			while self._dynamic_config._unsatisfied_deps:
				dep = self._dynamic_config._unsatisfied_deps.pop()
				matches = vardb.match_pkgs(dep.atom)
				if not matches:
					self._dynamic_config._initially_unsatisfied_deps.append(dep)
					continue
				# An scheduled installation broke a deep dependency.
				# Add the installed package to the graph so that it
				# will be appropriately reported as a slot collision
				# (possibly solvable via backtracking).
				pkg = matches[-1] # highest match
				if not self._add_pkg(pkg, dep):
					return 0
				if not self._create_graph(allow_unsatisfied=True):
					return 0
		return 1

	def _pkg(self, cpv, type_name, root_config, installed=False, 
		onlydeps=False):
		"""
		Get a package instance from the cache, or create a new
		one if necessary. Raises PackageNotFound from aux_get if it
		failures for some reason (package does not exist or is
		corrupt).
		"""
		operation = "merge"
		if installed or onlydeps:
			operation = "nomerge"
		pkg = self._frozen_config._pkg_cache.get(
			(type_name, root_config.root, cpv, operation))
		if pkg is None and onlydeps and not installed:
			# Maybe it already got pulled in as a "merge" node.
			pkg = self._dynamic_config.mydbapi[root_config.root].get(
				(type_name, root_config.root, cpv, 'merge'))

		if pkg is None:
			tree_type = self.pkg_tree_map[type_name]
			db = root_config.trees[tree_type].dbapi
			db_keys = list(self._frozen_config._trees_orig[root_config.root][
				tree_type].dbapi._aux_cache_keys)
			try:
				metadata = zip(db_keys, db.aux_get(cpv, db_keys))
			except KeyError:
				raise portage.exception.PackageNotFound(cpv)
			pkg = Package(built=(type_name != "ebuild"), cpv=cpv,
				installed=installed, metadata=metadata, onlydeps=onlydeps,
				root_config=root_config, type_name=type_name)
			self._frozen_config._pkg_cache[pkg] = pkg

			if not self._pkg_visibility_check(pkg) and \
				'LICENSE' in pkg.masks and len(pkg.masks) == 1:
				slot_key = (pkg.root, pkg.slot_atom)
				other_pkg = self._frozen_config._highest_license_masked.get(slot_key)
				if other_pkg is None or pkg > other_pkg:
					self._frozen_config._highest_license_masked[slot_key] = pkg

		return pkg

	def _validate_blockers(self):
		"""Remove any blockers from the digraph that do not match any of the
		packages within the graph.  If necessary, create hard deps to ensure
		correct merge order such that mutually blocking packages are never
		installed simultaneously."""

		if "--buildpkgonly" in self._frozen_config.myopts or \
			"--nodeps" in self._frozen_config.myopts:
			return True

		complete = "complete" in self._dynamic_config.myparams
		deep = "deep" in self._dynamic_config.myparams

		if True:
			# Pull in blockers from all installed packages that haven't already
			# been pulled into the depgraph.  This is not enabled by default
			# due to the performance penalty that is incurred by all the
			# additional dep_check calls that are required.

			# For installed packages, always ignore blockers from DEPEND since
			# only runtime dependencies should be relevant for packages that
			# are already built.
			dep_keys = ["RDEPEND", "PDEPEND"]
			for myroot in self._frozen_config.trees:
				vardb = self._frozen_config.trees[myroot]["vartree"].dbapi
				portdb = self._frozen_config.trees[myroot]["porttree"].dbapi
				pkgsettings = self._frozen_config.pkgsettings[myroot]
				root_config = self._frozen_config.roots[myroot]
				dbs = self._dynamic_config._filtered_trees[myroot]["dbs"]
				final_db = self._dynamic_config.mydbapi[myroot]

				blocker_cache = BlockerCache(myroot, vardb)
				stale_cache = set(blocker_cache)
				for pkg in vardb:
					cpv = pkg.cpv
					stale_cache.discard(cpv)
					pkg_in_graph = self._dynamic_config.digraph.contains(pkg)
					pkg_deps_added = \
						pkg in self._dynamic_config._traversed_pkg_deps

					# Check for masked installed packages. Only warn about
					# packages that are in the graph in order to avoid warning
					# about those that will be automatically uninstalled during
					# the merge process or by --depclean. Always warn about
					# packages masked by license, since the user likely wants
					# to adjust ACCEPT_LICENSE.
					if pkg in final_db:
						if not self._pkg_visibility_check(pkg) and \
							(pkg_in_graph or 'LICENSE' in pkg.masks):
							self._dynamic_config._masked_installed.add(pkg)
						else:
							self._check_masks(pkg)

					blocker_atoms = None
					blockers = None
					if pkg_deps_added:
						blockers = []
						try:
							blockers.extend(
								self._dynamic_config._blocker_parents.child_nodes(pkg))
						except KeyError:
							pass
						try:
							blockers.extend(
								self._dynamic_config._irrelevant_blockers.child_nodes(pkg))
						except KeyError:
							pass
						if blockers:
							# Select just the runtime blockers.
							blockers = [blocker for blocker in blockers \
								if blocker.priority.runtime or \
								blocker.priority.runtime_post]
					if blockers is not None:
						blockers = set(blocker.atom for blocker in blockers)

					# If this node has any blockers, create a "nomerge"
					# node for it so that they can be enforced.
					self._spinner_update()
					blocker_data = blocker_cache.get(cpv)
					if blocker_data is not None and \
						blocker_data.counter != long(pkg.metadata["COUNTER"]):
						blocker_data = None

					# If blocker data from the graph is available, use
					# it to validate the cache and update the cache if
					# it seems invalid.
					if blocker_data is not None and \
						blockers is not None:
						if not blockers.symmetric_difference(
							blocker_data.atoms):
							continue
						blocker_data = None

					if blocker_data is None and \
						blockers is not None:
						# Re-use the blockers from the graph.
						blocker_atoms = sorted(blockers)
						counter = long(pkg.metadata["COUNTER"])
						blocker_data = \
							blocker_cache.BlockerData(counter, blocker_atoms)
						blocker_cache[pkg.cpv] = blocker_data
						continue

					if blocker_data:
						blocker_atoms = [Atom(atom) for atom in blocker_data.atoms]
					else:
						# Use aux_get() to trigger FakeVartree global
						# updates on *DEPEND when appropriate.
						depstr = " ".join(vardb.aux_get(pkg.cpv, dep_keys))
						# It is crucial to pass in final_db here in order to
						# optimize dep_check calls by eliminating atoms via
						# dep_wordreduce and dep_eval calls.
						try:
							success, atoms = portage.dep_check(depstr,
								final_db, pkgsettings, myuse=self._pkg_use_enabled(pkg),
								trees=self._dynamic_config._graph_trees, myroot=myroot)
						except Exception as e:
							if isinstance(e, SystemExit):
								raise
							# This is helpful, for example, if a ValueError
							# is thrown from cpv_expand due to multiple
							# matches (this can happen if an atom lacks a
							# category).
							show_invalid_depstring_notice(
								pkg, depstr, str(e))
							del e
							raise
						if not success:
							replacement_pkg = final_db.match_pkgs(pkg.slot_atom)
							if replacement_pkg and \
								replacement_pkg[0].operation == "merge":
								# This package is being replaced anyway, so
								# ignore invalid dependencies so as not to
								# annoy the user too much (otherwise they'd be
								# forced to manually unmerge it first).
								continue
							show_invalid_depstring_notice(pkg, depstr, atoms)
							return False
						blocker_atoms = [myatom for myatom in atoms \
							if myatom.blocker]
						blocker_atoms.sort()
						counter = long(pkg.metadata["COUNTER"])
						blocker_cache[cpv] = \
							blocker_cache.BlockerData(counter, blocker_atoms)
					if blocker_atoms:
						try:
							for atom in blocker_atoms:
								blocker = Blocker(atom=atom,
									eapi=pkg.metadata["EAPI"],
									priority=self._priority(runtime=True),
									root=myroot)
								self._dynamic_config._blocker_parents.add(blocker, pkg)
						except portage.exception.InvalidAtom as e:
							depstr = " ".join(vardb.aux_get(pkg.cpv, dep_keys))
							show_invalid_depstring_notice(
								pkg, depstr, "Invalid Atom: %s" % (e,))
							return False
				for cpv in stale_cache:
					del blocker_cache[cpv]
				blocker_cache.flush()
				del blocker_cache

		# Discard any "uninstall" tasks scheduled by previous calls
		# to this method, since those tasks may not make sense given
		# the current graph state.
		previous_uninstall_tasks = self._dynamic_config._blocker_uninstalls.leaf_nodes()
		if previous_uninstall_tasks:
			self._dynamic_config._blocker_uninstalls = digraph()
			self._dynamic_config.digraph.difference_update(previous_uninstall_tasks)

		for blocker in self._dynamic_config._blocker_parents.leaf_nodes():
			self._spinner_update()
			root_config = self._frozen_config.roots[blocker.root]
			virtuals = root_config.settings.getvirtuals()
			myroot = blocker.root
			initial_db = self._frozen_config.trees[myroot]["vartree"].dbapi
			final_db = self._dynamic_config.mydbapi[myroot]
			
			provider_virtual = False
			if blocker.cp in virtuals and \
				not self._have_new_virt(blocker.root, blocker.cp):
				provider_virtual = True

			# Use this to check PROVIDE for each matched package
			# when necessary.
			atom_set = InternalPackageSet(
				initial_atoms=[blocker.atom])

			if provider_virtual:
				atoms = []
				for provider_entry in virtuals[blocker.cp]:
					atoms.append(Atom(blocker.atom.replace(
						blocker.cp, provider_entry.cp, 1)))
			else:
				atoms = [blocker.atom]

			blocked_initial = set()
			for atom in atoms:
				for pkg in initial_db.match_pkgs(atom):
					if atom_set.findAtomForPackage(pkg):
						blocked_initial.add(pkg)

			blocked_final = set()
			for atom in atoms:
				for pkg in final_db.match_pkgs(atom):
					if atom_set.findAtomForPackage(pkg):
						blocked_final.add(pkg)

			if not blocked_initial and not blocked_final:
				parent_pkgs = self._dynamic_config._blocker_parents.parent_nodes(blocker)
				self._dynamic_config._blocker_parents.remove(blocker)
				# Discard any parents that don't have any more blockers.
				for pkg in parent_pkgs:
					self._dynamic_config._irrelevant_blockers.add(blocker, pkg)
					if not self._dynamic_config._blocker_parents.child_nodes(pkg):
						self._dynamic_config._blocker_parents.remove(pkg)
				continue
			for parent in self._dynamic_config._blocker_parents.parent_nodes(blocker):
				unresolved_blocks = False
				depends_on_order = set()
				for pkg in blocked_initial:
					if pkg.slot_atom == parent.slot_atom and \
						not blocker.atom.blocker.overlap.forbid:
						# New !!atom blockers do not allow temporary
						# simulaneous installation, so unlike !atom
						# blockers, !!atom blockers aren't ignored
						# when they match other packages occupying
						# the same slot.
						continue
					if parent.installed:
						# Two currently installed packages conflict with
						# eachother. Ignore this case since the damage
						# is already done and this would be likely to
						# confuse users if displayed like a normal blocker.
						continue

					self._dynamic_config._blocked_pkgs.add(pkg, blocker)

					if parent.operation == "merge":
						# Maybe the blocked package can be replaced or simply
						# unmerged to resolve this block.
						depends_on_order.add((pkg, parent))
						continue
					# None of the above blocker resolutions techniques apply,
					# so apparently this one is unresolvable.
					unresolved_blocks = True
				for pkg in blocked_final:
					if pkg.slot_atom == parent.slot_atom and \
						not blocker.atom.blocker.overlap.forbid:
						# New !!atom blockers do not allow temporary
						# simulaneous installation, so unlike !atom
						# blockers, !!atom blockers aren't ignored
						# when they match other packages occupying
						# the same slot.
						continue
					if parent.operation == "nomerge" and \
						pkg.operation == "nomerge":
						# This blocker will be handled the next time that a
						# merge of either package is triggered.
						continue

					self._dynamic_config._blocked_pkgs.add(pkg, blocker)

					# Maybe the blocking package can be
					# unmerged to resolve this block.
					if parent.operation == "merge" and pkg.installed:
						depends_on_order.add((pkg, parent))
						continue
					elif parent.operation == "nomerge":
						depends_on_order.add((parent, pkg))
						continue
					# None of the above blocker resolutions techniques apply,
					# so apparently this one is unresolvable.
					unresolved_blocks = True

				# Make sure we don't unmerge any package that have been pulled
				# into the graph.
				if not unresolved_blocks and depends_on_order:
					for inst_pkg, inst_task in depends_on_order:
						if self._dynamic_config.digraph.contains(inst_pkg) and \
							self._dynamic_config.digraph.parent_nodes(inst_pkg):
							unresolved_blocks = True
							break

				if not unresolved_blocks and depends_on_order:
					for inst_pkg, inst_task in depends_on_order:
						uninst_task = Package(built=inst_pkg.built,
							cpv=inst_pkg.cpv, installed=inst_pkg.installed,
							metadata=inst_pkg.metadata,
							operation="uninstall",
							root_config=inst_pkg.root_config,
							type_name=inst_pkg.type_name)
						# Enforce correct merge order with a hard dep.
						self._dynamic_config.digraph.addnode(uninst_task, inst_task,
							priority=BlockerDepPriority.instance)
						# Count references to this blocker so that it can be
						# invalidated after nodes referencing it have been
						# merged.
						self._dynamic_config._blocker_uninstalls.addnode(uninst_task, blocker)
				if not unresolved_blocks and not depends_on_order:
					self._dynamic_config._irrelevant_blockers.add(blocker, parent)
					self._dynamic_config._blocker_parents.remove_edge(blocker, parent)
					if not self._dynamic_config._blocker_parents.parent_nodes(blocker):
						self._dynamic_config._blocker_parents.remove(blocker)
					if not self._dynamic_config._blocker_parents.child_nodes(parent):
						self._dynamic_config._blocker_parents.remove(parent)
				if unresolved_blocks:
					self._dynamic_config._unsolvable_blockers.add(blocker, parent)

		return True

	def _accept_blocker_conflicts(self):
		acceptable = False
		for x in ("--buildpkgonly", "--fetchonly",
			"--fetch-all-uri", "--nodeps"):
			if x in self._frozen_config.myopts:
				acceptable = True
				break
		return acceptable

	def _merge_order_bias(self, mygraph):
		"""
		For optimal leaf node selection, promote deep system runtime deps and
		order nodes from highest to lowest overall reference count.
		"""

		node_info = {}
		for node in mygraph.order:
			node_info[node] = len(mygraph.parent_nodes(node))
		deep_system_deps = _find_deep_system_runtime_deps(mygraph)

		def cmp_merge_preference(node1, node2):

			if node1.operation == 'uninstall':
				if node2.operation == 'uninstall':
					return 0
				return 1

			if node2.operation == 'uninstall':
				if node1.operation == 'uninstall':
					return 0
				return -1

			node1_sys = node1 in deep_system_deps
			node2_sys = node2 in deep_system_deps
			if node1_sys != node2_sys:
				if node1_sys:
					return -1
				return 1

			return node_info[node2] - node_info[node1]

		mygraph.order.sort(key=cmp_sort_key(cmp_merge_preference))

	def altlist(self, reversed=False):

		while self._dynamic_config._serialized_tasks_cache is None:
			self._resolve_conflicts()
			try:
				self._dynamic_config._serialized_tasks_cache, self._dynamic_config._scheduler_graph = \
					self._serialize_tasks()
			except self._serialize_tasks_retry:
				pass

		retlist = self._dynamic_config._serialized_tasks_cache[:]
		if reversed:
			retlist.reverse()
		return retlist

	def schedulerGraph(self):
		"""
		The scheduler graph is identical to the normal one except that
		uninstall edges are reversed in specific cases that require
		conflicting packages to be temporarily installed simultaneously.
		This is intended for use by the Scheduler in it's parallelization
		logic. It ensures that temporary simultaneous installation of
		conflicting packages is avoided when appropriate (especially for
		!!atom blockers), but allowed in specific cases that require it.

		Note that this method calls break_refs() which alters the state of
		internal Package instances such that this depgraph instance should
		not be used to perform any more calculations.
		"""
		if self._dynamic_config._scheduler_graph is None:
			self.altlist()
		self.break_refs(self._dynamic_config._scheduler_graph.order)

		# Break DepPriority.satisfied attributes which reference
		# installed Package instances.
		for parents, children, node in \
			self._dynamic_config._scheduler_graph.nodes.values():
			for priorities in chain(parents.values(), children.values()):
				for priority in priorities:
					if priority.satisfied:
						priority.satisfied = True

		return self._dynamic_config._scheduler_graph

	def break_refs(self, nodes):
		"""
		Take a mergelist like that returned from self.altlist() and
		break any references that lead back to the depgraph. This is
		useful if you want to hold references to packages without
		also holding the depgraph on the heap.
		"""
		for node in nodes:
			if hasattr(node, "root_config"):
				# The FakeVartree references the _package_cache which
				# references the depgraph. So that Package instances don't
				# hold the depgraph and FakeVartree on the heap, replace
				# the RootConfig that references the FakeVartree with the
				# original RootConfig instance which references the actual
				# vartree.
				node.root_config = \
					self._frozen_config._trees_orig[node.root_config.root]["root_config"]

	def _resolve_conflicts(self):
		if not self._complete_graph():
			raise self._unknown_internal_error()

		if not self._validate_blockers():
			raise self._unknown_internal_error()

		if self._dynamic_config._slot_collision_info:
			self._process_slot_conflicts()

	def _serialize_tasks(self):

		if "--debug" in self._frozen_config.myopts:
			writemsg("\ndigraph:\n\n", noiselevel=-1)
			self._dynamic_config.digraph.debug_print()
			writemsg("\n", noiselevel=-1)

		scheduler_graph = self._dynamic_config.digraph.copy()

		if '--nodeps' in self._frozen_config.myopts:
			# Preserve the package order given on the command line.
			return ([node for node in scheduler_graph \
				if isinstance(node, Package) \
				and node.operation == 'merge'], scheduler_graph)

		mygraph=self._dynamic_config.digraph.copy()
		# Prune "nomerge" root nodes if nothing depends on them, since
		# otherwise they slow down merge order calculation. Don't remove
		# non-root nodes since they help optimize merge order in some cases
		# such as revdep-rebuild.
		removed_nodes = set()
		while True:
			for node in mygraph.root_nodes():
				if not isinstance(node, Package) or \
					node.installed or node.onlydeps:
					removed_nodes.add(node)
			if removed_nodes:
				self._spinner_update()
				mygraph.difference_update(removed_nodes)
			if not removed_nodes:
				break
			removed_nodes.clear()
		self._merge_order_bias(mygraph)
		def cmp_circular_bias(n1, n2):
			"""
			RDEPEND is stronger than PDEPEND and this function
			measures such a strength bias within a circular
			dependency relationship.
			"""
			n1_n2_medium = n2 in mygraph.child_nodes(n1,
				ignore_priority=priority_range.ignore_medium_soft)
			n2_n1_medium = n1 in mygraph.child_nodes(n2,
				ignore_priority=priority_range.ignore_medium_soft)
			if n1_n2_medium == n2_n1_medium:
				return 0
			elif n1_n2_medium:
				return 1
			return -1
		myblocker_uninstalls = self._dynamic_config._blocker_uninstalls.copy()
		retlist=[]
		# Contains uninstall tasks that have been scheduled to
		# occur after overlapping blockers have been installed.
		scheduled_uninstalls = set()
		# Contains any Uninstall tasks that have been ignored
		# in order to avoid the circular deps code path. These
		# correspond to blocker conflicts that could not be
		# resolved.
		ignored_uninstall_tasks = set()
		have_uninstall_task = False
		complete = "complete" in self._dynamic_config.myparams
		asap_nodes = []

		def get_nodes(**kwargs):
			"""
			Returns leaf nodes excluding Uninstall instances
			since those should be executed as late as possible.
			"""
			return [node for node in mygraph.leaf_nodes(**kwargs) \
				if isinstance(node, Package) and \
					(node.operation != "uninstall" or \
					node in scheduled_uninstalls)]

		# sys-apps/portage needs special treatment if ROOT="/"
		running_root = self._frozen_config._running_root.root
		runtime_deps = InternalPackageSet(
			initial_atoms=[PORTAGE_PACKAGE_ATOM])
		running_portage = self._frozen_config.trees[running_root]["vartree"].dbapi.match_pkgs(
			PORTAGE_PACKAGE_ATOM)
		replacement_portage = self._dynamic_config.mydbapi[running_root].match_pkgs(
			PORTAGE_PACKAGE_ATOM)

		if running_portage:
			running_portage = running_portage[0]
		else:
			running_portage = None

		if replacement_portage:
			replacement_portage = replacement_portage[0]
		else:
			replacement_portage = None

		if replacement_portage == running_portage:
			replacement_portage = None

		if replacement_portage is not None and \
			(running_portage is None or \
			(running_portage.cpv != replacement_portage.cpv)):
			# update from running_portage to replacement_portage asap
			asap_nodes.append(replacement_portage)

		if running_portage is not None:
			try:
				portage_rdepend = self._select_atoms_highest_available(
					running_root, running_portage.metadata["RDEPEND"],
					myuse=running_portage.use.enabled,
					parent=running_portage, strict=False)
			except portage.exception.InvalidDependString as e:
				portage.writemsg("!!! Invalid RDEPEND in " + \
					"'%svar/db/pkg/%s/RDEPEND': %s\n" % \
					(running_root, running_portage.cpv, e), noiselevel=-1)
				del e
				portage_rdepend = {running_portage : []}
			for atoms in portage_rdepend.values():
				runtime_deps.update(atom for atom in atoms \
					if not atom.blocker)

		# Merge libc asap, in order to account for implicit
		# dependencies. See bug #303567.
		for root in (running_root,):
			libc_pkg = self._dynamic_config.mydbapi[root].match_pkgs(
				portage.const.LIBC_PACKAGE_ATOM)
			if libc_pkg:
				libc_pkg = libc_pkg[0]
				if libc_pkg.operation == 'merge':
					# Only add a dep when the version changes.
					if not libc_pkg.root_config.trees[
						'vartree'].dbapi.cpv_exists(libc_pkg.cpv):

						# If there's also an os-headers upgrade, we need to
						# pull that in first. See bug #328317.
						os_headers_pkg = self._dynamic_config.mydbapi[root].match_pkgs(
							portage.const.OS_HEADERS_PACKAGE_ATOM)
						if os_headers_pkg:
							os_headers_pkg = os_headers_pkg[0]
							if os_headers_pkg.operation == 'merge':
								# Only add a dep when the version changes.
								if not os_headers_pkg.root_config.trees[
									'vartree'].dbapi.cpv_exists(os_headers_pkg.cpv):
									asap_nodes.append(os_headers_pkg)

						asap_nodes.append(libc_pkg)

		def gather_deps(ignore_priority, mergeable_nodes,
			selected_nodes, node):
			"""
			Recursively gather a group of nodes that RDEPEND on
			eachother. This ensures that they are merged as a group
			and get their RDEPENDs satisfied as soon as possible.
			"""
			if node in selected_nodes:
				return True
			if node not in mergeable_nodes:
				return False
			if node == replacement_portage and \
				mygraph.child_nodes(node,
				ignore_priority=priority_range.ignore_medium_soft):
				# Make sure that portage always has all of it's
				# RDEPENDs installed first.
				return False
			selected_nodes.add(node)
			for child in mygraph.child_nodes(node,
				ignore_priority=ignore_priority):
				if not gather_deps(ignore_priority,
					mergeable_nodes, selected_nodes, child):
					return False
			return True

		def ignore_uninst_or_med(priority):
			if priority is BlockerDepPriority.instance:
				return True
			return priority_range.ignore_medium(priority)

		def ignore_uninst_or_med_soft(priority):
			if priority is BlockerDepPriority.instance:
				return True
			return priority_range.ignore_medium_soft(priority)

		tree_mode = "--tree" in self._frozen_config.myopts
		# Tracks whether or not the current iteration should prefer asap_nodes
		# if available.  This is set to False when the previous iteration
		# failed to select any nodes.  It is reset whenever nodes are
		# successfully selected.
		prefer_asap = True

		# Controls whether or not the current iteration should drop edges that
		# are "satisfied" by installed packages, in order to solve circular
		# dependencies. The deep runtime dependencies of installed packages are
		# not checked in this case (bug #199856), so it must be avoided
		# whenever possible.
		drop_satisfied = False

		# State of variables for successive iterations that loosen the
		# criteria for node selection.
		#
		# iteration   prefer_asap   drop_satisfied
		# 1           True          False
		# 2           False         False
		# 3           False         True
		#
		# If no nodes are selected on the last iteration, it is due to
		# unresolved blockers or circular dependencies.

		while not mygraph.empty():
			self._spinner_update()
			selected_nodes = None
			ignore_priority = None
			if drop_satisfied or (prefer_asap and asap_nodes):
				priority_range = DepPrioritySatisfiedRange
			else:
				priority_range = DepPriorityNormalRange
			if prefer_asap and asap_nodes:
				# ASAP nodes are merged before their soft deps. Go ahead and
				# select root nodes here if necessary, since it's typical for
				# the parent to have been removed from the graph already.
				asap_nodes = [node for node in asap_nodes \
					if mygraph.contains(node)]
				for node in asap_nodes:
					if not mygraph.child_nodes(node,
						ignore_priority=priority_range.ignore_soft):
						selected_nodes = [node]
						asap_nodes.remove(node)
						break
			if not selected_nodes and \
				not (prefer_asap and asap_nodes):
				for i in range(priority_range.NONE,
					priority_range.MEDIUM_SOFT + 1):
					ignore_priority = priority_range.ignore_priority[i]
					nodes = get_nodes(ignore_priority=ignore_priority)
					if nodes:
						# If there is a mixture of merges and uninstalls,
						# do the uninstalls first.
						if len(nodes) > 1:
							good_uninstalls = []
							for node in nodes:
								if node.operation == "uninstall":
									good_uninstalls.append(node)

							if good_uninstalls:
								nodes = good_uninstalls
							else:
								nodes = nodes

						if ignore_priority is None and not tree_mode:
							# Greedily pop all of these nodes since no
							# relationship has been ignored. This optimization
							# destroys --tree output, so it's disabled in tree
							# mode.
							selected_nodes = nodes
						else:
							# For optimal merge order:
							#  * Only pop one node.
							#  * Removing a root node (node without a parent)
							#    will not produce a leaf node, so avoid it.
							#  * It's normal for a selected uninstall to be a
							#    root node, so don't check them for parents.
							for node in nodes:
								if node.operation == "uninstall" or \
									mygraph.parent_nodes(node):
									selected_nodes = [node]
									break

						if selected_nodes:
							break

			if not selected_nodes:
				nodes = get_nodes(ignore_priority=priority_range.ignore_medium)
				if nodes:
					mergeable_nodes = set(nodes)
					if prefer_asap and asap_nodes:
						nodes = asap_nodes
					for i in range(priority_range.SOFT,
						priority_range.MEDIUM_SOFT + 1):
						ignore_priority = priority_range.ignore_priority[i]
						for node in nodes:
							if not mygraph.parent_nodes(node):
								continue
							selected_nodes = set()
							if gather_deps(ignore_priority,
								mergeable_nodes, selected_nodes, node):
								break
							else:
								selected_nodes = None
						if selected_nodes:
							break

					if prefer_asap and asap_nodes and not selected_nodes:
						# We failed to find any asap nodes to merge, so ignore
						# them for the next iteration.
						prefer_asap = False
						continue

			if selected_nodes and ignore_priority is not None:
				# Try to merge ignored medium_soft deps as soon as possible
				# if they're not satisfied by installed packages.
				for node in selected_nodes:
					children = set(mygraph.child_nodes(node))
					soft = children.difference(
						mygraph.child_nodes(node,
						ignore_priority=DepPrioritySatisfiedRange.ignore_soft))
					medium_soft = children.difference(
						mygraph.child_nodes(node,
							ignore_priority = \
							DepPrioritySatisfiedRange.ignore_medium_soft))
					medium_soft.difference_update(soft)
					for child in medium_soft:
						if child in selected_nodes:
							continue
						if child in asap_nodes:
							continue
						asap_nodes.append(child)

			if selected_nodes and len(selected_nodes) > 1:
				if not isinstance(selected_nodes, list):
					selected_nodes = list(selected_nodes)
				selected_nodes.sort(key=cmp_sort_key(cmp_circular_bias))

			if not selected_nodes and not myblocker_uninstalls.is_empty():
				# An Uninstall task needs to be executed in order to
				# avoid conflict if possible.

				if drop_satisfied:
					priority_range = DepPrioritySatisfiedRange
				else:
					priority_range = DepPriorityNormalRange

				mergeable_nodes = get_nodes(
					ignore_priority=ignore_uninst_or_med)

				min_parent_deps = None
				uninst_task = None

				# FIXME: This loop can be extremely slow when
				#        there of lots of blockers to solve
				#        (especially the gather_deps part).
				for task in myblocker_uninstalls.leaf_nodes():
					# Do some sanity checks so that system or world packages
					# don't get uninstalled inappropriately here (only really
					# necessary when --complete-graph has not been enabled).

					if task in ignored_uninstall_tasks:
						continue

					if task in scheduled_uninstalls:
						# It's been scheduled but it hasn't
						# been executed yet due to dependence
						# on installation of blocking packages.
						continue

					root_config = self._frozen_config.roots[task.root]
					inst_pkg = self._pkg(task.cpv, "installed", root_config,
						installed=True)

					if self._dynamic_config.digraph.contains(inst_pkg):
						continue

					forbid_overlap = False
					heuristic_overlap = False
					for blocker in myblocker_uninstalls.parent_nodes(task):
						if not eapi_has_strong_blocks(blocker.eapi):
							heuristic_overlap = True
						elif blocker.atom.blocker.overlap.forbid:
							forbid_overlap = True
							break
					if forbid_overlap and running_root == task.root:
						continue

					if heuristic_overlap and running_root == task.root:
						# Never uninstall sys-apps/portage or it's essential
						# dependencies, except through replacement.
						try:
							runtime_dep_atoms = \
								list(runtime_deps.iterAtomsForPackage(task))
						except portage.exception.InvalidDependString as e:
							portage.writemsg("!!! Invalid PROVIDE in " + \
								"'%svar/db/pkg/%s/PROVIDE': %s\n" % \
								(task.root, task.cpv, e), noiselevel=-1)
							del e
							continue

						# Don't uninstall a runtime dep if it appears
						# to be the only suitable one installed.
						skip = False
						vardb = root_config.trees["vartree"].dbapi
						for atom in runtime_dep_atoms:
							other_version = None
							for pkg in vardb.match_pkgs(atom):
								if pkg.cpv == task.cpv and \
									pkg.metadata["COUNTER"] == \
									task.metadata["COUNTER"]:
									continue
								other_version = pkg
								break
							if other_version is None:
								skip = True
								break
						if skip:
							continue

						# For packages in the system set, don't take
						# any chances. If the conflict can't be resolved
						# by a normal replacement operation then abort.
						skip = False
						try:
							for atom in root_config.sets[
								"system"].iterAtomsForPackage(task):
								skip = True
								break
						except portage.exception.InvalidDependString as e:
							portage.writemsg("!!! Invalid PROVIDE in " + \
								"'%svar/db/pkg/%s/PROVIDE': %s\n" % \
								(task.root, task.cpv, e), noiselevel=-1)
							del e
							skip = True
						if skip:
							continue

					# Note that the world check isn't always
					# necessary since self._complete_graph() will
					# add all packages from the system and world sets to the
					# graph. This just allows unresolved conflicts to be
					# detected as early as possible, which makes it possible
					# to avoid calling self._complete_graph() when it is
					# unnecessary due to blockers triggering an abortion.
					if not complete:
						# For packages in the world set, go ahead an uninstall
						# when necessary, as long as the atom will be satisfied
						# in the final state.
						graph_db = self._dynamic_config.mydbapi[task.root]
						skip = False
						try:
							for atom in root_config.sets[
								"selected"].iterAtomsForPackage(task):
								satisfied = False
								for pkg in graph_db.match_pkgs(atom):
									if pkg == inst_pkg:
										continue
									satisfied = True
									break
								if not satisfied:
									skip = True
									self._dynamic_config._blocked_world_pkgs[inst_pkg] = atom
									break
						except portage.exception.InvalidDependString as e:
							portage.writemsg("!!! Invalid PROVIDE in " + \
								"'%svar/db/pkg/%s/PROVIDE': %s\n" % \
								(task.root, task.cpv, e), noiselevel=-1)
							del e
							skip = True
						if skip:
							continue

					# Check the deps of parent nodes to ensure that
					# the chosen task produces a leaf node. Maybe
					# this can be optimized some more to make the
					# best possible choice, but the current algorithm
					# is simple and should be near optimal for most
					# common cases.
					self._spinner_update()
					mergeable_parent = False
					parent_deps = set()
					for parent in mygraph.parent_nodes(task):
						parent_deps.update(mygraph.child_nodes(parent,
							ignore_priority=priority_range.ignore_medium_soft))
						if parent in mergeable_nodes and \
							gather_deps(ignore_uninst_or_med_soft,
							mergeable_nodes, set(), parent):
							mergeable_parent = True

					if not mergeable_parent:
						continue

					parent_deps.remove(task)
					if min_parent_deps is None or \
						len(parent_deps) < min_parent_deps:
						min_parent_deps = len(parent_deps)
						uninst_task = task

				if uninst_task is not None:
					# The uninstall is performed only after blocking
					# packages have been merged on top of it. File
					# collisions between blocking packages are detected
					# and removed from the list of files to be uninstalled.
					scheduled_uninstalls.add(uninst_task)
					parent_nodes = mygraph.parent_nodes(uninst_task)

					# Reverse the parent -> uninstall edges since we want
					# to do the uninstall after blocking packages have
					# been merged on top of it.
					mygraph.remove(uninst_task)
					for blocked_pkg in parent_nodes:
						mygraph.add(blocked_pkg, uninst_task,
							priority=BlockerDepPriority.instance)
						scheduler_graph.remove_edge(uninst_task, blocked_pkg)
						scheduler_graph.add(blocked_pkg, uninst_task,
							priority=BlockerDepPriority.instance)

					# Sometimes a merge node will render an uninstall
					# node unnecessary (due to occupying the same SLOT),
					# and we want to avoid executing a separate uninstall
					# task in that case.
					slot_node = self._dynamic_config.mydbapi[uninst_task.root
						].match_pkgs(uninst_task.slot_atom)
					if slot_node and \
						slot_node[0].operation == "merge":
						mygraph.add(slot_node[0], uninst_task,
							priority=BlockerDepPriority.instance)

					# Reset the state variables for leaf node selection and
					# continue trying to select leaf nodes.
					prefer_asap = True
					drop_satisfied = False
					continue

			if not selected_nodes:
				# Only select root nodes as a last resort. This case should
				# only trigger when the graph is nearly empty and the only
				# remaining nodes are isolated (no parents or children). Since
				# the nodes must be isolated, ignore_priority is not needed.
				selected_nodes = get_nodes()

			if not selected_nodes and not drop_satisfied:
				drop_satisfied = True
				continue

			if not selected_nodes and not myblocker_uninstalls.is_empty():
				# If possible, drop an uninstall task here in order to avoid
				# the circular deps code path. The corresponding blocker will
				# still be counted as an unresolved conflict.
				uninst_task = None
				for node in myblocker_uninstalls.leaf_nodes():
					try:
						mygraph.remove(node)
					except KeyError:
						pass
					else:
						uninst_task = node
						ignored_uninstall_tasks.add(node)
						break

				if uninst_task is not None:
					# Reset the state variables for leaf node selection and
					# continue trying to select leaf nodes.
					prefer_asap = True
					drop_satisfied = False
					continue

			if not selected_nodes:
				self._dynamic_config._circular_deps_for_display = mygraph
				raise self._unknown_internal_error()

			# At this point, we've succeeded in selecting one or more nodes, so
			# reset state variables for leaf node selection.
			prefer_asap = True
			drop_satisfied = False

			mygraph.difference_update(selected_nodes)

			for node in selected_nodes:
				if isinstance(node, Package) and \
					node.operation == "nomerge":
					continue

				# Handle interactions between blockers
				# and uninstallation tasks.
				solved_blockers = set()
				uninst_task = None
				if isinstance(node, Package) and \
					"uninstall" == node.operation:
					have_uninstall_task = True
					uninst_task = node
				else:
					vardb = self._frozen_config.trees[node.root]["vartree"].dbapi
					previous_cpv = vardb.match(node.slot_atom)
					if previous_cpv:
						# The package will be replaced by this one, so remove
						# the corresponding Uninstall task if necessary.
						previous_cpv = previous_cpv[0]
						uninst_task = \
							("installed", node.root, previous_cpv, "uninstall")
						try:
							mygraph.remove(uninst_task)
						except KeyError:
							pass

				if uninst_task is not None and \
					uninst_task not in ignored_uninstall_tasks and \
					myblocker_uninstalls.contains(uninst_task):
					blocker_nodes = myblocker_uninstalls.parent_nodes(uninst_task)
					myblocker_uninstalls.remove(uninst_task)
					# Discard any blockers that this Uninstall solves.
					for blocker in blocker_nodes:
						if not myblocker_uninstalls.child_nodes(blocker):
							myblocker_uninstalls.remove(blocker)
							if blocker not in \
								self._dynamic_config._unsolvable_blockers:
								solved_blockers.add(blocker)

				retlist.append(node)

				if (isinstance(node, Package) and \
					"uninstall" == node.operation) or \
					(uninst_task is not None and \
					uninst_task in scheduled_uninstalls):
					# Include satisfied blockers in the merge list
					# since the user might be interested and also
					# it serves as an indicator that blocking packages
					# will be temporarily installed simultaneously.
					for blocker in solved_blockers:
						retlist.append(blocker)

		unsolvable_blockers = set(self._dynamic_config._unsolvable_blockers.leaf_nodes())
		for node in myblocker_uninstalls.root_nodes():
			unsolvable_blockers.add(node)

		# If any Uninstall tasks need to be executed in order
		# to avoid a conflict, complete the graph with any
		# dependencies that may have been initially
		# neglected (to ensure that unsafe Uninstall tasks
		# are properly identified and blocked from execution).
		if have_uninstall_task and \
			not complete and \
			not unsolvable_blockers:
			self._dynamic_config.myparams["complete"] = True
			if '--debug' in self._frozen_config.myopts:
				msg = []
				msg.append("enabling 'complete' depgraph mode " + \
					"due to uninstall task(s):")
				msg.append("")
				for node in retlist:
					if isinstance(node, Package) and \
						node.operation == 'uninstall':
						msg.append("\t%s" % (node,))
				writemsg_level("\n%s\n" % \
					"".join("%s\n" % line for line in msg),
					level=logging.DEBUG, noiselevel=-1)
			raise self._serialize_tasks_retry("")

		# Set satisfied state on blockers, but not before the
		# above retry path, since we don't want to modify the
		# state in that case.
		for node in retlist:
			if isinstance(node, Blocker):
				node.satisfied = True

		for blocker in unsolvable_blockers:
			retlist.append(blocker)

		if unsolvable_blockers and \
			not self._accept_blocker_conflicts():
			self._dynamic_config._unsatisfied_blockers_for_display = unsolvable_blockers
			self._dynamic_config._serialized_tasks_cache = retlist[:]
			self._dynamic_config._scheduler_graph = scheduler_graph
			raise self._unknown_internal_error()

		if self._dynamic_config._slot_collision_info and \
			not self._accept_blocker_conflicts():
			self._dynamic_config._serialized_tasks_cache = retlist[:]
			self._dynamic_config._scheduler_graph = scheduler_graph
			raise self._unknown_internal_error()

		return retlist, scheduler_graph

	def _show_circular_deps(self, mygraph):
		# No leaf nodes are available, so we have a circular
		# dependency panic situation.  Reduce the noise level to a
		# minimum via repeated elimination of root nodes since they
		# have no parents and thus can not be part of a cycle.
		while True:
			root_nodes = mygraph.root_nodes(
				ignore_priority=DepPrioritySatisfiedRange.ignore_medium_soft)
			if not root_nodes:
				break
			mygraph.difference_update(root_nodes)
		# Display the USE flags that are enabled on nodes that are part
		# of dependency cycles in case that helps the user decide to
		# disable some of them.
		display_order = []
		tempgraph = mygraph.copy()
		while not tempgraph.empty():
			nodes = tempgraph.leaf_nodes()
			if not nodes:
				node = tempgraph.order[0]
			else:
				node = nodes[0]
			display_order.append(node)
			tempgraph.remove(node)
		display_order.reverse()
		self._frozen_config.myopts.pop("--quiet", None)
		self._frozen_config.myopts["--verbose"] = True
		self._frozen_config.myopts["--tree"] = True
		portage.writemsg("\n\n", noiselevel=-1)
		self.display(display_order)
		prefix = colorize("BAD", " * ")
		portage.writemsg("\n", noiselevel=-1)
		portage.writemsg(prefix + "Error: circular dependencies:\n",
			noiselevel=-1)
		portage.writemsg("\n", noiselevel=-1)
		mygraph.debug_print()
		portage.writemsg("\n", noiselevel=-1)
		portage.writemsg(prefix + "Note that circular dependencies " + \
			"can often be avoided by temporarily\n", noiselevel=-1)
		portage.writemsg(prefix + "disabling USE flags that trigger " + \
			"optional dependencies.\n", noiselevel=-1)

	def _show_merge_list(self):
		if self._dynamic_config._serialized_tasks_cache is not None and \
			not (self._dynamic_config._displayed_list and \
			(self._dynamic_config._displayed_list == self._dynamic_config._serialized_tasks_cache or \
			self._dynamic_config._displayed_list == \
				list(reversed(self._dynamic_config._serialized_tasks_cache)))):
			display_list = self._dynamic_config._serialized_tasks_cache[:]
			if "--tree" in self._frozen_config.myopts:
				display_list.reverse()
			self.display(display_list)

	def _show_unsatisfied_blockers(self, blockers):
		self._show_merge_list()
		msg = "Error: The above package list contains " + \
			"packages which cannot be installed " + \
			"at the same time on the same system."
		prefix = colorize("BAD", " * ")
		portage.writemsg("\n", noiselevel=-1)
		for line in textwrap.wrap(msg, 70):
			portage.writemsg(prefix + line + "\n", noiselevel=-1)

		# Display the conflicting packages along with the packages
		# that pulled them in. This is helpful for troubleshooting
		# cases in which blockers don't solve automatically and
		# the reasons are not apparent from the normal merge list
		# display.

		conflict_pkgs = {}
		for blocker in blockers:
			for pkg in chain(self._dynamic_config._blocked_pkgs.child_nodes(blocker), \
				self._dynamic_config._blocker_parents.parent_nodes(blocker)):
				parent_atoms = self._dynamic_config._parent_atoms.get(pkg)
				if not parent_atoms:
					atom = self._dynamic_config._blocked_world_pkgs.get(pkg)
					if atom is not None:
						parent_atoms = set([("@selected", atom)])
				if parent_atoms:
					conflict_pkgs[pkg] = parent_atoms

		if conflict_pkgs:
			# Reduce noise by pruning packages that are only
			# pulled in by other conflict packages.
			pruned_pkgs = set()
			for pkg, parent_atoms in conflict_pkgs.items():
				relevant_parent = False
				for parent, atom in parent_atoms:
					if parent not in conflict_pkgs:
						relevant_parent = True
						break
				if not relevant_parent:
					pruned_pkgs.add(pkg)
			for pkg in pruned_pkgs:
				del conflict_pkgs[pkg]

		if conflict_pkgs:
			msg = []
			msg.append("\n")
			indent = "  "
			# Max number of parents shown, to avoid flooding the display.
			max_parents = 3
			for pkg, parent_atoms in conflict_pkgs.items():

				pruned_list = set()

				# Prefer packages that are not directly involved in a conflict.
				for parent_atom in parent_atoms:
					if len(pruned_list) >= max_parents:
						break
					parent, atom = parent_atom
					if parent not in conflict_pkgs:
						pruned_list.add(parent_atom)

				for parent_atom in parent_atoms:
					if len(pruned_list) >= max_parents:
						break
					pruned_list.add(parent_atom)

				omitted_parents = len(parent_atoms) - len(pruned_list)
				msg.append(indent + "%s pulled in by\n" % pkg)

				for parent_atom in pruned_list:
					parent, atom = parent_atom
					msg.append(2*indent)
					if isinstance(parent,
						(PackageArg, AtomArg)):
						# For PackageArg and AtomArg types, it's
						# redundant to display the atom attribute.
						msg.append(str(parent))
					else:
						# Display the specific atom from SetArg or
						# Package types.
						msg.append("%s required by %s" % (atom, parent))
					msg.append("\n")

				if omitted_parents:
					msg.append(2*indent)
					msg.append("(and %d more)\n" % omitted_parents)

				msg.append("\n")

			sys.stderr.write("".join(msg))
			sys.stderr.flush()

		if "--quiet" not in self._frozen_config.myopts:
			show_blocker_docs_link()

	def display(self, mylist, favorites=[], verbosity=None):

		# This is used to prevent display_problems() from
		# redundantly displaying this exact same merge list
		# again via _show_merge_list().
		self._dynamic_config._displayed_list = mylist

		if verbosity is None:
			verbosity = ("--quiet" in self._frozen_config.myopts and 1 or \
				"--verbose" in self._frozen_config.myopts and 3 or 2)
		favorites_set = InternalPackageSet(favorites)
		oneshot = "--oneshot" in self._frozen_config.myopts or \
			"--onlydeps" in self._frozen_config.myopts
		columns = "--columns" in self._frozen_config.myopts
		tree_display = "--tree" in self._frozen_config.myopts
		changelogs=[]
		p=[]
		blockers = []

		counters = PackageCounters()

		if verbosity == 1 and "--verbose" not in self._frozen_config.myopts:
			def create_use_string(*args):
				return ""
		else:
			def create_use_string(name, cur_iuse, iuse_forced, cur_use,
				old_iuse, old_use,
				is_new, reinst_flags,
				all_flags=(verbosity == 3 or "--quiet" in self._frozen_config.myopts),
				alphabetical=("--alphabetical" in self._frozen_config.myopts)):
				enabled = []
				if alphabetical:
					disabled = enabled
					removed = enabled
				else:
					disabled = []
					removed = []
				cur_iuse = set(cur_iuse)
				enabled_flags = cur_iuse.intersection(cur_use)
				removed_iuse = set(old_iuse).difference(cur_iuse)
				any_iuse = cur_iuse.union(old_iuse)
				any_iuse = list(any_iuse)
				any_iuse.sort()
				for flag in any_iuse:
					flag_str = None
					isEnabled = False
					reinst_flag = reinst_flags and flag in reinst_flags
					if flag in enabled_flags:
						isEnabled = True
						if is_new or flag in old_use and \
							(all_flags or reinst_flag):
							flag_str = red(flag)
						elif flag not in old_iuse:
							flag_str = yellow(flag) + "%*"
						elif flag not in old_use:
							flag_str = green(flag) + "*"
					elif flag in removed_iuse:
						if all_flags or reinst_flag:
							flag_str = yellow("-" + flag) + "%"
							if flag in old_use:
								flag_str += "*"
							flag_str = "(" + flag_str + ")"
							removed.append(flag_str)
						continue
					else:
						if is_new or flag in old_iuse and \
							flag not in old_use and \
							(all_flags or reinst_flag):
							flag_str = blue("-" + flag)
						elif flag not in old_iuse:
							flag_str = yellow("-" + flag)
							if flag not in iuse_forced:
								flag_str += "%"
						elif flag in old_use:
							flag_str = green("-" + flag) + "*"
					if flag_str:
						if flag in iuse_forced:
							flag_str = "(" + flag_str + ")"
						if isEnabled:
							enabled.append(flag_str)
						else:
							disabled.append(flag_str)

				if alphabetical:
					ret = " ".join(enabled)
				else:
					ret = " ".join(enabled + disabled + removed)
				if ret:
					ret = '%s="%s" ' % (name, ret)
				return ret

		repo_display = RepoDisplay(self._frozen_config.roots)
		unsatisfied_blockers = []
		ordered_nodes = []
		for x in mylist:
			if isinstance(x, Blocker):
				counters.blocks += 1
				if x.satisfied:
					ordered_nodes.append(x)
					counters.blocks_satisfied += 1
				else:
					unsatisfied_blockers.append(x)
			else:
				ordered_nodes.append(x)

		if tree_display:
			display_list = self._tree_display(ordered_nodes)
		else:
			display_list = [(x, 0, True) for x in ordered_nodes]

		mylist = display_list
		for x in unsatisfied_blockers:
			mylist.append((x, 0, True))

		# files to fetch list - avoids counting a same file twice
		# in size display (verbose mode)
		myfetchlist=[]

		# Use this set to detect when all the "repoadd" strings are "[0]"
		# and disable the entire repo display in this case.
		repoadd_set = set()

		for mylist_index in range(len(mylist)):
			x, depth, ordered = mylist[mylist_index]
			pkg_type = x[0]
			myroot = x[1]
			pkg_key = x[2]
			portdb = self._frozen_config.trees[myroot]["porttree"].dbapi
			bindb  = self._frozen_config.trees[myroot]["bintree"].dbapi
			vardb = self._frozen_config.trees[myroot]["vartree"].dbapi
			vartree = self._frozen_config.trees[myroot]["vartree"]
			pkgsettings = self._frozen_config.pkgsettings[myroot]

			fetch=" "
			indent = " " * depth

			if isinstance(x, Blocker):
				if x.satisfied:
					blocker_style = "PKG_BLOCKER_SATISFIED"
					addl = "%s  %s  " % (colorize(blocker_style, "b"), fetch)
				else:
					blocker_style = "PKG_BLOCKER"
					addl = "%s  %s  " % (colorize(blocker_style, "B"), fetch)
				resolved = dep_expand(
					str(x.atom).lstrip("!"), mydb=vardb, settings=pkgsettings)
				if "--columns" in self._frozen_config.myopts and "--quiet" in self._frozen_config.myopts:
					addl += " " + colorize(blocker_style, str(resolved))
				else:
					addl = "[%s %s] %s%s" % \
						(colorize(blocker_style, "blocks"),
						addl, indent, colorize(blocker_style, str(resolved)))
				block_parents = self._dynamic_config._blocker_parents.parent_nodes(x)
				block_parents = set([pnode[2] for pnode in block_parents])
				block_parents = ", ".join(block_parents)
				if resolved!=x[2]:
					addl += colorize(blocker_style,
						" (\"%s\" is blocking %s)") % \
						(str(x.atom).lstrip("!"), block_parents)
				else:
					addl += colorize(blocker_style,
						" (is blocking %s)") % block_parents
				if isinstance(x, Blocker) and x.satisfied:
					if columns:
						continue
					p.append(addl)
				else:
					blockers.append(addl)
			else:
				pkg_status = x[3]
				pkg_merge = ordered and pkg_status == "merge"
				if not pkg_merge and pkg_status == "merge":
					pkg_status = "nomerge"
				built = pkg_type != "ebuild"
				installed = pkg_type == "installed"
				pkg = x
				metadata = pkg.metadata
				ebuild_path = None
				repo_name = metadata["repository"]
				if pkg.type_name == "ebuild":
					ebuild_path = portdb.findname(pkg.cpv)
					if ebuild_path is None:
						raise AssertionError(
							"ebuild not found for '%s'" % pkg.cpv)
					repo_path_real = os.path.dirname(os.path.dirname(
						os.path.dirname(ebuild_path)))
				else:
					repo_path_real = portdb.getRepositoryPath(repo_name)
				pkg_use = list(self._pkg_use_enabled(pkg))
				if not pkg.built and pkg.operation == 'merge' and \
					'fetch' in pkg.metadata.restrict:
					fetch = red("F")
					if ordered:
						counters.restrict_fetch += 1
					if portdb.fetch_check(pkg_key, pkg_use):
						fetch = green("f")
						if ordered:
							counters.restrict_fetch_satisfied += 1

				#we need to use "--emptrytree" testing here rather than "empty" param testing because "empty"
				#param is used for -u, where you still *do* want to see when something is being upgraded.
				myoldbest = []
				myinslotlist = None
				installed_versions = vardb.match(portage.cpv_getkey(pkg_key))
				if vardb.cpv_exists(pkg_key):
					addl="  "+yellow("R")+fetch+"  "
					if ordered:
						if pkg_merge:
							counters.reinst += 1
							if pkg_type == "binary":
								counters.binary += 1
						elif pkg_status == "uninstall":
							counters.uninst += 1
				# filter out old-style virtual matches
				elif installed_versions and \
					portage.cpv_getkey(installed_versions[0]) == \
					portage.cpv_getkey(pkg_key):
					myinslotlist = vardb.match(pkg.slot_atom)
					# If this is the first install of a new-style virtual, we
					# need to filter out old-style virtual matches.
					if myinslotlist and \
						portage.cpv_getkey(myinslotlist[0]) != \
						portage.cpv_getkey(pkg_key):
						myinslotlist = None
					if myinslotlist:
						myoldbest = myinslotlist[:]
						addl = "   " + fetch
						if not portage.dep.cpvequal(pkg_key,
							portage.best([pkg_key] + myoldbest)):
							# Downgrade in slot
							addl += turquoise("U")+blue("D")
							if ordered:
								counters.downgrades += 1
								if pkg_type == "binary":
									counters.binary += 1
						else:
							# Update in slot
							addl += turquoise("U") + " "
							if ordered:
								counters.upgrades += 1
								if pkg_type == "binary":
									counters.binary += 1
					else:
						# New slot, mark it new.
						addl = " " + green("NS") + fetch + "  "
						myoldbest = vardb.match(portage.cpv_getkey(pkg_key))
						if ordered:
							counters.newslot += 1
							if pkg_type == "binary":
								counters.binary += 1

					if "--changelog" in self._frozen_config.myopts:
						inst_matches = vardb.match(pkg.slot_atom)
						if inst_matches:
							ebuild_path_cl = ebuild_path
							if ebuild_path_cl is None:
								# binary package
								ebuild_path_cl = portdb.findname(pkg.cpv)

							if ebuild_path_cl is not None:
								changelogs.extend(calc_changelog(
									ebuild_path_cl, inst_matches[0], pkg.cpv))
				else:
					addl = " " + green("N") + " " + fetch + "  "
					if ordered:
						counters.new += 1
						if pkg_type == "binary":
							counters.binary += 1

				verboseadd = ""
				repoadd = None

				if True:
					# USE flag display
					forced_flags = set()
					pkgsettings.setcpv(pkg) # for package.use.{mask,force}
					forced_flags.update(pkgsettings.useforce)
					forced_flags.update(pkgsettings.usemask)

					cur_use = [flag for flag in self._pkg_use_enabled(pkg) \
						if flag in pkg.iuse.all]
					cur_iuse = sorted(pkg.iuse.all)

					if myoldbest and myinslotlist:
						previous_cpv = myoldbest[0]
					else:
						previous_cpv = pkg.cpv
					if vardb.cpv_exists(previous_cpv):
						old_iuse, old_use = vardb.aux_get(
								previous_cpv, ["IUSE", "USE"])
						old_iuse = list(set(
							filter_iuse_defaults(old_iuse.split())))
						old_iuse.sort()
						old_use = old_use.split()
						is_new = False
					else:
						old_iuse = []
						old_use = []
						is_new = True

					old_use = [flag for flag in old_use if flag in old_iuse]

					use_expand = pkgsettings["USE_EXPAND"].lower().split()
					use_expand.sort()
					use_expand.reverse()
					use_expand_hidden = \
						pkgsettings["USE_EXPAND_HIDDEN"].lower().split()

					def map_to_use_expand(myvals, forcedFlags=False,
						removeHidden=True):
						ret = {}
						forced = {}
						for exp in use_expand:
							ret[exp] = []
							forced[exp] = set()
							for val in myvals[:]:
								if val.startswith(exp.lower()+"_"):
									if val in forced_flags:
										forced[exp].add(val[len(exp)+1:])
									ret[exp].append(val[len(exp)+1:])
									myvals.remove(val)
						ret["USE"] = myvals
						forced["USE"] = [val for val in myvals \
							if val in forced_flags]
						if removeHidden:
							for exp in use_expand_hidden:
								ret.pop(exp, None)
						if forcedFlags:
							return ret, forced
						return ret

					# Prevent USE_EXPAND_HIDDEN flags from being hidden if they
					# are the only thing that triggered reinstallation.
					reinst_flags_map = {}
					reinstall_for_flags = self._dynamic_config._reinstall_nodes.get(pkg)
					reinst_expand_map = None
					if reinstall_for_flags:
						reinst_flags_map = map_to_use_expand(
							list(reinstall_for_flags), removeHidden=False)
						for k in list(reinst_flags_map):
							if not reinst_flags_map[k]:
								del reinst_flags_map[k]
						if not reinst_flags_map.get("USE"):
							reinst_expand_map = reinst_flags_map.copy()
							reinst_expand_map.pop("USE", None)
					if reinst_expand_map and \
						not set(reinst_expand_map).difference(
						use_expand_hidden):
						use_expand_hidden = \
							set(use_expand_hidden).difference(
							reinst_expand_map)

					cur_iuse_map, iuse_forced = \
						map_to_use_expand(cur_iuse, forcedFlags=True)
					cur_use_map = map_to_use_expand(cur_use)
					old_iuse_map = map_to_use_expand(old_iuse)
					old_use_map = map_to_use_expand(old_use)

					use_expand.sort()
					use_expand.insert(0, "USE")
					
					for key in use_expand:
						if key in use_expand_hidden:
							continue
						verboseadd += create_use_string(key.upper(),
							cur_iuse_map[key], iuse_forced[key],
							cur_use_map[key], old_iuse_map[key],
							old_use_map[key], is_new,
							reinst_flags_map.get(key))

				if verbosity == 3:
					# size verbose
					mysize=0
					if pkg_type == "ebuild" and pkg_merge:
						try:
							myfilesdict = portdb.getfetchsizes(pkg_key,
								useflags=pkg_use, debug=self._frozen_config.edebug)
						except portage.exception.InvalidDependString as e:
							src_uri = portdb.aux_get(pkg_key, ["SRC_URI"])[0]
							show_invalid_depstring_notice(x, src_uri, str(e))
							del e
							return 1
						if myfilesdict is None:
							myfilesdict="[empty/missing/bad digest]"
						else:
							for myfetchfile in myfilesdict:
								if myfetchfile not in myfetchlist:
									mysize+=myfilesdict[myfetchfile]
									myfetchlist.append(myfetchfile)
							if ordered:
								counters.totalsize += mysize
						verboseadd += format_size(mysize)

					# overlay verbose
					# assign index for a previous version in the same slot
					has_previous = False
					repo_name_prev = None
					slot_matches = vardb.match(pkg.slot_atom)
					if slot_matches:
						has_previous = True
						repo_name_prev = vardb.aux_get(slot_matches[0],
							["repository"])[0]

					# now use the data to generate output
					if pkg.installed or not has_previous:
						repoadd = repo_display.repoStr(repo_path_real)
					else:
						repo_path_prev = None
						if repo_name_prev:
							repo_path_prev = portdb.getRepositoryPath(
								repo_name_prev)
						if repo_path_prev == repo_path_real:
							repoadd = repo_display.repoStr(repo_path_real)
						else:
							repoadd = "%s=>%s" % (
								repo_display.repoStr(repo_path_prev),
								repo_display.repoStr(repo_path_real))
					if repoadd:
						repoadd_set.add(repoadd)

				xs = [portage.cpv_getkey(pkg_key)] + \
					list(portage.catpkgsplit(pkg_key)[2:])
				if xs[2] == "r0":
					xs[2] = ""
				else:
					xs[2] = "-" + xs[2]

				mywidth = 130
				if "COLUMNWIDTH" in self._frozen_config.settings:
					try:
						mywidth = int(self._frozen_config.settings["COLUMNWIDTH"])
					except ValueError as e:
						portage.writemsg("!!! %s\n" % str(e), noiselevel=-1)
						portage.writemsg(
							"!!! Unable to parse COLUMNWIDTH='%s'\n" % \
							self._frozen_config.settings["COLUMNWIDTH"], noiselevel=-1)
						del e
				oldlp = mywidth - 30
				newlp = oldlp - 30

				# Convert myoldbest from a list to a string.
				if not myoldbest:
					myoldbest = ""
				else:
					for pos, key in enumerate(myoldbest):
						key = portage.catpkgsplit(key)[2] + \
							"-" + portage.catpkgsplit(key)[3]
						if key[-3:] == "-r0":
							key = key[:-3]
						myoldbest[pos] = key
					myoldbest = blue("["+", ".join(myoldbest)+"]")

				pkg_cp = xs[0]
				root_config = self._frozen_config.roots[myroot]
				system_set = root_config.sets["system"]
				world_set  = root_config.sets["selected"]

				pkg_system = False
				pkg_world = False
				try:
					pkg_system = system_set.findAtomForPackage(pkg)
					pkg_world  = world_set.findAtomForPackage(pkg)
					if not (oneshot or pkg_world) and \
						myroot == self._frozen_config.target_root and \
						favorites_set.findAtomForPackage(pkg):
						# Maybe it will be added to world now.
						if create_world_atom(pkg, favorites_set, root_config):
							pkg_world = True
				except portage.exception.InvalidDependString:
					# This is reported elsewhere if relevant.
					pass

				def pkgprint(pkg_str):
					if pkg_merge:
						if built:
							if pkg_system:
								return colorize("PKG_BINARY_MERGE_SYSTEM", pkg_str)
							elif pkg_world:
								return colorize("PKG_BINARY_MERGE_WORLD", pkg_str)
							else:
								return colorize("PKG_BINARY_MERGE", pkg_str)
						else:
							if pkg_system:
								return colorize("PKG_MERGE_SYSTEM", pkg_str)
							elif pkg_world:
								return colorize("PKG_MERGE_WORLD", pkg_str)
							else:
								return colorize("PKG_MERGE", pkg_str)
					elif pkg_status == "uninstall":
						return colorize("PKG_UNINSTALL", pkg_str)
					else:
						if pkg_system:
							return colorize("PKG_NOMERGE_SYSTEM", pkg_str)
						elif pkg_world:
							return colorize("PKG_NOMERGE_WORLD", pkg_str)
						else:
							return colorize("PKG_NOMERGE", pkg_str)

				if 'interactive' in pkg.metadata.properties and \
					pkg.operation == 'merge':
					addl = colorize("WARN", "I") + addl[1:]
					if ordered:
						counters.interactive += 1

				if x[1]!="/":
					if myoldbest:
						myoldbest +=" "
					if "--columns" in self._frozen_config.myopts:
						if "--quiet" in self._frozen_config.myopts:
							myprint=addl+" "+indent+pkgprint(pkg_cp)
							myprint=myprint+darkblue(" "+xs[1]+xs[2])+" "
							myprint=myprint+myoldbest
							myprint=myprint+darkgreen("to "+x[1])
							verboseadd = None
						else:
							if not pkg_merge:
								myprint = "[%s] %s%s" % \
									(pkgprint(pkg_status.ljust(13)),
									indent, pkgprint(pkg.cp))
							else:
								myprint = "[%s %s] %s%s" % \
									(pkgprint(pkg.type_name), addl,
									indent, pkgprint(pkg.cp))
							if (newlp-nc_len(myprint)) > 0:
								myprint=myprint+(" "*(newlp-nc_len(myprint)))
							myprint=myprint+"["+darkblue(xs[1]+xs[2])+"] "
							if (oldlp-nc_len(myprint)) > 0:
								myprint=myprint+" "*(oldlp-nc_len(myprint))
							myprint=myprint+myoldbest
							myprint += darkgreen("to " + pkg.root)
					else:
						if not pkg_merge:
							myprint = "[%s] " % pkgprint(pkg_status.ljust(13))
						else:
							myprint = "[%s %s] " % (pkgprint(pkg_type), addl)
						myprint += indent + pkgprint(pkg_key) + " " + \
							myoldbest + darkgreen("to " + myroot)
				else:
					if "--columns" in self._frozen_config.myopts:
						if "--quiet" in self._frozen_config.myopts:
							myprint=addl+" "+indent+pkgprint(pkg_cp)
							myprint=myprint+" "+green(xs[1]+xs[2])+" "
							myprint=myprint+myoldbest
							verboseadd = None
						else:
							if not pkg_merge:
								myprint = "[%s] %s%s" % \
									(pkgprint(pkg_status.ljust(13)),
									indent, pkgprint(pkg.cp))
							else:
								myprint = "[%s %s] %s%s" % \
									(pkgprint(pkg.type_name), addl,
									indent, pkgprint(pkg.cp))
							if (newlp-nc_len(myprint)) > 0:
								myprint=myprint+(" "*(newlp-nc_len(myprint)))
							myprint=myprint+green(" ["+xs[1]+xs[2]+"] ")
							if (oldlp-nc_len(myprint)) > 0:
								myprint=myprint+(" "*(oldlp-nc_len(myprint)))
							myprint += myoldbest
					else:
						if not pkg_merge:
							myprint = "[%s] %s%s %s" % \
								(pkgprint(pkg_status.ljust(13)),
								indent, pkgprint(pkg.cpv),
								myoldbest)
						else:
							myprint = "[%s %s] %s%s %s" % \
								(pkgprint(pkg_type), addl, indent,
								pkgprint(pkg.cpv), myoldbest)

				if columns and pkg.operation == "uninstall":
					continue
				p.append((myprint, verboseadd, repoadd))

				if "--tree" not in self._frozen_config.myopts and \
					"--quiet" not in self._frozen_config.myopts and \
					not self._frozen_config._opts_no_restart.intersection(self._frozen_config.myopts) and \
					pkg.root == self._frozen_config._running_root.root and \
					portage.match_from_list(
					portage.const.PORTAGE_PACKAGE_ATOM, [pkg]) and \
					not vardb.cpv_exists(pkg.cpv) and \
					"--quiet" not in self._frozen_config.myopts:
						if mylist_index < len(mylist) - 1:
							p.append(colorize("WARN", "*** Portage will stop merging at this point and reload itself,"))
							p.append(colorize("WARN", "    then resume the merge."))

		show_repos = repoadd_set and repoadd_set != set(["0"])

		for x in p:
			if isinstance(x, basestring):
				writemsg_stdout("%s\n" % (x,), noiselevel=-1)
				continue

			myprint, verboseadd, repoadd = x

			if verboseadd:
				myprint += " " + verboseadd

			if show_repos and repoadd:
				myprint += " " + teal("[%s]" % repoadd)

			writemsg_stdout("%s\n" % (myprint,), noiselevel=-1)

		for x in blockers:
			writemsg_stdout("%s\n" % (x,), noiselevel=-1)

		if verbosity == 3:
			writemsg_stdout('\n%s\n' % (counters,), noiselevel=-1)
			if show_repos:
				# In python-2.x, str() can trigger a UnicodeEncodeError here,
				# so call __str__() directly.
				writemsg_stdout(repo_display.__str__(), noiselevel=-1)

		if "--changelog" in self._frozen_config.myopts:
			writemsg_stdout('\n', noiselevel=-1)
			for revision,text in changelogs:
				writemsg_stdout(bold('*'+revision) + '\n' + text,
					noiselevel=-1)

		return os.EX_OK

	def _tree_display(self, mylist):

		# If there are any Uninstall instances, add the
		# corresponding blockers to the digraph.
		mygraph = self._dynamic_config.digraph.copy()

		executed_uninstalls = set(node for node in mylist \
			if isinstance(node, Package) and node.operation == "unmerge")

		for uninstall in self._dynamic_config._blocker_uninstalls.leaf_nodes():
			uninstall_parents = \
				self._dynamic_config._blocker_uninstalls.parent_nodes(uninstall)
			if not uninstall_parents:
				continue

			# Remove the corresponding "nomerge" node and substitute
			# the Uninstall node.
			inst_pkg = self._pkg(uninstall.cpv, "installed",
				uninstall.root_config, installed=True)

			try:
				mygraph.remove(inst_pkg)
			except KeyError:
				pass

			try:
				inst_pkg_blockers = self._dynamic_config._blocker_parents.child_nodes(inst_pkg)
			except KeyError:
				inst_pkg_blockers = []

			# Break the Package -> Uninstall edges.
			mygraph.remove(uninstall)

			# Resolution of a package's blockers
			# depend on it's own uninstallation.
			for blocker in inst_pkg_blockers:
				mygraph.add(uninstall, blocker)

			# Expand Package -> Uninstall edges into
			# Package -> Blocker -> Uninstall edges.
			for blocker in uninstall_parents:
				mygraph.add(uninstall, blocker)
				for parent in self._dynamic_config._blocker_parents.parent_nodes(blocker):
					if parent != inst_pkg:
						mygraph.add(blocker, parent)

			# If the uninstall task did not need to be executed because
			# of an upgrade, display Blocker -> Upgrade edges since the
			# corresponding Blocker -> Uninstall edges will not be shown.
			upgrade_node = \
				self._dynamic_config._slot_pkg_map[uninstall.root].get(uninstall.slot_atom)
			if upgrade_node is not None and \
				uninstall not in executed_uninstalls:
				for blocker in uninstall_parents:
					mygraph.add(upgrade_node, blocker)

		if "--unordered-display" in self._frozen_config.myopts:
			display_list = self._unordered_tree_display(mygraph, mylist)
		else:
			display_list = self._ordered_tree_display(mygraph, mylist)

		self._prune_tree_display(display_list)

		return display_list

	def _unordered_tree_display(self, mygraph, mylist):
		display_list = []
		seen_nodes = set()

		def print_node(node, depth):

			if node in seen_nodes:
				pass
			else:
				seen_nodes.add(node)

				if isinstance(node, (Blocker, Package)):
					display_list.append((node, depth, True))
				else:
					depth = -1

				for child_node in mygraph.child_nodes(node):
					print_node(child_node, depth + 1)

		for root_node in mygraph.root_nodes():
			print_node(root_node, 0)

		return display_list

	def _ordered_tree_display(self, mygraph, mylist):
		depth = 0
		shown_edges = set()
		tree_nodes = []
		display_list = []

		for x in mylist:
			depth = len(tree_nodes)
			while depth and x not in \
				mygraph.child_nodes(tree_nodes[depth-1]):
					depth -= 1
			if depth:
				tree_nodes = tree_nodes[:depth]
				tree_nodes.append(x)
				display_list.append((x, depth, True))
				shown_edges.add((x, tree_nodes[depth-1]))
			else:
				traversed_nodes = set() # prevent endless circles
				traversed_nodes.add(x)
				def add_parents(current_node, ordered):
					parent_nodes = None
					# Do not traverse to parents if this node is an
					# an argument or a direct member of a set that has
					# been specified as an argument (system or world).
					if current_node not in self._dynamic_config._set_nodes:
						parent_nodes = mygraph.parent_nodes(current_node)
					if parent_nodes:
						child_nodes = set(mygraph.child_nodes(current_node))
						selected_parent = None
						# First, try to avoid a direct cycle.
						for node in parent_nodes:
							if not isinstance(node, (Blocker, Package)):
								continue
							if node not in traversed_nodes and \
								node not in child_nodes:
								edge = (current_node, node)
								if edge in shown_edges:
									continue
								selected_parent = node
								break
						if not selected_parent:
							# A direct cycle is unavoidable.
							for node in parent_nodes:
								if not isinstance(node, (Blocker, Package)):
									continue
								if node not in traversed_nodes:
									edge = (current_node, node)
									if edge in shown_edges:
										continue
									selected_parent = node
									break
						if selected_parent:
							shown_edges.add((current_node, selected_parent))
							traversed_nodes.add(selected_parent)
							add_parents(selected_parent, False)
					display_list.append((current_node,
						len(tree_nodes), ordered))
					tree_nodes.append(current_node)
				tree_nodes = []
				add_parents(x, True)

		return display_list

	def _prune_tree_display(self, display_list):
		last_merge_depth = 0
		for i in range(len(display_list) - 1, -1, -1):
			node, depth, ordered = display_list[i]
			if not ordered and depth == 0 and i > 0 \
				and node == display_list[i-1][0] and \
				display_list[i-1][1] == 0:
				# An ordered node got a consecutive duplicate
				# when the tree was being filled in.
				del display_list[i]
				continue
			if ordered and isinstance(node, Package) \
				and node.operation in ('merge', 'uninstall'):
				last_merge_depth = depth
				continue
			if depth >= last_merge_depth or \
				i < len(display_list) - 1 and \
				depth >= display_list[i+1][1]:
					del display_list[i]

	def display_problems(self):
		"""
		Display problems with the dependency graph such as slot collisions.
		This is called internally by display() to show the problems _after_
		the merge list where it is most likely to be seen, but if display()
		is not going to be called then this method should be called explicitly
		to ensure that the user is notified of problems with the graph.

		All output goes to stderr, except for unsatisfied dependencies which
		go to stdout for parsing by programs such as autounmask.
		"""

		# Note that show_masked_packages() sends it's output to
		# stdout, and some programs such as autounmask parse the
		# output in cases when emerge bails out. However, when
		# show_masked_packages() is called for installed packages
		# here, the message is a warning that is more appropriate
		# to send to stderr, so temporarily redirect stdout to
		# stderr. TODO: Fix output code so there's a cleaner way
		# to redirect everything to stderr.
		sys.stdout.flush()
		sys.stderr.flush()
		stdout = sys.stdout
		try:
			sys.stdout = sys.stderr
			self._display_problems()
		finally:
			sys.stdout = stdout
			sys.stdout.flush()
			sys.stderr.flush()

		# This goes to stdout for parsing by programs like autounmask.
		for pargs, kwargs in self._dynamic_config._unsatisfied_deps_for_display:
			self._show_unsatisfied_dep(*pargs, **kwargs)

	def _display_problems(self):
		if self._dynamic_config._circular_deps_for_display is not None:
			self._show_circular_deps(
				self._dynamic_config._circular_deps_for_display)

		# The user is only notified of a slot conflict if
		# there are no unresolvable blocker conflicts.
		if self._dynamic_config._unsatisfied_blockers_for_display is not None:
			self._show_unsatisfied_blockers(
				self._dynamic_config._unsatisfied_blockers_for_display)
		elif self._dynamic_config._slot_collision_info:
			self._show_slot_collision_notice()
		else:
			self._show_missed_update()

		def get_dep_chain(pkg):
			traversed_nodes = set()
			msg = "#"
			node = pkg
			first = True
			child = None
			all_parents = self._dynamic_config._parent_atoms
			while node is not None:
				traversed_nodes.add(node)
				if node is not pkg:
					for ppkg, patom in all_parents[child]:
						if ppkg == node:
							atom = patom.unevaluated_atom
							break

					dep_strings = set()
					for priority in self._dynamic_config.digraph.nodes[node][0][child]:
						if priority.buildtime:
							dep_strings.add(node.metadata["DEPEND"])
						if priority.runtime:
							dep_strings.add(node.metadata["RDEPEND"])
						if priority.runtime_post:
							dep_strings.add(node.metadata["PDEPEND"])
					
					affecting_use = set()
					for dep_str in dep_strings:
						affecting_use.update(extract_affecting_use(dep_str, atom))
					
					pkg_name = node.cpv
					if affecting_use:
						usedep = []
						for flag in affecting_use:
							if flag in node.use.enabled:
								usedep.append(flag)
							else:
								usedep.append("-"+flag)
						pkg_name += "[%s]" % ",".join(usedep)

					if first:
						first = False
					else:
						msg += ", "
					msg += 'required by =%s' % pkg_name
	
				if node not in self._dynamic_config.digraph:
					# The parent is not in the graph due to backtracking.
					break
	
				# When traversing to parents, prefer arguments over packages
				# since arguments are root nodes. Never traverse the same
				# package twice, in order to prevent an infinite loop.
				selected_parent = None
				for parent in self._dynamic_config.digraph.parent_nodes(node):
					if isinstance(parent, DependencyArg):
						if first:
							first = False
						else:
							msg += ", "
						msg += 'required by %s (argument)' % str(parent)
						selected_parent = None
						break
					if parent not in traversed_nodes:
						selected_parent = parent
						child = node
				node = selected_parent
			msg += "\n"
			return msg

		unstable_keyword_msg = []
		for pkg in self._dynamic_config._needed_unstable_keywords:
			self._show_merge_list()
			if pkg in self._dynamic_config.digraph.nodes.keys():
				pkgsettings = self._frozen_config.pkgsettings[pkg.root]
				unstable_keyword_msg.append(get_dep_chain(pkg))
				unstable_keyword_msg.append("=%s ~%s\n" % (pkg.cpv, pkgsettings["ACCEPT_KEYWORDS"]))

		use_changes_msg = []
		for pkg, needed_use_config_change in self._dynamic_config._needed_use_config_changes.items():
			self._show_merge_list()
			if pkg in self._dynamic_config.digraph.nodes.keys():
				changes = needed_use_config_change[1]
				adjustments = []
				for flag, state in changes.items():
					if state:
						adjustments.append(flag)
					else:
						adjustments.append("-" + flag)
				use_changes_msg.append(get_dep_chain(pkg))
				use_changes_msg.append("=%s %s\n" % (pkg.cpv, " ".join(adjustments)))

		if unstable_keyword_msg:
			writemsg_stdout("\nThe following " + colorize("BAD", "keyword changes") + \
				" are necessary to proceed:\n", noiselevel=-1)
			writemsg_stdout("".join(unstable_keyword_msg), noiselevel=-1)

		if use_changes_msg:
			writemsg_stdout("\nThe following " + colorize("BAD", "USE changes") + \
				" are necessary to proceed:\n", noiselevel=-1)
			writemsg_stdout("".join(use_changes_msg), noiselevel=-1)

		# TODO: Add generic support for "set problem" handlers so that
		# the below warnings aren't special cases for world only.

		if self._dynamic_config._missing_args:
			world_problems = False
			if "world" in self._dynamic_config._sets:
				# Filter out indirect members of world (from nested sets)
				# since only direct members of world are desired here.
				world_set = self._frozen_config.roots[self._frozen_config.target_root].sets["selected"]
				for arg, atom in self._dynamic_config._missing_args:
					if arg.name in ("selected", "world") and atom in world_set:
						world_problems = True
						break

			if world_problems:
				sys.stderr.write("\n!!! Problems have been " + \
					"detected with your world file\n")
				sys.stderr.write("!!! Please run " + \
					green("emaint --check world")+"\n\n")

		if self._dynamic_config._missing_args:
			sys.stderr.write("\n" + colorize("BAD", "!!!") + \
				" Ebuilds for the following packages are either all\n")
			sys.stderr.write(colorize("BAD", "!!!") + \
				" masked or don't exist:\n")
			sys.stderr.write(" ".join(str(atom) for arg, atom in \
				self._dynamic_config._missing_args) + "\n")

		if self._dynamic_config._pprovided_args:
			arg_refs = {}
			for arg, atom in self._dynamic_config._pprovided_args:
				if isinstance(arg, SetArg):
					parent = arg.name
					arg_atom = (atom, atom)
				else:
					parent = "args"
					arg_atom = (arg.arg, atom)
				refs = arg_refs.setdefault(arg_atom, [])
				if parent not in refs:
					refs.append(parent)
			msg = []
			msg.append(bad("\nWARNING: "))
			if len(self._dynamic_config._pprovided_args) > 1:
				msg.append("Requested packages will not be " + \
					"merged because they are listed in\n")
			else:
				msg.append("A requested package will not be " + \
					"merged because it is listed in\n")
			msg.append("package.provided:\n\n")
			problems_sets = set()
			for (arg, atom), refs in arg_refs.items():
				ref_string = ""
				if refs:
					problems_sets.update(refs)
					refs.sort()
					ref_string = ", ".join(["'%s'" % name for name in refs])
					ref_string = " pulled in by " + ref_string
				msg.append("  %s%s\n" % (colorize("INFORM", str(arg)), ref_string))
			msg.append("\n")
			if "selected" in problems_sets or "world" in problems_sets:
				msg.append("This problem can be solved in one of the following ways:\n\n")
				msg.append("  A) Use emaint to clean offending packages from world (if not installed).\n")
				msg.append("  B) Uninstall offending packages (cleans them from world).\n")
				msg.append("  C) Remove offending entries from package.provided.\n\n")
				msg.append("The best course of action depends on the reason that an offending\n")
				msg.append("package.provided entry exists.\n\n")
			sys.stderr.write("".join(msg))

		masked_packages = []
		for pkg in self._dynamic_config._masked_license_updates:
			root_config = pkg.root_config
			pkgsettings = self._frozen_config.pkgsettings[pkg.root]
			mreasons = get_masking_status(pkg, pkgsettings, root_config)
			masked_packages.append((root_config, pkgsettings,
				pkg.cpv, pkg.metadata, mreasons))
		if masked_packages:
			writemsg("\n" + colorize("BAD", "!!!") + \
				" The following updates are masked by LICENSE changes:\n",
				noiselevel=-1)
			show_masked_packages(masked_packages)
			show_mask_docs()
			writemsg("\n", noiselevel=-1)

		masked_packages = []
		for pkg in self._dynamic_config._masked_installed:
			root_config = pkg.root_config
			pkgsettings = self._frozen_config.pkgsettings[pkg.root]
			mreasons = get_masking_status(pkg, pkgsettings, root_config)
			masked_packages.append((root_config, pkgsettings,
				pkg.cpv, pkg.metadata, mreasons))
		if masked_packages:
			writemsg("\n" + colorize("BAD", "!!!") + \
				" The following installed packages are masked:\n",
				noiselevel=-1)
			show_masked_packages(masked_packages)
			show_mask_docs()
			writemsg("\n", noiselevel=-1)

	def saveNomergeFavorites(self):
		"""Find atoms in favorites that are not in the mergelist and add them
		to the world file if necessary."""
		for x in ("--buildpkgonly", "--fetchonly", "--fetch-all-uri",
			"--oneshot", "--onlydeps", "--pretend"):
			if x in self._frozen_config.myopts:
				return
		root_config = self._frozen_config.roots[self._frozen_config.target_root]
		world_set = root_config.sets["selected"]

		world_locked = False
		if hasattr(world_set, "lock"):
			world_set.lock()
			world_locked = True

		if hasattr(world_set, "load"):
			world_set.load() # maybe it's changed on disk

		args_set = self._dynamic_config._sets["args"]
		portdb = self._frozen_config.trees[self._frozen_config.target_root]["porttree"].dbapi
		added_favorites = set()
		for x in self._dynamic_config._set_nodes:
			pkg_type, root, pkg_key, pkg_status = x
			if pkg_status != "nomerge":
				continue

			try:
				myfavkey = create_world_atom(x, args_set, root_config)
				if myfavkey:
					if myfavkey in added_favorites:
						continue
					added_favorites.add(myfavkey)
			except portage.exception.InvalidDependString as e:
				writemsg("\n\n!!! '%s' has invalid PROVIDE: %s\n" % \
					(pkg_key, str(e)), noiselevel=-1)
				writemsg("!!! see '%s'\n\n" % os.path.join(
					root, portage.VDB_PATH, pkg_key, "PROVIDE"), noiselevel=-1)
				del e
		all_added = []
		for k in self._dynamic_config._sets:
			if k in ("args", "selected", "world") or \
				not root_config.sets[k].world_candidate:
				continue
			s = SETPREFIX + k
			if s in world_set:
				continue
			all_added.append(SETPREFIX + k)
		all_added.extend(added_favorites)
		all_added.sort()
		for a in all_added:
			writemsg(">>> Recording %s in \"world\" favorites file...\n" % \
				colorize("INFORM", str(a)), noiselevel=-1)
		if all_added:
			world_set.update(all_added)

		if world_locked:
			world_set.unlock()

	def _loadResumeCommand(self, resume_data, skip_masked=True,
		skip_missing=True):
		"""
		Add a resume command to the graph and validate it in the process.  This
		will raise a PackageNotFound exception if a package is not available.
		"""

		self._load_vdb()

		if not isinstance(resume_data, dict):
			return False

		mergelist = resume_data.get("mergelist")
		if not isinstance(mergelist, list):
			mergelist = []

		fakedb = self._dynamic_config.mydbapi
		trees = self._frozen_config.trees
		serialized_tasks = []
		masked_tasks = []
		for x in mergelist:
			if not (isinstance(x, list) and len(x) == 4):
				continue
			pkg_type, myroot, pkg_key, action = x
			if pkg_type not in self.pkg_tree_map:
				continue
			if action != "merge":
				continue
			root_config = self._frozen_config.roots[myroot]
			try:
				pkg = self._pkg(pkg_key, pkg_type, root_config)
			except portage.exception.PackageNotFound:
				# It does no exist or it is corrupt.
				if skip_missing:
					# TODO: log these somewhere
					continue
				raise

			if "merge" == pkg.operation and \
				self._frozen_config.excluded_pkgs.findAtomForPackage(pkg):
				continue

			if "merge" == pkg.operation and not self._pkg_visibility_check(pkg):
				if skip_masked:
					masked_tasks.append(Dependency(root=pkg.root, parent=pkg))
				else:
					self._dynamic_config._unsatisfied_deps_for_display.append(
						((pkg.root, "="+pkg.cpv), {"myparent":None}))

			fakedb[myroot].cpv_inject(pkg)
			serialized_tasks.append(pkg)
			self._spinner_update()

		if self._dynamic_config._unsatisfied_deps_for_display:
			return False

		if not serialized_tasks or "--nodeps" in self._frozen_config.myopts:
			self._dynamic_config._serialized_tasks_cache = serialized_tasks
			self._dynamic_config._scheduler_graph = self._dynamic_config.digraph
		else:
			self._select_package = self._select_pkg_from_graph
			self._dynamic_config.myparams["selective"] = True
			# Always traverse deep dependencies in order to account for
			# potentially unsatisfied dependencies of installed packages.
			# This is necessary for correct --keep-going or --resume operation
			# in case a package from a group of circularly dependent packages
			# fails. In this case, a package which has recently been installed
			# may have an unsatisfied circular dependency (pulled in by
			# PDEPEND, for example). So, even though a package is already
			# installed, it may not have all of it's dependencies satisfied, so
			# it may not be usable. If such a package is in the subgraph of
			# deep depenedencies of a scheduled build, that build needs to
			# be cancelled. In order for this type of situation to be
			# recognized, deep traversal of dependencies is required.
			self._dynamic_config.myparams["deep"] = True

			favorites = resume_data.get("favorites")
			args_set = self._dynamic_config._sets["args"]
			if isinstance(favorites, list):
				args = self._load_favorites(favorites)
			else:
				args = []

			for task in serialized_tasks:
				if isinstance(task, Package) and \
					task.operation == "merge":
					if not self._add_pkg(task, None):
						return False

			# Packages for argument atoms need to be explicitly
			# added via _add_pkg() so that they are included in the
			# digraph (needed at least for --tree display).
			for arg in args:
				for atom in arg.set:
					pkg, existing_node = self._select_package(
						arg.root_config.root, atom)
					if existing_node is None and \
						pkg is not None:
						if not self._add_pkg(pkg, Dependency(atom=atom,
							root=pkg.root, parent=arg)):
							return False

			# Allow unsatisfied deps here to avoid showing a masking
			# message for an unsatisfied dep that isn't necessarily
			# masked.
			if not self._create_graph(allow_unsatisfied=True):
				return False

			unsatisfied_deps = []
			for dep in self._dynamic_config._unsatisfied_deps:
				if not isinstance(dep.parent, Package):
					continue
				if dep.parent.operation == "merge":
					unsatisfied_deps.append(dep)
					continue

				# For unsatisfied deps of installed packages, only account for
				# them if they are in the subgraph of dependencies of a package
				# which is scheduled to be installed.
				unsatisfied_install = False
				traversed = set()
				dep_stack = self._dynamic_config.digraph.parent_nodes(dep.parent)
				while dep_stack:
					node = dep_stack.pop()
					if not isinstance(node, Package):
						continue
					if node.operation == "merge":
						unsatisfied_install = True
						break
					if node in traversed:
						continue
					traversed.add(node)
					dep_stack.extend(self._dynamic_config.digraph.parent_nodes(node))

				if unsatisfied_install:
					unsatisfied_deps.append(dep)

			if masked_tasks or unsatisfied_deps:
				# This probably means that a required package
				# was dropped via --skipfirst. It makes the
				# resume list invalid, so convert it to a
				# UnsatisfiedResumeDep exception.
				raise self.UnsatisfiedResumeDep(self,
					masked_tasks + unsatisfied_deps)
			self._dynamic_config._serialized_tasks_cache = None
			try:
				self.altlist()
			except self._unknown_internal_error:
				return False

		return True

	def _load_favorites(self, favorites):
		"""
		Use a list of favorites to resume state from a
		previous select_files() call. This creates similar
		DependencyArg instances to those that would have
		been created by the original select_files() call.
		This allows Package instances to be matched with
		DependencyArg instances during graph creation.
		"""
		root_config = self._frozen_config.roots[self._frozen_config.target_root]
		getSetAtoms = root_config.setconfig.getSetAtoms
		sets = root_config.sets
		args = []
		for x in favorites:
			if not isinstance(x, basestring):
				continue
			if x in ("system", "world"):
				x = SETPREFIX + x
			if x.startswith(SETPREFIX):
				s = x[len(SETPREFIX):]
				if s not in sets:
					continue
				if s in self._dynamic_config._sets:
					continue
				# Recursively expand sets so that containment tests in
				# self._get_parent_sets() properly match atoms in nested
				# sets (like if world contains system).
				expanded_set = InternalPackageSet(
					initial_atoms=getSetAtoms(s))
				self._dynamic_config._sets[s] = expanded_set
				args.append(SetArg(arg=x, set=expanded_set,
					root_config=root_config))
			else:
				try:
					x = Atom(x)
				except portage.exception.InvalidAtom:
					continue
				args.append(AtomArg(arg=x, atom=x,
					root_config=root_config))

		self._set_args(args)
		return args

	class UnsatisfiedResumeDep(portage.exception.PortageException):
		"""
		A dependency of a resume list is not installed. This
		can occur when a required package is dropped from the
		merge list via --skipfirst.
		"""
		def __init__(self, depgraph, value):
			portage.exception.PortageException.__init__(self, value)
			self.depgraph = depgraph

	class _internal_exception(portage.exception.PortageException):
		def __init__(self, value=""):
			portage.exception.PortageException.__init__(self, value)

	class _unknown_internal_error(_internal_exception):
		"""
		Used by the depgraph internally to terminate graph creation.
		The specific reason for the failure should have been dumped
		to stderr, unfortunately, the exact reason for the failure
		may not be known.
		"""

	class _serialize_tasks_retry(_internal_exception):
		"""
		This is raised by the _serialize_tasks() method when it needs to
		be called again for some reason. The only case that it's currently
		used for is when neglected dependencies need to be added to the
		graph in order to avoid making a potentially unsafe decision.
		"""

	class _backtrack_mask(_internal_exception):
		"""
		This is raised by _show_unsatisfied_dep() when it's called with
		check_backtrack=True and a matching package has been masked by
		backtracking.
		"""

	def need_restart(self):
		return self._dynamic_config._need_restart

	def get_backtrack_parameters(self):
		return {
			"needed_unstable_keywords":
				self._dynamic_config._needed_unstable_keywords.copy(), \
			"runtime_pkg_mask":
				self._dynamic_config._runtime_pkg_mask.copy(),
			"needed_use_config_changes":
				self._dynamic_config._needed_use_config_changes.copy()
			}
			

class _dep_check_composite_db(dbapi):
	"""
	A dbapi-like interface that is optimized for use in dep_check() calls.
	This is built on top of the existing depgraph package selection logic.
	Some packages that have been added to the graph may be masked from this
	view in order to influence the atom preference selection that occurs
	via dep_check().
	"""
	def __init__(self, depgraph, root):
		dbapi.__init__(self)
		self._depgraph = depgraph
		self._root = root
		self._match_cache = {}
		self._cpv_pkg_map = {}

	def _clear_cache(self):
		self._match_cache.clear()
		self._cpv_pkg_map.clear()

	def match(self, atom):
		ret = self._match_cache.get(atom)
		if ret is not None:
			return ret[:]
		orig_atom = atom
		if "/" not in atom:
			atom = self._dep_expand(atom)
		pkg, existing = self._depgraph._select_package(self._root, atom)
		if not pkg:
			ret = []
		else:
			# Return the highest available from select_package() as well as
			# any matching slots in the graph db.
			slots = set()
			slots.add(pkg.metadata["SLOT"])
			if pkg.cp.startswith("virtual/"):
				# For new-style virtual lookahead that occurs inside
				# dep_check(), examine all slots. This is needed
				# so that newer slots will not unnecessarily be pulled in
				# when a satisfying lower slot is already installed. For
				# example, if virtual/jdk-1.4 is satisfied via kaffe then
				# there's no need to pull in a newer slot to satisfy a
				# virtual/jdk dependency.
				for db, pkg_type, built, installed, db_keys in \
					self._depgraph._dynamic_config._filtered_trees[self._root]["dbs"]:
					for cpv in db.match(atom):
						if portage.cpv_getkey(cpv) != pkg.cp:
							continue
						slots.add(db.aux_get(cpv, ["SLOT"])[0])
			ret = []
			if self._visible(pkg):
				self._cpv_pkg_map[pkg.cpv] = pkg
				ret.append(pkg.cpv)
			slots.remove(pkg.metadata["SLOT"])
			while slots:
				slot_atom = Atom("%s:%s" % (atom.cp, slots.pop()))
				pkg, existing = self._depgraph._select_package(
					self._root, slot_atom)
				if not pkg:
					continue
				if not self._visible(pkg):
					continue
				self._cpv_pkg_map[pkg.cpv] = pkg
				ret.append(pkg.cpv)
			if ret:
				self._cpv_sort_ascending(ret)
		self._match_cache[orig_atom] = ret
		return ret[:]

	def _visible(self, pkg):
		if pkg.installed and "selective" not in self._depgraph._dynamic_config.myparams:
			try:
				arg = next(self._depgraph._iter_atoms_for_pkg(pkg))
			except (StopIteration, portage.exception.InvalidDependString):
				arg = None
			if arg:
				return False
		if pkg.installed and not pkg.visible:
			return False
		in_graph = self._depgraph._dynamic_config._slot_pkg_map[
			self._root].get(pkg.slot_atom)
		if in_graph is None:
			# Mask choices for packages which are not the highest visible
			# version within their slot (since they usually trigger slot
			# conflicts).
			highest_visible, in_graph = self._depgraph._select_package(
				self._root, pkg.slot_atom)
			# Note: highest_visible is not necessarily the real highest
			# visible, especially when --update is not enabled, so use
			# < operator instead of !=.
			if pkg < highest_visible:
				return False
		elif in_graph != pkg:
			# Mask choices for packages that would trigger a slot
			# conflict with a previously selected package.
			return False
		return True

	def _dep_expand(self, atom):
		"""
		This is only needed for old installed packages that may
		contain atoms that are not fully qualified with a specific
		category. Emulate the cpv_expand() function that's used by
		dbapi.match() in cases like this. If there are multiple
		matches, it's often due to a new-style virtual that has
		been added, so try to filter those out to avoid raising
		a ValueError.
		"""
		root_config = self._depgraph.roots[self._root]
		orig_atom = atom
		expanded_atoms = self._depgraph._dep_expand(root_config, atom)
		if len(expanded_atoms) > 1:
			non_virtual_atoms = []
			for x in expanded_atoms:
				if not x.cp.startswith("virtual/"):
					non_virtual_atoms.append(x)
			if len(non_virtual_atoms) == 1:
				expanded_atoms = non_virtual_atoms
		if len(expanded_atoms) > 1:
			# compatible with portage.cpv_expand()
			raise portage.exception.AmbiguousPackageName(
				[x.cp for x in expanded_atoms])
		if expanded_atoms:
			atom = expanded_atoms[0]
		else:
			null_atom = Atom(insert_category_into_atom(atom, "null"))
			cat, atom_pn = portage.catsplit(null_atom.cp)
			virts_p = root_config.settings.get_virts_p().get(atom_pn)
			if virts_p:
				# Allow the resolver to choose which virtual.
				atom = Atom(null_atom.replace('null/', 'virtual/', 1))
			else:
				atom = null_atom
		return atom

	def aux_get(self, cpv, wants):
		metadata = self._cpv_pkg_map[cpv].metadata
		return [metadata.get(x, "") for x in wants]

	def match_pkgs(self, atom):
		return [self._cpv_pkg_map[cpv] for cpv in self.match(atom)]

def ambiguous_package_name(arg, atoms, root_config, spinner, myopts):

	if "--quiet" in myopts:
		writemsg("!!! The short ebuild name \"%s\" is ambiguous. Please specify\n" % arg, noiselevel=-1)
		writemsg("!!! one of the following fully-qualified ebuild names instead:\n\n", noiselevel=-1)
		for cp in sorted(set(portage.dep_getkey(atom) for atom in atoms)):
			writemsg("    " + colorize("INFORM", cp) + "\n", noiselevel=-1)
		return

	s = search(root_config, spinner, "--searchdesc" in myopts,
		"--quiet" not in myopts, "--usepkg" in myopts,
		"--usepkgonly" in myopts)
	null_cp = portage.dep_getkey(insert_category_into_atom(
		arg, "null"))
	cat, atom_pn = portage.catsplit(null_cp)
	s.searchkey = atom_pn
	for cp in sorted(set(portage.dep_getkey(atom) for atom in atoms)):
		s.addCP(cp)
	s.output()
	writemsg("!!! The short ebuild name \"%s\" is ambiguous. Please specify\n" % arg, noiselevel=-1)
	writemsg("!!! one of the above fully-qualified ebuild names instead.\n\n", noiselevel=-1)

def insert_category_into_atom(atom, category):
	alphanum = re.search(r'\w', atom)
	if alphanum:
		ret = atom[:alphanum.start()] + "%s/" % category + \
			atom[alphanum.start():]
	else:
		ret = None
	return ret

def _spinner_start(spinner, myopts):
	if spinner is None:
		return
	if "--quiet" not in myopts and \
		("--pretend" in myopts or "--ask" in myopts or \
		"--tree" in myopts or "--verbose" in myopts):
		action = ""
		if "--fetchonly" in myopts or "--fetch-all-uri" in myopts:
			action = "fetched"
		elif "--buildpkgonly" in myopts:
			action = "built"
		else:
			action = "merged"
		if "--tree" in myopts and action != "fetched": # Tree doesn't work with fetching
			if "--unordered-display" in myopts:
				portage.writemsg_stdout("\n" + \
					darkgreen("These are the packages that " + \
					"would be %s:" % action) + "\n\n")
			else:
				portage.writemsg_stdout("\n" + \
					darkgreen("These are the packages that " + \
					"would be %s, in reverse order:" % action) + "\n\n")
		else:
			portage.writemsg_stdout("\n" + \
				darkgreen("These are the packages that " + \
				"would be %s, in order:" % action) + "\n\n")

	show_spinner = "--quiet" not in myopts and "--nodeps" not in myopts
	if not show_spinner:
		spinner.update = spinner.update_quiet

	if show_spinner:
		portage.writemsg_stdout("Calculating dependencies  ")

def _spinner_stop(spinner):
	if spinner is None or \
		spinner.update is spinner.update_quiet:
		return

	portage.writemsg_stdout("\b\b... done!\n")

def backtrack_depgraph(settings, trees, myopts, myparams, 
	myaction, myfiles, spinner):
	"""
	Raises PackageSetNotFound if myfiles contains a missing package set.
	"""
	_spinner_start(spinner, myopts)
	try:
		return _backtrack_depgraph(settings, trees, myopts, myparams, 
			myaction, myfiles, spinner)
	finally:
		_spinner_stop(spinner)

def _backtrack_depgraph(settings, trees, myopts, myparams, 
	myaction, myfiles, spinner):

	backtrack_max = myopts.get('--backtrack', 5)
	backtrack_parameters = {}
	needed_unstable_keywords = None
	allow_backtracking = backtrack_max > 0
	backtracked = 0
	frozen_config = _frozen_depgraph_config(settings, trees,
		myopts, spinner)
	while True:
		mydepgraph = depgraph(settings, trees, myopts, myparams, spinner,
			frozen_config=frozen_config,
			allow_backtracking=allow_backtracking,
			**backtrack_parameters)
		success, favorites = mydepgraph.select_files(myfiles)
		if not success:
			if mydepgraph.need_restart() and backtracked < backtrack_max:
				backtrack_parameters = mydepgraph.get_backtrack_parameters()
				backtracked += 1
			elif backtracked and allow_backtracking:
				if "--debug" in myopts:
					writemsg_level(
						"\n\nbacktracking aborted after %s tries\n\n" % \
						backtracked, noiselevel=-1, level=logging.DEBUG)
				# Backtracking failed, so disable it and do
				# a plain dep calculation + error message.
				allow_backtracking = False
				#Don't reset needed_unstable_keywords here, since we don't want to
				#send the user through a "one step at a time" unmasking session for
				#no good reason.
				backtrack_parameters.pop('runtime_pkg_mask', None)
			else:
				break
		else:
			break
	return (success, mydepgraph, favorites)

def resume_depgraph(settings, trees, mtimedb, myopts, myparams, spinner):
	"""
	Raises PackageSetNotFound if myfiles contains a missing package set.
	"""
	_spinner_start(spinner, myopts)
	try:
		return _resume_depgraph(settings, trees, mtimedb, myopts,
			myparams, spinner)
	finally:
		_spinner_stop(spinner)

def _resume_depgraph(settings, trees, mtimedb, myopts, myparams, spinner):
	"""
	Construct a depgraph for the given resume list. This will raise
	PackageNotFound or depgraph.UnsatisfiedResumeDep when necessary.
	TODO: Return reasons for dropped_tasks, for display/logging.
	@rtype: tuple
	@returns: (success, depgraph, dropped_tasks)
	"""
	skip_masked = True
	skip_unsatisfied = True
	mergelist = mtimedb["resume"]["mergelist"]
	dropped_tasks = set()
	frozen_config = _frozen_depgraph_config(settings, trees,
		myopts, spinner)
	while True:
		mydepgraph = depgraph(settings, trees,
			myopts, myparams, spinner, frozen_config=frozen_config)
		try:
			success = mydepgraph._loadResumeCommand(mtimedb["resume"],
				skip_masked=skip_masked)
		except depgraph.UnsatisfiedResumeDep as e:
			if not skip_unsatisfied:
				raise

			graph = mydepgraph._dynamic_config.digraph
			unsatisfied_parents = dict((dep.parent, dep.parent) \
				for dep in e.value)
			traversed_nodes = set()
			unsatisfied_stack = list(unsatisfied_parents)
			while unsatisfied_stack:
				pkg = unsatisfied_stack.pop()
				if pkg in traversed_nodes:
					continue
				traversed_nodes.add(pkg)

				# If this package was pulled in by a parent
				# package scheduled for merge, removing this
				# package may cause the the parent package's
				# dependency to become unsatisfied.
				for parent_node in graph.parent_nodes(pkg):
					if not isinstance(parent_node, Package) \
						or parent_node.operation not in ("merge", "nomerge"):
						continue
					unsatisfied = \
						graph.child_nodes(parent_node,
						ignore_priority=DepPrioritySatisfiedRange.ignore_soft)
					if pkg in unsatisfied:
						unsatisfied_parents[parent_node] = parent_node
						unsatisfied_stack.append(parent_node)

			pruned_mergelist = []
			for x in mergelist:
				if isinstance(x, list) and \
					tuple(x) not in unsatisfied_parents:
					pruned_mergelist.append(x)

			# If the mergelist doesn't shrink then this loop is infinite.
			if len(pruned_mergelist) == len(mergelist):
				# This happens if a package can't be dropped because
				# it's already installed, but it has unsatisfied PDEPEND.
				raise
			mergelist[:] = pruned_mergelist

			# Exclude installed packages that have been removed from the graph due
			# to failure to build/install runtime dependencies after the dependent
			# package has already been installed.
			dropped_tasks.update(pkg for pkg in \
				unsatisfied_parents if pkg.operation != "nomerge")
			mydepgraph.break_refs(unsatisfied_parents)

			del e, graph, traversed_nodes, \
				unsatisfied_parents, unsatisfied_stack
			continue
		else:
			break
	return (success, mydepgraph, dropped_tasks)

def get_mask_info(root_config, cpv, pkgsettings,
	db, pkg_type, built, installed, db_keys):
	eapi_masked = False
	try:
		metadata = dict(zip(db_keys,
			db.aux_get(cpv, db_keys)))
	except KeyError:
		metadata = None

	if metadata is None:
		mreasons = ["corruption"]
	else:
		eapi = metadata['EAPI']
		if eapi[:1] == '-':
			eapi = eapi[1:]
		if not portage.eapi_is_supported(eapi):
			mreasons = ['EAPI %s' % eapi]
		else:
			pkg = Package(type_name=pkg_type, root_config=root_config,
				cpv=cpv, built=built, installed=installed, metadata=metadata)
			mreasons = get_masking_status(pkg, pkgsettings, root_config)
	return metadata, mreasons

def show_masked_packages(masked_packages):
	shown_licenses = set()
	shown_comments = set()
	# Maybe there is both an ebuild and a binary. Only
	# show one of them to avoid redundant appearance.
	shown_cpvs = set()
	have_eapi_mask = False
	for (root_config, pkgsettings, cpv,
		metadata, mreasons) in masked_packages:
		if cpv in shown_cpvs:
			continue
		shown_cpvs.add(cpv)
		comment, filename = None, None
		if "package.mask" in mreasons:
			comment, filename = \
				portage.getmaskingreason(
				cpv, metadata=metadata,
				settings=pkgsettings,
				portdb=root_config.trees["porttree"].dbapi,
				return_location=True)
		missing_licenses = []
		if metadata:
			if not portage.eapi_is_supported(metadata["EAPI"]):
				have_eapi_mask = True
			try:
				missing_licenses = \
					pkgsettings._getMissingLicenses(
						cpv, metadata)
			except portage.exception.InvalidDependString:
				# This will have already been reported
				# above via mreasons.
				pass

		writemsg("- "+cpv+" (masked by: "+", ".join(mreasons)+")\n", noiselevel=-1)

		if comment and comment not in shown_comments:
			writemsg_stdout(filename + ":\n" + comment + "\n",
				noiselevel=-1)
			shown_comments.add(comment)
		portdb = root_config.trees["porttree"].dbapi
		for l in missing_licenses:
			l_path = portdb.findLicensePath(l)
			if l in shown_licenses:
				continue
			msg = ("A copy of the '%s' license" + \
			" is located at '%s'.\n\n") % (l, l_path)
			writemsg(msg, noiselevel=-1)
			shown_licenses.add(l)
	return have_eapi_mask

def show_mask_docs():
	writemsg("For more information, see the MASKED PACKAGES section in the emerge\n", noiselevel=-1)
	writemsg("man page or refer to the Gentoo Handbook.\n", noiselevel=-1)

def filter_iuse_defaults(iuse):
	for flag in iuse:
		if flag.startswith("+") or flag.startswith("-"):
			yield flag[1:]
		else:
			yield flag

def show_blocker_docs_link():
	writemsg("\nFor more information about " + bad("Blocked Packages") + ", please refer to the following\n", noiselevel=-1)
	writemsg("section of the Gentoo Linux x86 Handbook (architecture is irrelevant):\n\n", noiselevel=-1)
	writemsg("http://www.gentoo.org/doc/en/handbook/handbook-x86.xml?full=1#blocked\n\n", noiselevel=-1)

def get_masking_status(pkg, pkgsettings, root_config):
	return [mreason.message for \
		mreason in _get_masking_status(pkg, pkgsettings, root_config)]

def _get_masking_status(pkg, pkgsettings, root_config):

	mreasons = _getmaskingstatus(
		pkg, settings=pkgsettings,
		portdb=root_config.trees["porttree"].dbapi)

	if not pkg.installed:
		if not pkgsettings._accept_chost(pkg.cpv, pkg.metadata):
			mreasons.append(_MaskReason("CHOST", "CHOST: %s" % \
				pkg.metadata["CHOST"]))
		if pkg.invalid:
			for msg_type, msgs in pkg.invalid.items():
				for msg in msgs:
					mreasons.append(
						_MaskReason("invalid", "invalid: %s" % (msg,)))

<<<<<<< HEAD
	if pkg.built and not pkg.installed:
		if not "EPREFIX" in pkg.metadata or not pkg.metadata["EPREFIX"]:
			mreasons.append("missing EPREFIX")
		elif len(pkg.metadata["EPREFIX"].strip()) < len(pkgsettings["EPREFIX"]):
			mreasons.append("EPREFIX: '%s' too small" % pkg.metadata["EPREFIX"])
=======
		if pkg.metadata["REQUIRED_USE"] and \
			eapi_has_required_use(pkg.metadata["EAPI"]):
			required_use = pkg.metadata["REQUIRED_USE"]
			use = pkg.use.enabled
			iuse = pkgsettings._get_implicit_iuse()
			iuse.update(pkg.iuse.all)
			try:
				required_use_is_sat = portage.dep.check_required_use(
					required_use, use, iuse)
			except portage.exception.InvalidDependString:
				mreasons.append("invalid: REQUIRED_USE")
			else:
				if not required_use_is_sat:
					msg = "violated use flag constraints: '%s'" % required_use
					mreasons.append(msg)
>>>>>>> 529f8130

	if not pkg.metadata["SLOT"]:
		mreasons.append(
			_MaskReason("invalid", "SLOT: undefined"))

	return mreasons<|MERGE_RESOLUTION|>--- conflicted
+++ resolved
@@ -6054,13 +6054,6 @@
 					mreasons.append(
 						_MaskReason("invalid", "invalid: %s" % (msg,)))
 
-<<<<<<< HEAD
-	if pkg.built and not pkg.installed:
-		if not "EPREFIX" in pkg.metadata or not pkg.metadata["EPREFIX"]:
-			mreasons.append("missing EPREFIX")
-		elif len(pkg.metadata["EPREFIX"].strip()) < len(pkgsettings["EPREFIX"]):
-			mreasons.append("EPREFIX: '%s' too small" % pkg.metadata["EPREFIX"])
-=======
 		if pkg.metadata["REQUIRED_USE"] and \
 			eapi_has_required_use(pkg.metadata["EAPI"]):
 			required_use = pkg.metadata["REQUIRED_USE"]
@@ -6076,7 +6069,12 @@
 				if not required_use_is_sat:
 					msg = "violated use flag constraints: '%s'" % required_use
 					mreasons.append(msg)
->>>>>>> 529f8130
+
+	if pkg.built and not pkg.installed:
+		if not "EPREFIX" in pkg.metadata or not pkg.metadata["EPREFIX"]:
+			mreasons.append("missing EPREFIX")
+		elif len(pkg.metadata["EPREFIX"].strip()) < len(pkgsettings["EPREFIX"]):
+			mreasons.append("EPREFIX: '%s' too small" % pkg.metadata["EPREFIX"])
 
 	if not pkg.metadata["SLOT"]:
 		mreasons.append(
