# Copyright 1999-2011 Gentoo Foundation
# Distributed under the terms of the GNU General Public License v2

from _emerge.EbuildPhase import EbuildPhase
from _emerge.BinpkgFetcher import BinpkgFetcher
from _emerge.BinpkgEnvExtractor import BinpkgEnvExtractor
from _emerge.BinpkgExtractorAsync import BinpkgExtractorAsync
from _emerge.BinpkgChpathtoolAsync import BinpkgChpathtoolAsync
from _emerge.CompositeTask import CompositeTask
from _emerge.BinpkgVerifier import BinpkgVerifier
from _emerge.EbuildMerge import EbuildMerge
from _emerge.EbuildBuildDir import EbuildBuildDir
from _emerge.SpawnProcess import SpawnProcess
from portage.eapi import eapi_exports_replace_vars
from portage.util import ensure_dirs, writemsg
import portage
from portage import os
from portage import _encodings
from portage import _unicode_decode
from portage import _unicode_encode
import io
import logging
import shutil
from portage.output import colorize
from portage.const import EPREFIX

class Binpkg(CompositeTask):

	__slots__ = ("find_blockers",
		"ldpath_mtimes", "logger", "opts",
		"pkg", "pkg_count", "prefetcher", "settings", "world_atom") + \
<<<<<<< HEAD
		("_buildprefix", "_bintree", "_build_dir", "_ebuild_path", "_fetched_pkg",
		"_image_dir", "_infloc", "_pkg_path", "_tree", "_verify", "_work_dir")
=======
		("_bintree", "_build_dir", "_build_prefix",
		"_ebuild_path", "_fetched_pkg",
		"_image_dir", "_infloc", "_pkg_path", "_tree", "_verify")
>>>>>>> 6081171d

	def _writemsg_level(self, msg, level=0, noiselevel=0):
		self.scheduler.output(msg, level=level, noiselevel=noiselevel,
			log_path=self.settings.get("PORTAGE_LOG_FILE"))

	def _start(self):

		pkg = self.pkg
		settings = self.settings
		settings.setcpv(pkg)
		self._tree = "bintree"
		self._bintree = self.pkg.root_config.trees[self._tree]
		self._verify = not self.opts.pretend

		# Use realpath like doebuild_environment() does, since we assert
		# that this path is literally identical to PORTAGE_BUILDDIR.
		dir_path = os.path.join(os.path.realpath(settings["PORTAGE_TMPDIR"]),
			"portage", pkg.category, pkg.pf)
		self._image_dir = os.path.join(dir_path, "image")
		self._work_dir = os.path.join(dir_path, "work")
		self._infloc = os.path.join(dir_path, "build-info")
		self._ebuild_path = os.path.join(self._infloc, pkg.pf + ".ebuild")
		settings["EBUILD"] = self._ebuild_path
		portage.doebuild_environment(self._ebuild_path, 'setup',
			settings=self.settings, db=self._bintree.dbapi)
		if dir_path != self.settings['PORTAGE_BUILDDIR']:
			raise AssertionError("'%s' != '%s'" % \
				(dir_path, self.settings['PORTAGE_BUILDDIR']))
		self._build_dir = EbuildBuildDir(
			scheduler=self.scheduler, settings=settings)
		settings.configdict["pkg"]["EMERGE_FROM"] = "binary"
		settings.configdict["pkg"]["MERGE_TYPE"] = "binary"

		if eapi_exports_replace_vars(settings["EAPI"]):
			vardb = self.pkg.root_config.trees["vartree"].dbapi
			settings["REPLACING_VERSIONS"] = " ".join(
				set(portage.versions.cpv_getversion(x) \
					for x in vardb.match(self.pkg.slot_atom) + \
					vardb.match('='+self.pkg.cpv)))

		# The prefetcher has already completed or it
		# could be running now. If it's running now,
		# wait for it to complete since it holds
		# a lock on the file being fetched. The
		# portage.locks functions are only designed
		# to work between separate processes. Since
		# the lock is held by the current process,
		# use the scheduler and fetcher methods to
		# synchronize with the fetcher.
		prefetcher = self.prefetcher
		if prefetcher is None:
			pass
		elif prefetcher.isAlive() and \
			prefetcher.poll() is None:

			waiting_msg = ("Fetching '%s' " + \
				"in the background. " + \
<<<<<<< HEAD
				"To view fetch progress, run `tail -f " + \
				EPREFIX + "/var/log/emerge-fetch.log` in another " + \
				"terminal.") % prefetcher.pkg_path
=======
				"To view fetch progress, run `tail -f %s" + \
				"/var/log/emerge-fetch.log` in another " + \
				"terminal.") % (prefetcher.pkg_path, settings["EPREFIX"])
>>>>>>> 6081171d
			msg_prefix = colorize("GOOD", " * ")
			from textwrap import wrap
			waiting_msg = "".join("%s%s\n" % (msg_prefix, line) \
				for line in wrap(waiting_msg, 65))
			if not self.background:
				writemsg(waiting_msg, noiselevel=-1)

			self._current_task = prefetcher
			prefetcher.addExitListener(self._prefetch_exit)
			return

		self._prefetch_exit(prefetcher)

	def _prefetch_exit(self, prefetcher):

		pkg = self.pkg
		pkg_count = self.pkg_count
		if not (self.opts.pretend or self.opts.fetchonly):
			self._build_dir.lock()
			# Initialize PORTAGE_LOG_FILE (clean_log won't work without it).
			portage.prepare_build_dirs(self.settings["ROOT"], self.settings, 1)
			# If necessary, discard old log so that we don't
			# append to it.
			self._build_dir.clean_log()
		fetcher = BinpkgFetcher(background=self.background,
			logfile=self.settings.get("PORTAGE_LOG_FILE"), pkg=self.pkg,
			pretend=self.opts.pretend, scheduler=self.scheduler)
		pkg_path = fetcher.pkg_path
		self._pkg_path = pkg_path
		# This gives bashrc users an opportunity to do various things
		# such as remove binary packages after they're installed.
		self.settings["PORTAGE_BINPKG_FILE"] = pkg_path

		if self.opts.getbinpkg and self._bintree.isremote(pkg.cpv):

			msg = " --- (%s of %s) Fetching Binary (%s::%s)" %\
				(pkg_count.curval, pkg_count.maxval, pkg.cpv, pkg_path)
			short_msg = "emerge: (%s of %s) %s Fetch" % \
				(pkg_count.curval, pkg_count.maxval, pkg.cpv)
			self.logger.log(msg, short_msg=short_msg)

			# Allow the Scheduler's fetch queue to control the
			# number of concurrent fetchers.
			fetcher.addExitListener(self._fetcher_exit)
			self._task_queued(fetcher)
			self.scheduler.fetch.schedule(fetcher)
			return

		self._fetcher_exit(fetcher)

	def _fetcher_exit(self, fetcher):

		# The fetcher only has a returncode when
		# --getbinpkg is enabled.
		if fetcher.returncode is not None:
			self._fetched_pkg = True
			if self._default_exit(fetcher) != os.EX_OK:
				self._unlock_builddir()
				self.wait()
				return

		if self.opts.pretend:
			self._current_task = None
			self.returncode = os.EX_OK
			self.wait()
			return

		verifier = None
		if self._verify:
			logfile = self.settings.get("PORTAGE_LOG_FILE")
			verifier = BinpkgVerifier(background=self.background,
				logfile=logfile, pkg=self.pkg, scheduler=self.scheduler)
			self._start_task(verifier, self._verifier_exit)
			return

		self._verifier_exit(verifier)

	def _verifier_exit(self, verifier):
		if verifier is not None and \
			self._default_exit(verifier) != os.EX_OK:
			self._unlock_builddir()
			self.wait()
			return

		logger = self.logger
		pkg = self.pkg
		pkg_count = self.pkg_count
		pkg_path = self._pkg_path

		if self._fetched_pkg:
			self._bintree.inject(pkg.cpv, filename=pkg_path)

		logfile = self.settings.get("PORTAGE_LOG_FILE")
		if logfile is not None and os.path.isfile(logfile):
			# Remove fetch log after successful fetch.
			try:
				os.unlink(logfile)
			except OSError:
				pass

		if self.opts.fetchonly:
			self._current_task = None
			self.returncode = os.EX_OK
			self.wait()
			return

		msg = " === (%s of %s) Merging Binary (%s::%s)" % \
			(pkg_count.curval, pkg_count.maxval, pkg.cpv, pkg_path)
		short_msg = "emerge: (%s of %s) %s Merge Binary" % \
			(pkg_count.curval, pkg_count.maxval, pkg.cpv)
		logger.log(msg, short_msg=short_msg)

		phase = "clean"
		settings = self.settings
		ebuild_phase = EbuildPhase(background=self.background,
			phase=phase, scheduler=self.scheduler,
			settings=settings)

		self._start_task(ebuild_phase, self._clean_exit)

	def _clean_exit(self, clean_phase):
		if self._default_exit(clean_phase) != os.EX_OK:
			self._unlock_builddir()
			self.wait()
			return

		dir_path = self.settings['PORTAGE_BUILDDIR']

		infloc = self._infloc
		pkg = self.pkg
		pkg_path = self._pkg_path

		dir_mode = 0o755
		for mydir in (dir_path, self._image_dir, self._work_dir, infloc):
			portage.util.ensure_dirs(mydir, uid=portage.data.portage_uid,
				gid=portage.data.portage_gid, mode=dir_mode)

		# This initializes PORTAGE_LOG_FILE.
		portage.prepare_build_dirs(self.settings["ROOT"], self.settings, 1)
		self._writemsg_level(">>> Extracting info\n")

		pkg_xpak = portage.xpak.tbz2(self._pkg_path)
		check_missing_metadata = ("CATEGORY", "PF")
		missing_metadata = set()
		for k in check_missing_metadata:
			v = pkg_xpak.getfile(_unicode_encode(k,
				encoding=_encodings['repo.content']))
			if not v:
				missing_metadata.add(k)

		pkg_xpak.unpackinfo(infloc)
		for k in missing_metadata:
			if k == "CATEGORY":
				v = pkg.category
			elif k == "PF":
				v = pkg.pf
			else:
				continue

			f = io.open(_unicode_encode(os.path.join(infloc, k),
				encoding=_encodings['fs'], errors='strict'),
				mode='w', encoding=_encodings['content'],
				errors='backslashreplace')
			try:
				f.write(_unicode_decode(v + "\n"))
			finally:
				f.close()

		# Store the md5sum in the vdb.
		f = io.open(_unicode_encode(os.path.join(infloc, 'BINPKGMD5'),
			encoding=_encodings['fs'], errors='strict'),
			mode='w', encoding=_encodings['content'], errors='strict')
		try:
			f.write(_unicode_decode(
				str(portage.checksum.perform_md5(pkg_path)) + "\n"))
		finally:
			f.close()

		# Retrieve the EPREFIX this package was built with
		self._buildprefix = pkg_xpak.getfile(_unicode_encode("EPREFIX",
			encoding=_encodings['repo.content']))
		if not self._buildprefix:
			self._buildprefix = ''
		else:
			self._buildprefix = self._buildprefix.strip()
		# We want to install in "our" prefix, not the binary one
		self.settings["EPREFIX"] = EPREFIX
		f = io.open(_unicode_encode(os.path.join(infloc, 'EPREFIX'),
			encoding=_encodings['fs'], errors='strict'),
			mode='w', encoding=_encodings['content'], errors='strict')
		try:
			f.write(_unicode_decode(EPREFIX + "\n"))
		finally:
			f.close()

		env_extractor = BinpkgEnvExtractor(background=self.background,
			scheduler=self.scheduler, settings=self.settings)

		self._start_task(env_extractor, self._env_extractor_exit)

	def _env_extractor_exit(self, env_extractor):
		if self._default_exit(env_extractor) != os.EX_OK:
			self._unlock_builddir()
			self.wait()
			return

		setup_phase = EbuildPhase(background=self.background,
			phase="setup", scheduler=self.scheduler,
			settings=self.settings)

		setup_phase.addExitListener(self._setup_exit)
		self._task_queued(setup_phase)
		self.scheduler.scheduleSetup(setup_phase)

	def _setup_exit(self, setup_phase):
		if self._default_exit(setup_phase) != os.EX_OK:
			self._unlock_builddir()
			self.wait()
			return

		# if the prefix differs, we copy it to the image after
		# extraction using chpathtool
		if (self._buildprefix != EPREFIX):
			pkgloc = self._work_dir
		else:
			pkgloc = self._image_dir

		extractor = BinpkgExtractorAsync(background=self.background,
			env=self.settings.environ(),
			image_dir=pkgloc,
			pkg=self.pkg, pkg_path=self._pkg_path,
			logfile=self.settings.get("PORTAGE_LOG_FILE"),
			scheduler=self.scheduler)
		self._writemsg_level(">>> Extracting %s\n" % self.pkg.cpv)
		self._start_task(extractor, self._extractor_exit)

	def _extractor_exit(self, extractor):
		if self._default_exit(extractor) != os.EX_OK:
			self._unlock_builddir()
			self._writemsg_level("!!! Error Extracting '%s'\n" % \
				self._pkg_path, noiselevel=-1, level=logging.ERROR)
			self.wait()
			return

<<<<<<< HEAD
		if self._buildprefix != EPREFIX:
			chpathtool = BinpkgChpathtoolAsync(background=self.background,
				image_dir=self._image_dir, work_dir=self._work_dir,
				buildprefix=self._buildprefix, eprefix=EPREFIX,
				pkg=self.pkg, scheduler=self.scheduler)
			self._writemsg_level(">>> Adjusting Prefix to %s\n" % EPREFIX)
			self._start_task(chpathtool, self._chpathtool_exit)
		else:
			self.wait()
=======
		try:
			with io.open(_unicode_encode(os.path.join(self._infloc, "EPREFIX"),
				encoding=_encodings['fs'], errors='strict'), mode='r',
				encoding=_encodings['repo.content'], errors='replace') as f:
				self._build_prefix = f.read().rstrip('\n')
		except IOError:
			self._build_prefix = ""

		if self._build_prefix == self.settings["EPREFIX"]:
			ensure_dirs(self.settings["ED"])
			self._current_task = None
			self.returncode = os.EX_OK
			self.wait()
			return

		chpathtool = SpawnProcess(
			args=[portage._python_interpreter,
			os.path.join(self.settings["PORTAGE_BIN_PATH"], "chpathtool.py"),
			self.settings["D"], self._build_prefix, self.settings["EPREFIX"]],
			background=self.background, env=self.settings.environ(), 
			scheduler=self.scheduler,
			logfile=self.settings.get('PORTAGE_LOG_FILE'))
		self._writemsg_level(">>> Adjusting Prefix to %s\n" % self.settings["EPREFIX"])
		self._start_task(chpathtool, self._chpathtool_exit)
>>>>>>> 6081171d

	def _chpathtool_exit(self, chpathtool):
		if self._final_exit(chpathtool) != os.EX_OK:
			self._unlock_builddir()
<<<<<<< HEAD
			writemsg("!!! Error Adjusting Prefix to %s\n" % EPREFIX,
				noiselevel=-1)
=======
			self._writemsg_level("!!! Error Adjusting Prefix to %s" %
				(self.settings["EPREFIX"],),
				noiselevel=-1, level=logging.ERROR)
			self.wait()
			return

		# We want to install in "our" prefix, not the binary one
		with io.open(_unicode_encode(os.path.join(self._infloc, "EPREFIX"),
			encoding=_encodings['fs'], errors='strict'), mode='w',
			encoding=_encodings['repo.content'], errors='strict') as f:
			f.write(self.settings["EPREFIX"] + "\n")

		# Move the files to the correct location for merge.
		image_tmp_dir = os.path.join(
			self.settings["PORTAGE_BUILDDIR"], "image_tmp")
		build_d = os.path.join(self.settings["D"],
			self._build_prefix.lstrip(os.sep))
		if not os.path.isdir(build_d):
			# Assume this is a virtual package or something.
			shutil.rmtree(self._image_dir)
			ensure_dirs(self.settings["ED"])
		else:
			os.rename(build_d, image_tmp_dir)
			shutil.rmtree(self._image_dir)
			ensure_dirs(os.path.dirname(self.settings["ED"].rstrip(os.sep)))
			os.rename(image_tmp_dir, self.settings["ED"])

>>>>>>> 6081171d
		self.wait()

	def _unlock_builddir(self):
		if self.opts.pretend or self.opts.fetchonly:
			return
		portage.elog.elog_process(self.pkg.cpv, self.settings)
		self._build_dir.unlock()

	def create_install_task(self):
		task = EbuildMerge(find_blockers=self.find_blockers,
			ldpath_mtimes=self.ldpath_mtimes, logger=self.logger,
			pkg=self.pkg, pkg_count=self.pkg_count,
			pkg_path=self._pkg_path, scheduler=self.scheduler,
			settings=self.settings, tree=self._tree,
			world_atom=self.world_atom)
		task.addExitListener(self._install_exit)
		return task

	def _install_exit(self, task):
		self.settings.pop("PORTAGE_BINPKG_FILE", None)
		self._unlock_builddir()
		if task.returncode == os.EX_OK and \
			'binpkg-logs' not in self.settings.features and \
			self.settings.get("PORTAGE_LOG_FILE"):
			try:
				os.unlink(self.settings["PORTAGE_LOG_FILE"])
			except OSError:
				pass<|MERGE_RESOLUTION|>--- conflicted
+++ resolved
@@ -29,14 +29,9 @@
 	__slots__ = ("find_blockers",
 		"ldpath_mtimes", "logger", "opts",
 		"pkg", "pkg_count", "prefetcher", "settings", "world_atom") + \
-<<<<<<< HEAD
-		("_buildprefix", "_bintree", "_build_dir", "_ebuild_path", "_fetched_pkg",
-		"_image_dir", "_infloc", "_pkg_path", "_tree", "_verify", "_work_dir")
-=======
 		("_bintree", "_build_dir", "_build_prefix",
 		"_ebuild_path", "_fetched_pkg",
 		"_image_dir", "_infloc", "_pkg_path", "_tree", "_verify")
->>>>>>> 6081171d
 
 	def _writemsg_level(self, msg, level=0, noiselevel=0):
 		self.scheduler.output(msg, level=level, noiselevel=noiselevel,
@@ -94,15 +89,9 @@
 
 			waiting_msg = ("Fetching '%s' " + \
 				"in the background. " + \
-<<<<<<< HEAD
-				"To view fetch progress, run `tail -f " + \
-				EPREFIX + "/var/log/emerge-fetch.log` in another " + \
-				"terminal.") % prefetcher.pkg_path
-=======
 				"To view fetch progress, run `tail -f %s" + \
 				"/var/log/emerge-fetch.log` in another " + \
 				"terminal.") % (prefetcher.pkg_path, settings["EPREFIX"])
->>>>>>> 6081171d
 			msg_prefix = colorize("GOOD", " * ")
 			from textwrap import wrap
 			waiting_msg = "".join("%s%s\n" % (msg_prefix, line) \
@@ -281,13 +270,14 @@
 		finally:
 			f.close()
 
+		# PREFIX LOCAL: deal with EPREFIX from binpkg
 		# Retrieve the EPREFIX this package was built with
-		self._buildprefix = pkg_xpak.getfile(_unicode_encode("EPREFIX",
+		self._build_prefix = pkg_xpak.getfile(_unicode_encode("EPREFIX",
 			encoding=_encodings['repo.content']))
-		if not self._buildprefix:
-			self._buildprefix = ''
+		if not self._buil_dprefix:
+			self._build_prefix = ''
 		else:
-			self._buildprefix = self._buildprefix.strip()
+			self._build_prefix = self._build_prefix.strip()
 		# We want to install in "our" prefix, not the binary one
 		self.settings["EPREFIX"] = EPREFIX
 		f = io.open(_unicode_encode(os.path.join(infloc, 'EPREFIX'),
@@ -297,6 +287,7 @@
 			f.write(_unicode_decode(EPREFIX + "\n"))
 		finally:
 			f.close()
+		# END PREFIX LOCAL
 
 		env_extractor = BinpkgEnvExtractor(background=self.background,
 			scheduler=self.scheduler, settings=self.settings)
@@ -323,12 +314,14 @@
 			self.wait()
 			return
 
+		# PREFIX LOCAL:
 		# if the prefix differs, we copy it to the image after
 		# extraction using chpathtool
-		if (self._buildprefix != EPREFIX):
+		if (self._build_prefix != EPREFIX):
 			pkgloc = self._work_dir
 		else:
 			pkgloc = self._image_dir
+		# END PREFIX LOCAL
 
 		extractor = BinpkgExtractorAsync(background=self.background,
 			env=self.settings.environ(),
@@ -347,78 +340,27 @@
 			self.wait()
 			return
 
-<<<<<<< HEAD
-		if self._buildprefix != EPREFIX:
+		# PREFIX LOCAL: use chpathtool binary
+		if self._build_prefix != EPREFIX:
 			chpathtool = BinpkgChpathtoolAsync(background=self.background,
 				image_dir=self._image_dir, work_dir=self._work_dir,
-				buildprefix=self._buildprefix, eprefix=EPREFIX,
+				buildprefix=self._build_prefix, eprefix=EPREFIX,
 				pkg=self.pkg, scheduler=self.scheduler)
 			self._writemsg_level(">>> Adjusting Prefix to %s\n" % EPREFIX)
 			self._start_task(chpathtool, self._chpathtool_exit)
 		else:
 			self.wait()
-=======
-		try:
-			with io.open(_unicode_encode(os.path.join(self._infloc, "EPREFIX"),
-				encoding=_encodings['fs'], errors='strict'), mode='r',
-				encoding=_encodings['repo.content'], errors='replace') as f:
-				self._build_prefix = f.read().rstrip('\n')
-		except IOError:
-			self._build_prefix = ""
-
-		if self._build_prefix == self.settings["EPREFIX"]:
-			ensure_dirs(self.settings["ED"])
-			self._current_task = None
-			self.returncode = os.EX_OK
-			self.wait()
-			return
-
-		chpathtool = SpawnProcess(
-			args=[portage._python_interpreter,
-			os.path.join(self.settings["PORTAGE_BIN_PATH"], "chpathtool.py"),
-			self.settings["D"], self._build_prefix, self.settings["EPREFIX"]],
-			background=self.background, env=self.settings.environ(), 
-			scheduler=self.scheduler,
-			logfile=self.settings.get('PORTAGE_LOG_FILE'))
-		self._writemsg_level(">>> Adjusting Prefix to %s\n" % self.settings["EPREFIX"])
-		self._start_task(chpathtool, self._chpathtool_exit)
->>>>>>> 6081171d
+		# END PREFIX LOCAL
 
 	def _chpathtool_exit(self, chpathtool):
 		if self._final_exit(chpathtool) != os.EX_OK:
 			self._unlock_builddir()
-<<<<<<< HEAD
-			writemsg("!!! Error Adjusting Prefix to %s\n" % EPREFIX,
-				noiselevel=-1)
-=======
 			self._writemsg_level("!!! Error Adjusting Prefix to %s" %
 				(self.settings["EPREFIX"],),
 				noiselevel=-1, level=logging.ERROR)
 			self.wait()
 			return
 
-		# We want to install in "our" prefix, not the binary one
-		with io.open(_unicode_encode(os.path.join(self._infloc, "EPREFIX"),
-			encoding=_encodings['fs'], errors='strict'), mode='w',
-			encoding=_encodings['repo.content'], errors='strict') as f:
-			f.write(self.settings["EPREFIX"] + "\n")
-
-		# Move the files to the correct location for merge.
-		image_tmp_dir = os.path.join(
-			self.settings["PORTAGE_BUILDDIR"], "image_tmp")
-		build_d = os.path.join(self.settings["D"],
-			self._build_prefix.lstrip(os.sep))
-		if not os.path.isdir(build_d):
-			# Assume this is a virtual package or something.
-			shutil.rmtree(self._image_dir)
-			ensure_dirs(self.settings["ED"])
-		else:
-			os.rename(build_d, image_tmp_dir)
-			shutil.rmtree(self._image_dir)
-			ensure_dirs(os.path.dirname(self.settings["ED"].rstrip(os.sep)))
-			os.rename(image_tmp_dir, self.settings["ED"])
-
->>>>>>> 6081171d
 		self.wait()
 
 	def _unlock_builddir(self):
