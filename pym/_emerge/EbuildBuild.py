# Copyright 1999-2010 Gentoo Foundation
# Distributed under the terms of the GNU General Public License v2

from _emerge.EbuildExecuter import EbuildExecuter
from _emerge.EbuildPhase import EbuildPhase
from _emerge.EbuildBinpkg import EbuildBinpkg
from _emerge.EbuildFetcher import EbuildFetcher
from _emerge.CompositeTask import CompositeTask
from _emerge.EbuildMerge import EbuildMerge
from _emerge.EbuildFetchonly import EbuildFetchonly
from _emerge.EbuildBuildDir import EbuildBuildDir
from _emerge.MiscFunctionsProcess import MiscFunctionsProcess
from portage.util import writemsg
import portage
from portage import os
from portage import _encodings
from portage import _unicode_encode
import codecs
from portage.output import colorize
<<<<<<< HEAD
from portage.const import EPREFIX
=======
from portage.package.ebuild.digestcheck import digestcheck
from portage.package.ebuild.doebuild import _check_temp_dir

>>>>>>> f9eb68bd
class EbuildBuild(CompositeTask):

	__slots__ = ("args_set", "config_pool", "find_blockers",
		"ldpath_mtimes", "logger", "opts", "pkg", "pkg_count",
		"prefetcher", "settings", "world_atom") + \
		("_build_dir", "_buildpkg", "_ebuild_path", "_issyspkg", "_tree")

	def _start(self):

		pkg = self.pkg
		settings = self.settings

		rval = _check_temp_dir(settings)
		if rval != os.EX_OK:
			self.returncode = rval
			self._current_task = None
			self.wait()
			return

		root_config = pkg.root_config
		tree = "porttree"
		self._tree = tree
		portdb = root_config.trees[tree].dbapi
		settings.setcpv(pkg)
		settings.configdict["pkg"]["EMERGE_FROM"] = pkg.type_name
		ebuild_path = portdb.findname(pkg.cpv)
		if ebuild_path is None:
			raise AssertionError("ebuild not found for '%s'" % pkg.cpv)
		self._ebuild_path = ebuild_path

		# Check the manifest here since with --keep-going mode it's
		# currently possible to get this far with a broken manifest.
		if not self._check_manifest():
			self.returncode = 1
			self._current_task = None
			self.wait()
			return

		prefetcher = self.prefetcher
		if prefetcher is None:
			pass
		elif not prefetcher.isAlive():
			prefetcher.cancel()
		elif prefetcher.poll() is None:

			waiting_msg = "Fetching files " + \
				"in the background. " + \
				"To view fetch progress, run `tail -f " + \
				EPREFIX + "/var/log/emerge-fetch.log` in another " + \
				"terminal."
			msg_prefix = colorize("GOOD", " * ")
			from textwrap import wrap
			waiting_msg = "".join("%s%s\n" % (msg_prefix, line) \
				for line in wrap(waiting_msg, 65))
			if not self.background:
				writemsg(waiting_msg, noiselevel=-1)

			self._current_task = prefetcher
			prefetcher.addExitListener(self._prefetch_exit)
			return

		self._prefetch_exit(prefetcher)

	def _check_manifest(self):
		success = True

		settings = self.settings
		if 'strict' in settings.features:
			settings['O'] = os.path.dirname(self._ebuild_path)
			quiet_setting = settings.get('PORTAGE_QUIET')
			settings['PORTAGE_QUIET'] = '1'
			try:
				success = digestcheck([], settings, strict=True)
			finally:
				if quiet_setting:
					settings['PORTAGE_QUIET'] = quiet_setting
				else:
					del settings['PORTAGE_QUIET']

		return success

	def _prefetch_exit(self, prefetcher):

		opts = self.opts
		pkg = self.pkg
		settings = self.settings

		if opts.fetchonly:
				fetcher = EbuildFetchonly(
					fetch_all=opts.fetch_all_uri,
					pkg=pkg, pretend=opts.pretend,
					settings=settings)
				retval = fetcher.execute()
				self.returncode = retval
				self.wait()
				return

		self._build_dir = EbuildBuildDir(pkg=pkg, settings=settings)
		self._build_dir.lock()

		# Cleaning needs to happen before fetch, since the build dir
		# is used for log handling.
		msg = " === (%s of %s) Cleaning (%s::%s)" % \
			(self.pkg_count.curval, self.pkg_count.maxval,
			self.pkg.cpv, self._ebuild_path)
		short_msg = "emerge: (%s of %s) %s Clean" % \
			(self.pkg_count.curval, self.pkg_count.maxval, self.pkg.cpv)
		self.logger.log(msg, short_msg=short_msg)

		pre_clean_phase = EbuildPhase(background=self.background,
			phase='clean', scheduler=self.scheduler, settings=self.settings)
		self._start_task(pre_clean_phase, self._pre_clean_exit)

	def _pre_clean_exit(self, pre_clean_phase):
		if self._final_exit(pre_clean_phase) != os.EX_OK:
			self._unlock_builddir()
			self.wait()
			return

		# for log handling
		portage.prepare_build_dirs(self.pkg.root, self.settings, 1)

		fetcher = EbuildFetcher(config_pool=self.config_pool,
			fetchall=self.opts.fetch_all_uri,
			fetchonly=self.opts.fetchonly,
			background=self.background,
			logfile=self.settings.get('PORTAGE_LOG_FILE'),
			pkg=self.pkg, scheduler=self.scheduler)

		self._start_task(fetcher, self._fetch_exit)

	def _fetch_exit(self, fetcher):

		portage.elog.elog_process(self.pkg.cpv, self.settings)

		if self._default_exit(fetcher) != os.EX_OK:
			self._unlock_builddir()
			self.wait()
			return

		# discard successful fetch log
		self._build_dir.clean_log()
		pkg = self.pkg
		logger = self.logger
		opts = self.opts
		pkg_count = self.pkg_count
		scheduler = self.scheduler
		settings = self.settings
		features = settings.features
		ebuild_path = self._ebuild_path
		system_set = pkg.root_config.sets["system"]

		#buildsyspkg: Check if we need to _force_ binary package creation
		self._issyspkg = "buildsyspkg" in features and \
				system_set.findAtomForPackage(pkg) and \
				not opts.buildpkg

		if opts.buildpkg or self._issyspkg:

			self._buildpkg = True

			msg = " === (%s of %s) Compiling/Packaging (%s::%s)" % \
				(pkg_count.curval, pkg_count.maxval, pkg.cpv, ebuild_path)
			short_msg = "emerge: (%s of %s) %s Compile" % \
				(pkg_count.curval, pkg_count.maxval, pkg.cpv)
			logger.log(msg, short_msg=short_msg)

		else:
			msg = " === (%s of %s) Compiling/Merging (%s::%s)" % \
				(pkg_count.curval, pkg_count.maxval, pkg.cpv, ebuild_path)
			short_msg = "emerge: (%s of %s) %s Compile" % \
				(pkg_count.curval, pkg_count.maxval, pkg.cpv)
			logger.log(msg, short_msg=short_msg)

		build = EbuildExecuter(background=self.background, pkg=pkg,
			scheduler=scheduler, settings=settings)
		self._start_task(build, self._build_exit)

	def _unlock_builddir(self):
		portage.elog.elog_process(self.pkg.cpv, self.settings)
		self._build_dir.unlock()

	def _build_exit(self, build):
		if self._default_exit(build) != os.EX_OK:
			self._unlock_builddir()
			self.wait()
			return

		buildpkg = self._buildpkg

		if not buildpkg:
			self._final_exit(build)
			self.wait()
			return

		if self._issyspkg:
			msg = ">>> This is a system package, " + \
				"let's pack a rescue tarball.\n"

			log_path = self.settings.get("PORTAGE_LOG_FILE")
			if log_path is not None:
				log_file = codecs.open(_unicode_encode(log_path,
					encoding=_encodings['fs'], errors='strict'),
					mode='a', encoding=_encodings['content'], errors='replace')
				try:
					log_file.write(msg)
				finally:
					log_file.close()

			if not self.background:
				portage.writemsg_stdout(msg, noiselevel=-1)

		packager = EbuildBinpkg(background=self.background, pkg=self.pkg,
			scheduler=self.scheduler, settings=self.settings)

		self._start_task(packager, self._buildpkg_exit)

	def _buildpkg_exit(self, packager):
		"""
		Released build dir lock when there is a failure or
		when in buildpkgonly mode. Otherwise, the lock will
		be released when merge() is called.
		"""

		if self._default_exit(packager) != os.EX_OK:
			self._unlock_builddir()
			self.wait()
			return

		if self.opts.buildpkgonly:
			phase = 'success_hooks'
			success_hooks = MiscFunctionsProcess(
				background=self.background,
				commands=[phase], phase=phase,
				scheduler=self.scheduler, settings=self.settings)
			self._start_task(success_hooks,
				self._buildpkgonly_success_hook_exit)
			return

		# Continue holding the builddir lock until
		# after the package has been installed.
		self._current_task = None
		self.returncode = packager.returncode
		self.wait()

	def _buildpkgonly_success_hook_exit(self, success_hooks):
		self._default_exit(success_hooks)
		self.returncode = None
		# Need to call "clean" phase for buildpkgonly mode
		portage.elog.elog_process(self.pkg.cpv, self.settings)
		phase = 'clean'
		clean_phase = EbuildPhase(background=self.background,
			phase=phase, scheduler=self.scheduler, settings=self.settings)
		self._start_task(clean_phase, self._clean_exit)

	def _clean_exit(self, clean_phase):
		if self._final_exit(clean_phase) != os.EX_OK or \
			self.opts.buildpkgonly:
			self._unlock_builddir()
		self.wait()

	def install(self):
		"""
		Install the package and then clean up and release locks.
		Only call this after the build has completed successfully
		and neither fetchonly nor buildpkgonly mode are enabled.
		"""

		ldpath_mtimes = self.ldpath_mtimes
		logger = self.logger
		pkg = self.pkg
		pkg_count = self.pkg_count
		settings = self.settings
		world_atom = self.world_atom
		ebuild_path = self._ebuild_path
		tree = self._tree

		merge = EbuildMerge(find_blockers=self.find_blockers,
			ldpath_mtimes=ldpath_mtimes, logger=logger, pkg=pkg,
			pkg_count=pkg_count, pkg_path=ebuild_path,
			scheduler=self.scheduler,
			settings=settings, tree=tree, world_atom=world_atom)

		msg = " === (%s of %s) Merging (%s::%s)" % \
			(pkg_count.curval, pkg_count.maxval,
			pkg.cpv, ebuild_path)
		short_msg = "emerge: (%s of %s) %s Merge" % \
			(pkg_count.curval, pkg_count.maxval, pkg.cpv)
		logger.log(msg, short_msg=short_msg)

		try:
			rval = merge.execute()
		finally:
			self._unlock_builddir()

		return rval
<|MERGE_RESOLUTION|>--- conflicted
+++ resolved
@@ -17,13 +17,10 @@
 from portage import _unicode_encode
 import codecs
 from portage.output import colorize
-<<<<<<< HEAD
-from portage.const import EPREFIX
-=======
 from portage.package.ebuild.digestcheck import digestcheck
 from portage.package.ebuild.doebuild import _check_temp_dir
-
->>>>>>> f9eb68bd
+from portage.const import EPREFIX
+
 class EbuildBuild(CompositeTask):
 
 	__slots__ = ("args_set", "config_pool", "find_blockers",
