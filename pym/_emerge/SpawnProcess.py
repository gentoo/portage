--- conflicted
+++ resolved
@@ -16,16 +16,8 @@
 from portage.const import BASH_BINARY
 from portage.util._async.PipeLogger import PipeLogger
 
-<<<<<<< HEAD
-# https://bugs.gentoo.org/show_bug.cgi?id=456296
-import platform
-if platform.system() in ("Darwin",):
-    # disable FD_CLOEXEC on stdout, breaks horribly
-    fcntl = None
-=======
 # On Darwin, FD_CLOEXEC triggers errno 35 for stdout (bug #456296)
 _disable_cloexec_stdout = platform.system() in ("Darwin",)
->>>>>>> 751c636d
 
 class SpawnProcess(SubProcess):
 
