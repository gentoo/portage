# Copyright 1999-2009 Gentoo Foundation
# Distributed under the terms of the GNU General Public License v2

from __future__ import print_function

try:
	from subprocess import getstatusoutput as subprocess_getstatusoutput
except ImportError:
	from commands import getstatusoutput as subprocess_getstatusoutput
import errno
import logging
import platform
import pwd
import re
import shutil
import signal
import socket
import stat
import sys
import tempfile
import textwrap
import time
from itertools import chain

import portage
from portage import os
from portage import digraph
from portage import _unicode_decode
from portage.cache.cache_errors import CacheError
from portage.const import NEWS_LIB_PATH, EPREFIX
from portage.dbapi.dep_expand import dep_expand
from portage.output import blue, bold, colorize, create_color_func, darkgreen, \
	red, yellow
good = create_color_func("GOOD")
bad = create_color_func("BAD")
from portage.sets import load_default_config, SETPREFIX
from portage.sets.base import InternalPackageSet
from portage.util import cmp_sort_key, writemsg, writemsg_level
from portage._global_updates import _global_updates

from _emerge.clear_caches import clear_caches
from _emerge.countdown import countdown
from _emerge.create_depgraph_params import create_depgraph_params
from _emerge.Dependency import Dependency
from _emerge.depgraph import backtrack_depgraph, depgraph, resume_depgraph
from _emerge.DepPrioritySatisfiedRange import DepPrioritySatisfiedRange
from _emerge.emergelog import emergelog
from _emerge.is_valid_package_atom import is_valid_package_atom
from _emerge.MetadataRegen import MetadataRegen
from _emerge.Package import Package
from _emerge.ProgressHandler import ProgressHandler
from _emerge.RootConfig import RootConfig
from _emerge.Scheduler import Scheduler
from _emerge.search import search
from _emerge.SetArg import SetArg
from _emerge.show_invalid_depstring_notice import show_invalid_depstring_notice
from _emerge.sync.old_tree_timestamp import old_tree_timestamp_warn
from _emerge.unmerge import unmerge
from _emerge.UnmergeDepPriority import UnmergeDepPriority
from _emerge.UseFlagDisplay import UseFlagDisplay
from _emerge.userquery import userquery

if sys.hexversion >= 0x3000000:
	long = int

def action_build(settings, trees, mtimedb,
	myopts, myaction, myfiles, spinner):

	if '--usepkgonly' not in myopts:
		old_tree_timestamp_warn(settings['PORTDIR'], settings)

	# validate the state of the resume data
	# so that we can make assumptions later.
	for k in ("resume", "resume_backup"):
		if k not in mtimedb:
			continue
		resume_data = mtimedb[k]
		if not isinstance(resume_data, dict):
			del mtimedb[k]
			continue
		mergelist = resume_data.get("mergelist")
		if not isinstance(mergelist, list):
			del mtimedb[k]
			continue
		for x in mergelist:
			if not (isinstance(x, list) and len(x) == 4):
				continue
			pkg_type, pkg_root, pkg_key, pkg_action = x
			if pkg_root not in trees:
				# Current $ROOT setting differs,
				# so the list must be stale.
				mergelist = None
				break
		if not mergelist:
			del mtimedb[k]
			continue
		resume_opts = resume_data.get("myopts")
		if not isinstance(resume_opts, (dict, list)):
			del mtimedb[k]
			continue
		favorites = resume_data.get("favorites")
		if not isinstance(favorites, list):
			del mtimedb[k]
			continue

	resume = False
	if "--resume" in myopts and \
		("resume" in mtimedb or
		"resume_backup" in mtimedb):
		resume = True
		if "resume" not in mtimedb:
			mtimedb["resume"] = mtimedb["resume_backup"]
			del mtimedb["resume_backup"]
			mtimedb.commit()
		# "myopts" is a list for backward compatibility.
		resume_opts = mtimedb["resume"].get("myopts", [])
		if isinstance(resume_opts, list):
			resume_opts = dict((k,True) for k in resume_opts)
		for opt in ("--ask", "--color", "--skipfirst", "--tree"):
			resume_opts.pop(opt, None)

		# Current options always override resume_opts.
		resume_opts.update(myopts)
		myopts.clear()
		myopts.update(resume_opts)

		if "--debug" in myopts:
			writemsg_level("myopts %s\n" % (myopts,))

		# Adjust config according to options of the command being resumed.
		for myroot in trees:
			mysettings =  trees[myroot]["vartree"].settings
			mysettings.unlock()
			adjust_config(myopts, mysettings)
			mysettings.lock()
			del myroot, mysettings

	ldpath_mtimes = mtimedb["ldpath"]
	favorites=[]
	merge_count = 0
	buildpkgonly = "--buildpkgonly" in myopts
	pretend = "--pretend" in myopts
	fetchonly = "--fetchonly" in myopts or "--fetch-all-uri" in myopts
	ask = "--ask" in myopts
	enter_invalid = '--ask-enter-invalid' in myopts
	nodeps = "--nodeps" in myopts
	oneshot = "--oneshot" in myopts or "--onlydeps" in myopts
	tree = "--tree" in myopts
	if nodeps and tree:
		tree = False
		del myopts["--tree"]
		portage.writemsg(colorize("WARN", " * ") + \
			"--tree is broken with --nodeps. Disabling...\n")
	debug = "--debug" in myopts
	verbose = "--verbose" in myopts
	quiet = "--quiet" in myopts
	if pretend or fetchonly:
		# make the mtimedb readonly
		mtimedb.filename = None
	if '--digest' in myopts or 'digest' in settings.features:
		if '--digest' in myopts:
			msg = "The --digest option"
		else:
			msg = "The FEATURES=digest setting"

		msg += " can prevent corruption from being" + \
			" noticed. The `repoman manifest` command is the preferred" + \
			" way to generate manifests and it is capable of doing an" + \
			" entire repository or category at once."
		prefix = bad(" * ")
		writemsg(prefix + "\n")
		from textwrap import wrap
		for line in wrap(msg, 72):
			writemsg("%s%s\n" % (prefix, line))
		writemsg(prefix + "\n")

	if resume:
		favorites = mtimedb["resume"].get("favorites")
		if not isinstance(favorites, list):
			favorites = []
		myparams = create_depgraph_params(myopts, myaction)

		resume_data = mtimedb["resume"]
		mergelist = resume_data["mergelist"]
		if mergelist and "--skipfirst" in myopts:
			for i, task in enumerate(mergelist):
				if isinstance(task, list) and \
					task and task[-1] == "merge":
					del mergelist[i]
					break

		success = False
		mydepgraph = None
		try:
			success, mydepgraph, dropped_tasks = resume_depgraph(
				settings, trees, mtimedb, myopts, myparams, spinner)
		except (portage.exception.PackageNotFound,
			depgraph.UnsatisfiedResumeDep) as e:
			if isinstance(e, depgraph.UnsatisfiedResumeDep):
				mydepgraph = e.depgraph

			from textwrap import wrap
			from portage.output import EOutput
			out = EOutput()

			resume_data = mtimedb["resume"]
			mergelist = resume_data.get("mergelist")
			if not isinstance(mergelist, list):
				mergelist = []
			if mergelist and debug or (verbose and not quiet):
				out.eerror("Invalid resume list:")
				out.eerror("")
				indent = "  "
				for task in mergelist:
					if isinstance(task, list):
						out.eerror(indent + str(tuple(task)))
				out.eerror("")

			if isinstance(e, depgraph.UnsatisfiedResumeDep):
				out.eerror("One or more packages are either masked or " + \
					"have missing dependencies:")
				out.eerror("")
				indent = "  "
				for dep in e.value:
					if dep.atom is None:
						out.eerror(indent + "Masked package:")
						out.eerror(2 * indent + str(dep.parent))
						out.eerror("")
					else:
						out.eerror(indent + str(dep.atom) + " pulled in by:")
						out.eerror(2 * indent + str(dep.parent))
						out.eerror("")
				msg = "The resume list contains packages " + \
					"that are either masked or have " + \
					"unsatisfied dependencies. " + \
					"Please restart/continue " + \
					"the operation manually, or use --skipfirst " + \
					"to skip the first package in the list and " + \
					"any other packages that may be " + \
					"masked or have missing dependencies."
				for line in wrap(msg, 72):
					out.eerror(line)
			elif isinstance(e, portage.exception.PackageNotFound):
				out.eerror("An expected package is " + \
					"not available: %s" % str(e))
				out.eerror("")
				msg = "The resume list contains one or more " + \
					"packages that are no longer " + \
					"available. Please restart/continue " + \
					"the operation manually."
				for line in wrap(msg, 72):
					out.eerror(line)

		if success:
			if dropped_tasks:
				portage.writemsg("!!! One or more packages have been " + \
					"dropped due to\n" + \
					"!!! masking or unsatisfied dependencies:\n\n",
					noiselevel=-1)
				for task in dropped_tasks:
					portage.writemsg("  " + str(task) + "\n", noiselevel=-1)
				portage.writemsg("\n", noiselevel=-1)
			del dropped_tasks
		else:
			if mydepgraph is not None:
				mydepgraph.display_problems()
			if not (ask or pretend):
				# delete the current list and also the backup
				# since it's probably stale too.
				for k in ("resume", "resume_backup"):
					mtimedb.pop(k, None)
				mtimedb.commit()

			return 1
	else:
		if ("--resume" in myopts):
			print(darkgreen("emerge: It seems we have nothing to resume..."))
			return os.EX_OK

		myparams = create_depgraph_params(myopts, myaction)
		try:
			success, mydepgraph, favorites = backtrack_depgraph(
				settings, trees, myopts, myparams, myaction, myfiles, spinner)
		except portage.exception.PackageSetNotFound as e:
			root_config = trees[settings["ROOT"]]["root_config"]
			display_missing_pkg_set(root_config, e.value)
			return 1

		if not success:
			mydepgraph.display_problems()
			return 1

	if "--pretend" not in myopts and \
		("--ask" in myopts or "--tree" in myopts or \
		"--verbose" in myopts) and \
		not ("--quiet" in myopts and "--ask" not in myopts):
		if "--resume" in myopts:
			mymergelist = mydepgraph.altlist()
			if len(mymergelist) == 0:
				print(colorize("INFORM", "emerge: It seems we have nothing to resume..."))
				return os.EX_OK
			favorites = mtimedb["resume"]["favorites"]
			retval = mydepgraph.display(
				mydepgraph.altlist(reversed=tree),
				favorites=favorites)
			mydepgraph.display_problems()
			if retval != os.EX_OK:
				return retval
			prompt="Would you like to resume merging these packages?"
		else:
			retval = mydepgraph.display(
				mydepgraph.altlist(reversed=("--tree" in myopts)),
				favorites=favorites)
			mydepgraph.display_problems()
			if retval != os.EX_OK:
				return retval
			mergecount=0
			for x in mydepgraph.altlist():
				if isinstance(x, Package) and x.operation == "merge":
					mergecount += 1

			if mergecount==0:
				sets = trees[settings["ROOT"]]["root_config"].sets
				world_candidates = None
				if "--noreplace" in myopts and \
					not oneshot and favorites:
					# Sets that are not world candidates are filtered
					# out here since the favorites list needs to be
					# complete for depgraph.loadResumeCommand() to
					# operate correctly.
					world_candidates = [x for x in favorites \
						if not (x.startswith(SETPREFIX) and \
						not sets[x[1:]].world_candidate)]
				if "--noreplace" in myopts and \
					not oneshot and world_candidates:
					print()
					for x in world_candidates:
						print(" %s %s" % (good("*"), x))
					prompt="Would you like to add these packages to your world favorites?"
				elif settings["AUTOCLEAN"] and "yes"==settings["AUTOCLEAN"]:
					prompt="Nothing to merge; would you like to auto-clean packages?"
				else:
					print()
					print("Nothing to merge; quitting.")
					print()
					return os.EX_OK
			elif "--fetchonly" in myopts or "--fetch-all-uri" in myopts:
				prompt="Would you like to fetch the source files for these packages?"
			else:
				prompt="Would you like to merge these packages?"
		print()
		if "--ask" in myopts and userquery(prompt, enter_invalid) == "No":
			print()
			print("Quitting.")
			print()
			return os.EX_OK
		# Don't ask again (e.g. when auto-cleaning packages after merge)
		myopts.pop("--ask", None)

	if ("--pretend" in myopts) and not ("--fetchonly" in myopts or "--fetch-all-uri" in myopts):
		if ("--resume" in myopts):
			mymergelist = mydepgraph.altlist()
			if len(mymergelist) == 0:
				print(colorize("INFORM", "emerge: It seems we have nothing to resume..."))
				return os.EX_OK
			favorites = mtimedb["resume"]["favorites"]
			retval = mydepgraph.display(
				mydepgraph.altlist(reversed=tree),
				favorites=favorites)
			mydepgraph.display_problems()
			if retval != os.EX_OK:
				return retval
		else:
			retval = mydepgraph.display(
				mydepgraph.altlist(reversed=("--tree" in myopts)),
				favorites=favorites)
			mydepgraph.display_problems()
			if retval != os.EX_OK:
				return retval
			if "--buildpkgonly" in myopts:
				graph_copy = mydepgraph._dynamic_config.digraph.copy()
				removed_nodes = set()
				for node in graph_copy:
					if not isinstance(node, Package) or \
						node.operation == "nomerge":
						removed_nodes.add(node)
				graph_copy.difference_update(removed_nodes)
				if not graph_copy.hasallzeros(ignore_priority = \
					DepPrioritySatisfiedRange.ignore_medium):
					print("\n!!! --buildpkgonly requires all dependencies to be merged.")
					print("!!! You have to merge the dependencies before you can build this package.\n")
					return 1
	else:
		if "--buildpkgonly" in myopts:
			graph_copy = mydepgraph._dynamic_config.digraph.copy()
			removed_nodes = set()
			for node in graph_copy:
				if not isinstance(node, Package) or \
					node.operation == "nomerge":
					removed_nodes.add(node)
			graph_copy.difference_update(removed_nodes)
			if not graph_copy.hasallzeros(ignore_priority = \
				DepPrioritySatisfiedRange.ignore_medium):
				print("\n!!! --buildpkgonly requires all dependencies to be merged.")
				print("!!! Cannot merge requested packages. Merge deps and try again.\n")
				return 1

		if ("--resume" in myopts):
			favorites=mtimedb["resume"]["favorites"]
			mymergelist = mydepgraph.altlist()
			mydepgraph.break_refs(mymergelist)
			mergetask = Scheduler(settings, trees, mtimedb, myopts,
				spinner, mymergelist, favorites, mydepgraph.schedulerGraph())
			del mydepgraph, mymergelist
			clear_caches(trees)

			retval = mergetask.merge()
			merge_count = mergetask.curval
		else:
			if "resume" in mtimedb and \
			"mergelist" in mtimedb["resume"] and \
			len(mtimedb["resume"]["mergelist"]) > 1:
				mtimedb["resume_backup"] = mtimedb["resume"]
				del mtimedb["resume"]
				mtimedb.commit()

			pkglist = mydepgraph.altlist()
			mydepgraph.saveNomergeFavorites()
			mydepgraph.break_refs(pkglist)
			mergetask = Scheduler(settings, trees, mtimedb, myopts,
				spinner, pkglist, favorites, mydepgraph.schedulerGraph())
			del mydepgraph, pkglist
			clear_caches(trees)

			retval = mergetask.merge()
			merge_count = mergetask.curval

		if retval == os.EX_OK and not (buildpkgonly or fetchonly or pretend):
			if "yes" == settings.get("AUTOCLEAN"):
				portage.writemsg_stdout(">>> Auto-cleaning packages...\n")
				unmerge(trees[settings["ROOT"]]["root_config"],
					myopts, "clean", [],
					ldpath_mtimes, autoclean=1)
			else:
				portage.writemsg_stdout(colorize("WARN", "WARNING:")
					+ " AUTOCLEAN is disabled.  This can cause serious"
					+ " problems due to overlapping packages.\n")
			trees[settings["ROOT"]]["vartree"].dbapi.plib_registry.pruneNonExisting()

		return retval

def action_config(settings, trees, myopts, myfiles):
	enter_invalid = '--ask-enter-invalid' in myopts
	if len(myfiles) != 1:
		print(red("!!! config can only take a single package atom at this time\n"))
		sys.exit(1)
	if not is_valid_package_atom(myfiles[0]):
		portage.writemsg("!!! '%s' is not a valid package atom.\n" % myfiles[0],
			noiselevel=-1)
		portage.writemsg("!!! Please check ebuild(5) for full details.\n")
		portage.writemsg("!!! (Did you specify a version but forget to prefix with '='?)\n")
		sys.exit(1)
	print()
	try:
		pkgs = trees[settings["ROOT"]]["vartree"].dbapi.match(myfiles[0])
	except portage.exception.AmbiguousPackageName as e:
		# Multiple matches thrown from cpv_expand
		pkgs = e.args[0]
	if len(pkgs) == 0:
		print("No packages found.\n")
		sys.exit(0)
	elif len(pkgs) > 1:
		if "--ask" in myopts:
			options = []
			print("Please select a package to configure:")
			idx = 0
			for pkg in pkgs:
				idx += 1
				options.append(str(idx))
				print(options[-1]+") "+pkg)
			print("X) Cancel")
			options.append("X")
			idx = userquery("Selection?", enter_invalid, responses=options)
			if idx == "X":
				sys.exit(0)
			pkg = pkgs[int(idx)-1]
		else:
			print("The following packages available:")
			for pkg in pkgs:
				print("* "+pkg)
			print("\nPlease use a specific atom or the --ask option.")
			sys.exit(1)
	else:
		pkg = pkgs[0]

	print()
	if "--ask" in myopts:
		if userquery("Ready to configure %s?" % pkg, enter_invalid) == "No":
			sys.exit(0)
	else:
		print("Configuring pkg...")
	print()
	ebuildpath = trees[settings["ROOT"]]["vartree"].dbapi.findname(pkg)
	mysettings = portage.config(clone=settings)
	vardb = trees[mysettings["ROOT"]]["vartree"].dbapi
	debug = mysettings.get("PORTAGE_DEBUG") == "1"
	retval = portage.doebuild(ebuildpath, "config", mysettings["ROOT"],
		mysettings,
		debug=(settings.get("PORTAGE_DEBUG", "") == 1), cleanup=True,
		mydbapi=trees[settings["ROOT"]]["vartree"].dbapi, tree="vartree")
	if retval == os.EX_OK:
		portage.doebuild(ebuildpath, "clean", mysettings["ROOT"],
			mysettings, debug=debug, mydbapi=vardb, tree="vartree")
	print()

def action_depclean(settings, trees, ldpath_mtimes,
	myopts, action, myfiles, spinner):
	# Kill packages that aren't explicitly merged or are required as a
	# dependency of another package. World file is explicit.

	# Global depclean or prune operations are not very safe when there are
	# missing dependencies since it's unknown how badly incomplete
	# the dependency graph is, and we might accidentally remove packages
	# that should have been pulled into the graph. On the other hand, it's
	# relatively safe to ignore missing deps when only asked to remove
	# specific packages.

	msg = []
	msg.append("Always study the list of packages to be cleaned for any obvious\n")
	msg.append("mistakes. Packages that are part of the world set will always\n")
	msg.append("be kept.  They can be manually added to this set with\n")
	msg.append(good("`emerge --noreplace <atom>`") + ".  Packages that are listed in\n")
	msg.append("package.provided (see portage(5)) will be removed by\n")
	msg.append("depclean, even if they are part of the world set.\n")
	msg.append("\n")
	msg.append("As a safety measure, depclean will not remove any packages\n")
	msg.append("unless *all* required dependencies have been resolved.  As a\n")
	msg.append("consequence, it is often necessary to run %s\n" % \
		good("`emerge --update"))
	msg.append(good("--newuse --deep @world`") + \
		" prior to depclean.\n")

	if action == "depclean" and "--quiet" not in myopts and not myfiles:
		portage.writemsg_stdout("\n")
		for x in msg:
			portage.writemsg_stdout(colorize("WARN", " * ") + x)

	root_config = trees[settings['ROOT']]['root_config']
	vardb = root_config.trees['vartree'].dbapi

	args_set = InternalPackageSet()
	if myfiles:
		args_set.update(myfiles)
		matched_packages = False
		for x in args_set:
			if vardb.match(x):
				matched_packages = True
				break
		if not matched_packages:
			writemsg_level(">>> No packages selected for removal by %s\n" % \
				action)
			return 0

	# The calculation is done in a separate function so that depgraph
	# references go out of scope and the corresponding memory
	# is freed before we call unmerge().
	rval, cleanlist, ordered, req_pkg_count = \
		calc_depclean(settings, trees, ldpath_mtimes,
			myopts, action, args_set, spinner)

	clear_caches(trees)

	if rval != os.EX_OK:
		return rval

	if cleanlist:
		unmerge(root_config, myopts, "unmerge",
			cleanlist, ldpath_mtimes, ordered=ordered)

	if action == "prune":
		return

	if not cleanlist and "--quiet" in myopts:
		return

	print("Packages installed:   " + str(len(vardb.cpv_all())))
	print("Packages in world:    " + \
		str(len(root_config.sets["selected"].getAtoms())))
	print("Packages in system:   " + \
		str(len(root_config.sets["system"].getAtoms())))
	print("Required packages:    "+str(req_pkg_count))
	if "--pretend" in myopts:
		print("Number to remove:     "+str(len(cleanlist)))
	else:
		print("Number removed:       "+str(len(cleanlist)))

def calc_depclean(settings, trees, ldpath_mtimes,
	myopts, action, args_set, spinner):
	allow_missing_deps = bool(args_set)

	xterm_titles = "notitles" not in settings.features
	myroot = settings["ROOT"]
	root_config = trees[myroot]["root_config"]
	psets = root_config.setconfig.psets
	deselect = myopts.get('--deselect') != 'n'

	required_set_stack = ["world"]
	required_sets = {}
	set_args = []

	# Recursively create InternalPackageSet instances for world
	# and any sets nested within it.
	while required_set_stack:
		s = required_set_stack.pop()
		if s in required_sets:
			continue
		pset = psets.get(s)
		if pset is not None:
			required_sets[s] = InternalPackageSet(
				initial_atoms=pset.getAtoms())
			for n in pset.getNonAtoms():
				if n.startswith(SETPREFIX):
					required_set_stack.append(n[len(SETPREFIX):])

	# When removing packages, use a temporary version of world 'selected'
	# set which excludes packages that are intended to be eligible for
	# removal.
	selected_set = required_sets["selected"]
	protected_set = InternalPackageSet()
	protected_set_name = '____depclean_protected_set____'
	required_sets[protected_set_name] = protected_set
	system_set = required_sets.get("system")

	if not system_set or not selected_set:

		if not system_set:
			writemsg_level("!!! You have no system list.\n",
				level=logging.ERROR, noiselevel=-1)

		if not selected_set:
			writemsg_level("!!! You have no world file.\n",
					level=logging.WARNING, noiselevel=-1)

		writemsg_level("!!! Proceeding is likely to " + \
			"break your installation.\n",
			level=logging.WARNING, noiselevel=-1)
		if "--pretend" not in myopts:
			countdown(int(settings["EMERGE_WARNING_DELAY"]), ">>> Depclean")

	if action == "depclean":
		emergelog(xterm_titles, " >>> depclean")

	writemsg_level("\nCalculating dependencies  ")
	resolver_params = create_depgraph_params(myopts, "remove")
	resolver = depgraph(settings, trees, myopts, resolver_params, spinner)
	resolver._load_vdb()
	vardb = resolver._frozen_config.trees[myroot]["vartree"].dbapi

	if action == "depclean":

		if args_set:

			if deselect:
				selected_set.clear()

			# Pull in everything that's installed but not matched
			# by an argument atom since we don't want to clean any
			# package if something depends on it.
			for pkg in vardb:
				spinner.update()

				try:
					if args_set.findAtomForPackage(pkg) is None:
						protected_set.add("=" + pkg.cpv)
						continue
				except portage.exception.InvalidDependString as e:
					show_invalid_depstring_notice(pkg,
						pkg.metadata["PROVIDE"], str(e))
					del e
					protected_set.add("=" + pkg.cpv)
					continue

	elif action == "prune":

		if deselect:
			selected_set.clear()

		# Pull in everything that's installed since we don't
		# to prune a package if something depends on it.
		protected_set.update(vardb.cp_all())

		if not args_set:

			# Try to prune everything that's slotted.
			for cp in vardb.cp_all():
				if len(vardb.cp_list(cp)) > 1:
					args_set.add(cp)

		# Remove atoms from world that match installed packages
		# that are also matched by argument atoms, but do not remove
		# them if they match the highest installed version.
		for pkg in vardb:
			spinner.update()
			pkgs_for_cp = vardb.match_pkgs(pkg.cp)
			if not pkgs_for_cp or pkg not in pkgs_for_cp:
				raise AssertionError("package expected in matches: " + \
					"cp = %s, cpv = %s matches = %s" % \
					(pkg.cp, pkg.cpv, [str(x) for x in pkgs_for_cp]))

			highest_version = pkgs_for_cp[-1]
			if pkg == highest_version:
				# pkg is the highest version
				protected_set.add("=" + pkg.cpv)
				continue

			if len(pkgs_for_cp) <= 1:
				raise AssertionError("more packages expected: " + \
					"cp = %s, cpv = %s matches = %s" % \
					(pkg.cp, pkg.cpv, [str(x) for x in pkgs_for_cp]))

			try:
				if args_set.findAtomForPackage(pkg) is None:
					protected_set.add("=" + pkg.cpv)
					continue
			except portage.exception.InvalidDependString as e:
				show_invalid_depstring_notice(pkg,
					pkg.metadata["PROVIDE"], str(e))
				del e
				protected_set.add("=" + pkg.cpv)
				continue

	success = resolver._complete_graph(required_sets={myroot:required_sets})
	writemsg_level("\b\b... done!\n")

	resolver.display_problems()

	if not success:
		return 1, [], False, 0

	def unresolved_deps():

		unresolvable = set()
		for dep in resolver._dynamic_config._initially_unsatisfied_deps:
			if isinstance(dep.parent, Package) and \
				(dep.priority > UnmergeDepPriority.SOFT):
				unresolvable.add((dep.atom, dep.parent.cpv))

		if not unresolvable:
			return False

		if unresolvable and not allow_missing_deps:
			prefix = bad(" * ")
			msg = []
			msg.append("Dependencies could not be completely resolved due to")
			msg.append("the following required packages not being installed:")
			msg.append("")
			for atom, parent in unresolvable:
				msg.append("  %s pulled in by:" % (atom,))
				msg.append("    %s" % (parent,))
				msg.append("")
			msg.append("Have you forgotten to run " + \
				good("`emerge --update --newuse --deep @world`") + " prior")
			msg.append(("to %s? It may be necessary to manually " + \
				"uninstall packages that no longer") % action)
			msg.append("exist in the portage tree since " + \
				"it may not be possible to satisfy their")
			msg.append("dependencies.  Also, be aware of " + \
				"the --with-bdeps option that is documented")
			msg.append("in " + good("`man emerge`") + ".")
			if action == "prune":
				msg.append("")
				msg.append("If you would like to ignore " + \
					"dependencies then use %s." % good("--nodeps"))
			writemsg_level("".join("%s%s\n" % (prefix, line) for line in msg),
				level=logging.ERROR, noiselevel=-1)
			return True
		return False

	if unresolved_deps():
		return 1, [], False, 0

	graph = resolver._dynamic_config.digraph.copy()
	required_pkgs_total = 0
	for node in graph:
		if isinstance(node, Package):
			required_pkgs_total += 1

	def show_parents(child_node):
		parent_nodes = graph.parent_nodes(child_node)
		if not parent_nodes:
			# With --prune, the highest version can be pulled in without any
			# real parent since all installed packages are pulled in.  In that
			# case there's nothing to show here.
			return
		parent_strs = []
		for node in parent_nodes:
			parent_strs.append(str(getattr(node, "cpv", node)))
		parent_strs.sort()
		msg = []
		msg.append("  %s pulled in by:\n" % (child_node.cpv,))
		for parent_str in parent_strs:
			msg.append("    %s\n" % (parent_str,))
		msg.append("\n")
		portage.writemsg_stdout("".join(msg), noiselevel=-1)

	def cmp_pkg_cpv(pkg1, pkg2):
		"""Sort Package instances by cpv."""
		if pkg1.cpv > pkg2.cpv:
			return 1
		elif pkg1.cpv == pkg2.cpv:
			return 0
		else:
			return -1

	def create_cleanlist():

		# Never display the special internal protected_set.
		for node in graph:
			if isinstance(node, SetArg) and node.name == protected_set_name:
				graph.remove(node)
				break

		pkgs_to_remove = []

		if action == "depclean":
			if args_set:

				for pkg in sorted(vardb, key=cmp_sort_key(cmp_pkg_cpv)):
					arg_atom = None
					try:
						arg_atom = args_set.findAtomForPackage(pkg)
					except portage.exception.InvalidDependString:
						# this error has already been displayed by now
						continue

					if arg_atom:
						if pkg not in graph:
							pkgs_to_remove.append(pkg)
						elif "--verbose" in myopts:
							show_parents(pkg)

			else:
				for pkg in sorted(vardb, key=cmp_sort_key(cmp_pkg_cpv)):
					if pkg not in graph:
						pkgs_to_remove.append(pkg)
					elif "--verbose" in myopts:
						show_parents(pkg)

		elif action == "prune":

			for atom in args_set:
				for pkg in vardb.match_pkgs(atom):
					if pkg not in graph:
						pkgs_to_remove.append(pkg)
					elif "--verbose" in myopts:
						show_parents(pkg)

		if not pkgs_to_remove:
			writemsg_level(
				">>> No packages selected for removal by %s\n" % action)
			if "--verbose" not in myopts:
				writemsg_level(
					">>> To see reverse dependencies, use %s\n" % \
						good("--verbose"))
			if action == "prune":
				writemsg_level(
					">>> To ignore dependencies, use %s\n" % \
						good("--nodeps"))

		return pkgs_to_remove

	cleanlist = create_cleanlist()

	if len(cleanlist):
		clean_set = set(cleanlist)

		# Check if any of these package are the sole providers of libraries
		# with consumers that have not been selected for removal. If so, these
		# packages and any dependencies need to be added to the graph.
		real_vardb = trees[myroot]["vartree"].dbapi
		linkmap = real_vardb.linkmap
		consumer_cache = {}
		provider_cache = {}
		consumer_map = {}

		writemsg_level(">>> Checking for lib consumers...\n")

		for pkg in cleanlist:
			pkg_dblink = real_vardb._dblink(pkg.cpv)
			consumers = {}

			for lib in pkg_dblink.getcontents():
				lib = lib[len(myroot):]
				lib_key = linkmap._obj_key(lib)
				lib_consumers = consumer_cache.get(lib_key)
				if lib_consumers is None:
					try:
						lib_consumers = linkmap.findConsumers(lib_key)
					except KeyError:
						continue
					consumer_cache[lib_key] = lib_consumers
				if lib_consumers:
					consumers[lib_key] = lib_consumers

			if not consumers:
				continue

			for lib, lib_consumers in list(consumers.items()):
				for consumer_file in list(lib_consumers):
					if pkg_dblink.isowner(consumer_file, myroot):
						lib_consumers.remove(consumer_file)
				if not lib_consumers:
					del consumers[lib]

			if not consumers:
				continue

			for lib, lib_consumers in consumers.items():

				soname = linkmap.getSoname(lib)

				consumer_providers = []
				for lib_consumer in lib_consumers:
					providers = provider_cache.get(lib)
					if providers is None:
						providers = linkmap.findProviders(lib_consumer)
						provider_cache[lib_consumer] = providers
					if soname not in providers:
						# Why does this happen?
						continue
					consumer_providers.append(
						(lib_consumer, providers[soname]))

				consumers[lib] = consumer_providers

			consumer_map[pkg] = consumers

		if consumer_map:

			search_files = set()
			for consumers in consumer_map.values():
				for lib, consumer_providers in consumers.items():
					for lib_consumer, providers in consumer_providers:
						search_files.add(lib_consumer)
						search_files.update(providers)

			writemsg_level(">>> Assigning files to packages...\n")
			file_owners = real_vardb._owners.getFileOwnerMap(search_files)

			for pkg, consumers in list(consumer_map.items()):
				for lib, consumer_providers in list(consumers.items()):
					lib_consumers = set()

					for lib_consumer, providers in consumer_providers:
						owner_set = file_owners.get(lib_consumer)
						provider_dblinks = set()
						provider_pkgs = set()

						if len(providers) > 1:
							for provider in providers:
								provider_set = file_owners.get(provider)
								if provider_set is not None:
									provider_dblinks.update(provider_set)

						if len(provider_dblinks) > 1:
							for provider_dblink in provider_dblinks:
								pkg_key = ("installed", myroot,
									provider_dblink.mycpv, "nomerge")
								if pkg_key not in clean_set:
									provider_pkgs.add(vardb.get(pkg_key))

						if provider_pkgs:
							continue

						if owner_set is not None:
							lib_consumers.update(owner_set)

					for consumer_dblink in list(lib_consumers):
						if ("installed", myroot, consumer_dblink.mycpv,
							"nomerge") in clean_set:
							lib_consumers.remove(consumer_dblink)
							continue

					if lib_consumers:
						consumers[lib] = lib_consumers
					else:
						del consumers[lib]
				if not consumers:
					del consumer_map[pkg]

		if consumer_map:
			# TODO: Implement a package set for rebuilding consumer packages.

			msg = "In order to avoid breakage of link level " + \
				"dependencies, one or more packages will not be removed. " + \
				"This can be solved by rebuilding " + \
				"the packages that pulled them in."

			prefix = bad(" * ")
			from textwrap import wrap
			writemsg_level("".join(prefix + "%s\n" % line for \
				line in wrap(msg, 70)), level=logging.WARNING, noiselevel=-1)

			msg = []
			for pkg in sorted(consumer_map, key=cmp_sort_key(cmp_pkg_cpv)):
				consumers = consumer_map[pkg]
				consumer_libs = {}
				for lib, lib_consumers in consumers.items():
					for consumer in lib_consumers:
						consumer_libs.setdefault(
							consumer.mycpv, set()).add(linkmap.getSoname(lib))
				unique_consumers = set(chain(*consumers.values()))
				unique_consumers = sorted(consumer.mycpv \
					for consumer in unique_consumers)
				msg.append("")
				msg.append("  %s pulled in by:" % (pkg.cpv,))
				for consumer in unique_consumers:
					libs = consumer_libs[consumer]
					msg.append("    %s needs %s" % \
						(consumer, ', '.join(sorted(libs))))
			msg.append("")
			writemsg_level("".join(prefix + "%s\n" % line for line in msg),
				level=logging.WARNING, noiselevel=-1)

			# Add lib providers to the graph as children of lib consumers,
			# and also add any dependencies pulled in by the provider.
			writemsg_level(">>> Adding lib providers to graph...\n")

			for pkg, consumers in consumer_map.items():
				for consumer_dblink in set(chain(*consumers.values())):
					consumer_pkg = vardb.get(("installed", myroot,
						consumer_dblink.mycpv, "nomerge"))
					if not resolver._add_pkg(pkg,
						Dependency(parent=consumer_pkg,
						priority=UnmergeDepPriority(runtime=True),
						root=pkg.root)):
						resolver.display_problems()
						return 1, [], False, 0

			writemsg_level("\nCalculating dependencies  ")
			success = resolver._complete_graph(
				required_sets={myroot:required_sets})
			writemsg_level("\b\b... done!\n")
			resolver.display_problems()
			if not success:
				return 1, [], False, 0
			if unresolved_deps():
				return 1, [], False, 0

			graph = resolver._dynamic_config.digraph.copy()
			required_pkgs_total = 0
			for node in graph:
				if isinstance(node, Package):
					required_pkgs_total += 1
			cleanlist = create_cleanlist()
			if not cleanlist:
				return 0, [], False, required_pkgs_total
			clean_set = set(cleanlist)

		# Use a topological sort to create an unmerge order such that
		# each package is unmerged before it's dependencies. This is
		# necessary to avoid breaking things that may need to run
		# during pkg_prerm or pkg_postrm phases.

		# Create a new graph to account for dependencies between the
		# packages being unmerged.
		graph = digraph()
		del cleanlist[:]

		dep_keys = ["DEPEND", "RDEPEND", "PDEPEND"]
		runtime = UnmergeDepPriority(runtime=True)
		runtime_post = UnmergeDepPriority(runtime_post=True)
		buildtime = UnmergeDepPriority(buildtime=True)
		priority_map = {
			"RDEPEND": runtime,
			"PDEPEND": runtime_post,
			"DEPEND": buildtime,
		}

		for node in clean_set:
			graph.add(node, None)
			mydeps = []
			node_use = node.metadata["USE"].split()
			for dep_type in dep_keys:
				depstr = node.metadata[dep_type]
				if not depstr:
					continue
				try:
					portage.dep._dep_check_strict = False
					success, atoms = portage.dep_check(depstr, None, settings,
						myuse=node_use,
						trees=resolver._dynamic_config._graph_trees,
						myroot=myroot)
				finally:
					portage.dep._dep_check_strict = True
				if not success:
					# Ignore invalid deps of packages that will
					# be uninstalled anyway.
					continue

				priority = priority_map[dep_type]
				for atom in atoms:
					if not isinstance(atom, portage.dep.Atom):
						# Ignore invalid atoms returned from dep_check().
						continue
					if atom.blocker:
						continue
					matches = vardb.match_pkgs(atom)
					if not matches:
						continue
					for child_node in matches:
						if child_node in clean_set:
							graph.add(child_node, node, priority=priority)

		ordered = True
		if len(graph.order) == len(graph.root_nodes()):
			# If there are no dependencies between packages
			# let unmerge() group them by cat/pn.
			ordered = False
			cleanlist = [pkg.cpv for pkg in graph.order]
		else:
			# Order nodes from lowest to highest overall reference count for
			# optimal root node selection (this can help minimize issues
			# with unaccounted implicit dependencies).
			node_refcounts = {}
			for node in graph.order:
				node_refcounts[node] = len(graph.parent_nodes(node))
			def cmp_reference_count(node1, node2):
				return node_refcounts[node1] - node_refcounts[node2]
			graph.order.sort(key=cmp_sort_key(cmp_reference_count))

			ignore_priority_range = [None]
			ignore_priority_range.extend(
				range(UnmergeDepPriority.MIN, UnmergeDepPriority.MAX + 1))
			while not graph.empty():
				for ignore_priority in ignore_priority_range:
					nodes = graph.root_nodes(ignore_priority=ignore_priority)
					if nodes:
						break
				if not nodes:
					raise AssertionError("no root nodes")
				if ignore_priority is not None:
					# Some deps have been dropped due to circular dependencies,
					# so only pop one node in order do minimize the number that
					# are dropped.
					del nodes[1:]
				for node in nodes:
					graph.remove(node)
					cleanlist.append(node.cpv)

		return 0, cleanlist, ordered, required_pkgs_total
	return 0, [], False, required_pkgs_total

def action_deselect(settings, trees, opts, atoms):
	enter_invalid = '--ask-enter-invalid' in opts
	root_config = trees[settings['ROOT']]['root_config']
	world_set = root_config.sets['selected']
	if not hasattr(world_set, 'update'):
		writemsg_level("World @selected set does not appear to be mutable.\n",
			level=logging.ERROR, noiselevel=-1)
		return 1

	vardb = root_config.trees['vartree'].dbapi
	expanded_atoms = set(atoms)
	from portage.dep import Atom
	for atom in atoms:
		if not atom.startswith(SETPREFIX):
			for cpv in vardb.match(atom):
				slot, = vardb.aux_get(cpv, ['SLOT'])
				if not slot:
					slot = '0'
				expanded_atoms.add(Atom('%s:%s' % (portage.cpv_getkey(cpv), slot)))

	pretend = '--pretend' in opts
	locked = False
	if not pretend and hasattr(world_set, 'lock'):
		world_set.lock()
		locked = True
	try:
		discard_atoms = set()
		world_set.load()
		for atom in world_set:
			for arg_atom in expanded_atoms:
				if arg_atom.startswith(SETPREFIX):
					if atom.startswith(SETPREFIX) and \
						arg_atom == atom:
						discard_atoms.add(atom)
						break
				else:
					if not atom.startswith(SETPREFIX) and \
						arg_atom.intersects(atom) and \
						not (arg_atom.slot and not atom.slot):
						discard_atoms.add(atom)
						break
		if discard_atoms:
			for atom in sorted(discard_atoms):
				if pretend:
					print(">>> Would remove %s from \"world\" favorites file..." % \
						colorize("INFORM", str(atom)))
				else:
					print(">>> Removing %s from \"world\" favorites file..." % \
						colorize("INFORM", str(atom)))

			if '--ask' in opts:
				prompt = "Would you like to remove these " + \
					"packages from your world favorites?"
				if userquery(prompt, enter_invalid) == 'No':
					return os.EX_OK

			remaining = set(world_set)
			remaining.difference_update(discard_atoms)
			if not pretend:
				world_set.replace(remaining)
		else:
			print(">>> No matching atoms found in \"world\" favorites file...")
	finally:
		if locked:
			world_set.unlock()
	return os.EX_OK

def action_info(settings, trees, myopts, myfiles):
	print(getportageversion(settings["PORTDIR"], settings["ROOT"],
		settings.profile_path, settings["CHOST"],
		trees[settings["ROOT"]]["vartree"].dbapi))
	header_width = 65
	header_title = "System Settings"
	if myfiles:
		print(header_width * "=")
		print(header_title.rjust(int(header_width/2 + len(header_title)/2)))
	print(header_width * "=")
	print("System uname: "+platform.platform(aliased=1))

	lastSync = portage.grabfile(os.path.join(
		settings["PORTDIR"], "metadata", "timestamp.chk"))
	print("Timestamp of tree:", end=' ')
	if lastSync:
		print(lastSync[0])
	else:
		print("Unknown")

	output=subprocess_getstatusoutput("distcc --version")
	if not output[0]:
		print(str(output[1].split("\n",1)[0]), end=' ')
		if "distcc" in settings.features:
			print("[enabled]")
		else:
			print("[disabled]")

	output=subprocess_getstatusoutput("ccache -V")
	if not output[0]:
		print(str(output[1].split("\n",1)[0]), end=' ')
		if "ccache" in settings.features:
			print("[enabled]")
		else:
			print("[disabled]")

	myvars  = ["sys-devel/autoconf", "sys-devel/automake", "virtual/os-headers",
	           "sys-devel/binutils", "sys-devel/libtool",  "dev-lang/python"]
	myvars += portage.util.grabfile(settings["PORTDIR"]+"/profiles/info_pkgs")
	myvars  = portage.util.unique_array(myvars)
	myvars.sort()

	for x in myvars:
		if portage.isvalidatom(x):
			pkg_matches = trees["/"]["vartree"].dbapi.match(x)
			pkg_matches = [portage.catpkgsplit(cpv)[1:] for cpv in pkg_matches]
			pkg_matches.sort(key=cmp_sort_key(portage.pkgcmp))
			pkgs = []
			for pn, ver, rev in pkg_matches:
				if rev != "r0":
					pkgs.append(ver + "-" + rev)
				else:
					pkgs.append(ver)
			if pkgs:
				pkgs = ", ".join(pkgs)
				print("%-20s %s" % (x+":", pkgs))
		else:
			print("%-20s %s" % (x+":", "[NOT VALID]"))

	libtool_vers = ",".join(trees["/"]["vartree"].dbapi.match("sys-devel/libtool"))

	if "--verbose" in myopts:
		myvars = list(settings)
	else:
		myvars = ['GENTOO_MIRRORS', 'CONFIG_PROTECT', 'CONFIG_PROTECT_MASK',
		          'PORTDIR', 'DISTDIR', 'PKGDIR', 'PORTAGE_TMPDIR',
		          'PORTDIR_OVERLAY', 'USE', 'CHOST', 'CFLAGS', 'CXXFLAGS',
		          'ACCEPT_KEYWORDS', 'ACCEPT_LICENSE', 'SYNC', 'FEATURES',
		          'EMERGE_DEFAULT_OPTS']

		myvars.extend(portage.util.grabfile(settings["PORTDIR"]+"/profiles/info_vars"))

	myvars = portage.util.unique_array(myvars)
	use_expand = settings.get('USE_EXPAND', '').split()
	use_expand.sort()
	use_expand_hidden = set(
		settings.get('USE_EXPAND_HIDDEN', '').upper().split())
	alphabetical_use = '--alphabetical' in myopts
	root_config = trees[settings["ROOT"]]['root_config']
	unset_vars = []
	myvars.sort()
	for x in myvars:
		if x in settings:
			if x != "USE":
				try:
					print('%s="%s"' % (x, settings[x]))
				except UnicodeEncodeError:
					print('%s=<unprintable value with representation: %s>' % (x, repr(settings[x])))
			else:
				use = set(settings["USE"].split())
				for varname in use_expand:
					flag_prefix = varname.lower() + "_"
					for f in list(use):
						if f.startswith(flag_prefix):
							use.remove(f)
				use = list(use)
				use.sort()
				print('USE="%s"' % " ".join(use), end=' ')
				for varname in use_expand:
					myval = settings.get(varname)
					if myval:
						print('%s="%s"' % (varname, myval), end=' ')
				print()
		else:
			unset_vars.append(x)
	if unset_vars:
		print("Unset:  "+", ".join(unset_vars))
	print()

	if "--debug" in myopts:
		for x in dir(portage):
			module = getattr(portage, x)
			if "cvs_id_string" in dir(module):
				print("%s: %s" % (str(x), str(module.cvs_id_string)))

	# See if we can find any packages installed matching the strings
	# passed on the command line
	mypkgs = []
	vardb = trees[settings["ROOT"]]["vartree"].dbapi
	portdb = trees[settings["ROOT"]]["porttree"].dbapi
	bindb = trees[settings["ROOT"]]["bintree"].dbapi
	for x in myfiles:
		match_found = False
		installed_match = vardb.match(x)
		for installed in installed_match:
			mypkgs.append((installed, "installed"))
			match_found = True

		if match_found:
			continue

		for db, pkg_type in ((portdb, "ebuild"), (bindb, "binary")):
			if pkg_type == "binary" and "--usepkg" not in myopts:
				continue

			matches = db.match(x)
			matches.reverse()
			for match in matches:
				if pkg_type == "binary":
					if db.bintree.isremote(match):
						continue
				auxkeys = ["EAPI", "DEFINED_PHASES"]
				metadata = dict(zip(auxkeys, db.aux_get(match, auxkeys)))
				if metadata["EAPI"] not in ("0", "1", "2", "3") and \
					"info" in metadata["DEFINED_PHASES"].split():
					mypkgs.append((match, pkg_type))
					break

	# If some packages were found...
	if mypkgs:
		# Get our global settings (we only print stuff if it varies from
		# the current config)
		mydesiredvars = [ 'CHOST', 'CFLAGS', 'CXXFLAGS', 'LDFLAGS' ]
		auxkeys = mydesiredvars + list(vardb._aux_cache_keys)
		auxkeys.append('DEFINED_PHASES')
		global_vals = {}
		pkgsettings = portage.config(clone=settings)

		# Loop through each package
		# Only print settings if they differ from global settings
		header_title = "Package Settings"
		print(header_width * "=")
		print(header_title.rjust(int(header_width/2 + len(header_title)/2)))
		print(header_width * "=")
		from portage.output import EOutput
		out = EOutput()
		for mypkg in mypkgs:
			cpv = mypkg[0]
			pkg_type = mypkg[1]
			# Get all package specific variables
			if pkg_type == "installed":
				metadata = dict(zip(auxkeys, vardb.aux_get(cpv, auxkeys)))
			elif pkg_type == "ebuild":
				metadata = dict(zip(auxkeys, portdb.aux_get(cpv, auxkeys)))
			elif pkg_type == "binary":
				metadata = dict(zip(auxkeys, bindb.aux_get(cpv, auxkeys)))

			pkg = Package(built=(pkg_type!="ebuild"), cpv=cpv,
				installed=(pkg_type=="installed"), metadata=zip(Package.metadata_keys,
				(metadata.get(x, '') for x in Package.metadata_keys)),
				root_config=root_config, type_name=pkg_type)

			if pkg_type == "installed":
				print("\n%s was built with the following:" % \
					colorize("INFORM", str(pkg.cpv)))
			elif pkg_type == "ebuild":
				print("\n%s would be build with the following:" % \
					colorize("INFORM", str(pkg.cpv)))
			elif pkg_type == "binary":
				print("\n%s (non-installed binary) was built with the following:" % \
					colorize("INFORM", str(pkg.cpv)))

			pkgsettings.setcpv(pkg)
			forced_flags = set(chain(pkgsettings.useforce,
				pkgsettings.usemask))
			use = set(pkg.use.enabled)
			use.discard(pkgsettings.get('ARCH'))
			use_expand_flags = set()
			use_enabled = {}
			use_disabled = {}
			for varname in use_expand:
				flag_prefix = varname.lower() + "_"
				for f in use:
					if f.startswith(flag_prefix):
						use_expand_flags.add(f)
						use_enabled.setdefault(
							varname.upper(), []).append(f[len(flag_prefix):])

				for f in pkg.iuse.all:
					if f.startswith(flag_prefix):
						use_expand_flags.add(f)
						if f not in use:
							use_disabled.setdefault(
								varname.upper(), []).append(f[len(flag_prefix):])

			var_order = set(use_enabled)
			var_order.update(use_disabled)
			var_order = sorted(var_order)
			var_order.insert(0, 'USE')
			use.difference_update(use_expand_flags)
			use_enabled['USE'] = list(use)
			use_disabled['USE'] = []

			for f in pkg.iuse.all:
				if f not in use and \
					f not in use_expand_flags:
					use_disabled['USE'].append(f)

			for varname in var_order:
				if varname in use_expand_hidden:
					continue
				flags = []
				for f in use_enabled.get(varname, []):
					flags.append(UseFlagDisplay(f, True, f in forced_flags))
				for f in use_disabled.get(varname, []):
					flags.append(UseFlagDisplay(f, False, f in forced_flags))
				if alphabetical_use:
					flags.sort(key=UseFlagDisplay.sort_combined)
				else:
					flags.sort(key=UseFlagDisplay.sort_separated)
				print('%s="%s"' % (varname, ' '.join(str(f) for f in flags)), end=' ')
			print()
			if pkg_type == "installed":
				for myvar in mydesiredvars:
					if metadata[myvar].split() != settings.get(myvar, '').split():
						print("%s=\"%s\"" % (myvar, metadata[myvar]))
			print()

			if metadata['DEFINED_PHASES']:
				if 'info' not in metadata['DEFINED_PHASES'].split():
					continue

			print(">>> Attempting to run pkg_info() for '%s'" % pkg.cpv)

			if pkg_type == "installed":
				ebuildpath = vardb.findname(pkg.cpv)
			elif pkg_type == "ebuild":
				ebuildpath = portdb.findname(pkg.cpv)
			elif pkg_type == "binary":
				tbz2_file = bindb.bintree.getname(pkg.cpv)
				ebuild_file_name = pkg.cpv.split("/")[1] + ".ebuild"
				ebuild_file_contents = portage.xpak.tbz2(tbz2_file).getfile(ebuild_file_name)
				tmpdir = tempfile.mkdtemp()
				ebuildpath = os.path.join(tmpdir, ebuild_file_name)
				file = open(ebuildpath, 'w')
				file.write(ebuild_file_contents)
				file.close()

			if not ebuildpath or not os.path.exists(ebuildpath):
				out.ewarn("No ebuild found for '%s'" % pkg.cpv)
				continue

			if pkg_type == "installed":
				portage.doebuild(ebuildpath, "info", pkgsettings["ROOT"],
					pkgsettings, debug=(settings.get("PORTAGE_DEBUG", "") == 1),
					mydbapi=trees[settings["ROOT"]]["vartree"].dbapi,
					tree="vartree")
			elif pkg_type == "ebuild":
				portage.doebuild(ebuildpath, "info", pkgsettings["ROOT"],
					pkgsettings, debug=(settings.get("PORTAGE_DEBUG", "") == 1),
					mydbapi=trees[settings["ROOT"]]["porttree"].dbapi,
					tree="porttree")
			elif pkg_type == "binary":
				portage.doebuild(ebuildpath, "info", pkgsettings["ROOT"],
					pkgsettings, debug=(settings.get("PORTAGE_DEBUG", "") == 1),
					mydbapi=trees[settings["ROOT"]]["bintree"].dbapi,
					tree="bintree")
				shutil.rmtree(tmpdir)

def action_metadata(settings, portdb, myopts, porttrees=None):
	if porttrees is None:
		porttrees = portdb.porttrees
	portage.writemsg_stdout("\n>>> Updating Portage cache\n")
	old_umask = os.umask(0o002)
	cachedir = os.path.normpath(settings.depcachedir)
	if cachedir in ["/",    "/bin", "/dev",  "/etc",  "/home",
					"/lib", "/opt", "/proc", "/root", "/sbin",
					"/sys", "/tmp", "/usr",  "/var"]:
		print("!!! PORTAGE_DEPCACHEDIR IS SET TO A PRIMARY " + \
			"ROOT DIRECTORY ON YOUR SYSTEM.", file=sys.stderr)
		print("!!! This is ALMOST CERTAINLY NOT what you want: '%s'" % cachedir, file=sys.stderr)
		sys.exit(73)
	if not os.path.exists(cachedir):
		os.makedirs(cachedir)

	auxdbkeys = [x for x in portage.auxdbkeys if not x.startswith("UNUSED_0")]
	auxdbkeys = tuple(auxdbkeys)

	class TreeData(object):
		__slots__ = ('dest_db', 'eclass_db', 'path', 'src_db', 'valid_nodes')
		def __init__(self, dest_db, eclass_db, path, src_db):
			self.dest_db = dest_db
			self.eclass_db = eclass_db
			self.path = path
			self.src_db = src_db
			self.valid_nodes = set()

	porttrees_data = []
	for path in porttrees:
		src_db = portdb._pregen_auxdb.get(path)
		if src_db is None and \
			os.path.isdir(os.path.join(path, 'metadata', 'cache')):
			src_db = portdb.metadbmodule(
				path, 'metadata/cache', auxdbkeys, readonly=True)
			try:
				src_db.ec = portdb._repo_info[path].eclass_db
			except AttributeError:
				pass

		if src_db is not None:
			porttrees_data.append(TreeData(portdb.auxdb[path],
				portdb._repo_info[path].eclass_db, path, src_db))

	porttrees = [tree_data.path for tree_data in porttrees_data]

	quiet = settings.get('TERM') == 'dumb' or \
		'--quiet' in myopts or \
		not sys.stdout.isatty()

	onProgress = None
	if not quiet:
		progressBar = portage.output.TermProgressBar()
		progressHandler = ProgressHandler()
		onProgress = progressHandler.onProgress
		def display():
			progressBar.set(progressHandler.curval, progressHandler.maxval)
		progressHandler.display = display
		def sigwinch_handler(signum, frame):
			lines, progressBar.term_columns = \
				portage.output.get_term_size()
		signal.signal(signal.SIGWINCH, sigwinch_handler)

	# Temporarily override portdb.porttrees so portdb.cp_all()
	# will only return the relevant subset.
	portdb_porttrees = portdb.porttrees
	portdb.porttrees = porttrees
	try:
		cp_all = portdb.cp_all()
	finally:
		portdb.porttrees = portdb_porttrees

	curval = 0
	maxval = len(cp_all)
	if onProgress is not None:
		onProgress(maxval, curval)

	from portage.cache.util import quiet_mirroring
	from portage import eapi_is_supported, \
		_validate_cache_for_unsupported_eapis

	# TODO: Display error messages, but do not interfere with the progress bar.
	# Here's how:
	#  1) erase the progress bar
	#  2) show the error message
	#  3) redraw the progress bar on a new line
	noise = quiet_mirroring()

	for cp in cp_all:
		for tree_data in porttrees_data:
			for cpv in portdb.cp_list(cp, mytree=tree_data.path):
				tree_data.valid_nodes.add(cpv)
				try:
					src = tree_data.src_db[cpv]
				except KeyError as e:
					noise.missing_entry(cpv)
					del e
					continue
				except CacheError as ce:
					noise.exception(cpv, ce)
					del ce
					continue

				eapi = src.get('EAPI')
				if not eapi:
					eapi = '0'
				eapi = eapi.lstrip('-')
				eapi_supported = eapi_is_supported(eapi)
				if not eapi_supported:
					if not _validate_cache_for_unsupported_eapis:
						noise.misc(cpv, "unable to validate " + \
							"cache for EAPI='%s'" % eapi)
						continue

				dest = None
				try:
					dest = tree_data.dest_db[cpv]
				except (KeyError, CacheError):
					pass

				for d in (src, dest):
					if d is not None and d.get('EAPI') in ('', '0'):
						del d['EAPI']

				if dest is not None:
					if not (dest['_mtime_'] == src['_mtime_'] and \
						tree_data.eclass_db.is_eclass_data_valid(
							dest['_eclasses_']) and \
						set(dest['_eclasses_']) == set(src['_eclasses_'])):
						dest = None
					else:
						# We don't want to skip the write unless we're really
						# sure that the existing cache is identical, so don't
						# trust _mtime_ and _eclasses_ alone.
						for k in set(chain(src, dest)).difference(
							('_mtime_', '_eclasses_')):
							if dest.get(k, '') != src.get(k, ''):
								dest = None
								break

				if dest is not None:
					# The existing data is valid and identical,
					# so there's no need to overwrite it.
					continue

				try:
					inherited = src.get('INHERITED', '')
					eclasses = src.get('_eclasses_')
				except CacheError as ce:
					noise.exception(cpv, ce)
					del ce
					continue

				if eclasses is not None:
					if not tree_data.eclass_db.is_eclass_data_valid(
						src['_eclasses_']):
						noise.eclass_stale(cpv)
						continue
					inherited = eclasses
				else:
					inherited = inherited.split()

				if tree_data.src_db.complete_eclass_entries and \
					eclasses is None:
					noise.corruption(cpv, "missing _eclasses_ field")
					continue

				if inherited:
					# Even if _eclasses_ already exists, replace it with data from
					# eclass_cache, in order to insert local eclass paths.
					try:
						eclasses = tree_data.eclass_db.get_eclass_data(inherited)
					except KeyError:
						# INHERITED contains a non-existent eclass.
						noise.eclass_stale(cpv)
						continue

					if eclasses is None:
						noise.eclass_stale(cpv)
						continue
					src['_eclasses_'] = eclasses
				else:
					src['_eclasses_'] = {}

				if not eapi_supported:
					src = {
						'EAPI'       : '-' + eapi,
						'_mtime_'    : src['_mtime_'],
						'_eclasses_' : src['_eclasses_'],
					}

				try:
					tree_data.dest_db[cpv] = src
				except CacheError as ce:
					noise.exception(cpv, ce)
					del ce

		curval += 1
		if onProgress is not None:
			onProgress(maxval, curval)

	if onProgress is not None:
		onProgress(maxval, curval)

	for tree_data in porttrees_data:
		try:
			dead_nodes = set(tree_data.dest_db)
		except CacheError as e:
			writemsg_level("Error listing cache entries for " + \
				"'%s': %s, continuing...\n" % (tree_data.path, e),
				level=logging.ERROR, noiselevel=-1)
			del e
		else:
			dead_nodes.difference_update(tree_data.valid_nodes)
			for cpv in dead_nodes:
				try:
					del tree_data.dest_db[cpv]
				except (KeyError, CacheError):
					pass

	if not quiet:
		# make sure the final progress is displayed
		progressHandler.display()
		print()
		signal.signal(signal.SIGWINCH, signal.SIG_DFL)

	sys.stdout.flush()
	os.umask(old_umask)

def action_regen(settings, portdb, max_jobs, max_load):
	xterm_titles = "notitles" not in settings.features
	emergelog(xterm_titles, " === regen")
	#regenerate cache entries
	portage.writemsg_stdout("Regenerating cache entries...\n")
	try:
		os.close(sys.stdin.fileno())
	except SystemExit as e:
		raise # Needed else can't exit
	except:
		pass
	sys.stdout.flush()

	regen = MetadataRegen(portdb, max_jobs=max_jobs, max_load=max_load)
	regen.run()

	portage.writemsg_stdout("done!\n")
	return regen.returncode

def action_search(root_config, myopts, myfiles, spinner):
	if not myfiles:
		print("emerge: no search terms provided.")
	else:
		searchinstance = search(root_config,
			spinner, "--searchdesc" in myopts,
			"--quiet" not in myopts, "--usepkg" in myopts,
			"--usepkgonly" in myopts)
		for mysearch in myfiles:
			try:
				searchinstance.execute(mysearch)
			except re.error as comment:
				print("\n!!! Regular expression error in \"%s\": %s" % ( mysearch, comment ))
				sys.exit(1)
			searchinstance.output()

def action_sync(settings, trees, mtimedb, myopts, myaction):
	enter_invalid = '--ask-enter-invalid' in myopts
	xterm_titles = "notitles" not in settings.features
	emergelog(xterm_titles, " === sync")
	portdb = trees[settings["ROOT"]]["porttree"].dbapi
	myportdir = portdb.porttree_root
	out = portage.output.EOutput()
	if not myportdir:
		sys.stderr.write("!!! PORTDIR is undefined.  Is /etc/make.globals missing?\n")
		sys.exit(1)
	if myportdir[-1]=="/":
		myportdir=myportdir[:-1]
	try:
		st = os.stat(myportdir)
	except OSError:
		st = None
	if st is None:
		print(">>>",myportdir,"not found, creating it.")
		os.makedirs(myportdir,0o755)
		st = os.stat(myportdir)

	spawn_kwargs = {}
	spawn_kwargs["env"] = settings.environ()
	if 'usersync' in settings.features and \
		portage.data.secpass >= 2 and \
		(st.st_uid != os.getuid() and st.st_mode & 0o700 or \
		st.st_gid != os.getgid() and st.st_mode & 0o070):
		try:
			homedir = pwd.getpwuid(st.st_uid).pw_dir
		except KeyError:
			pass
		else:
			# Drop privileges when syncing, in order to match
			# existing uid/gid settings.
			spawn_kwargs["uid"]    = st.st_uid
			spawn_kwargs["gid"]    = st.st_gid
			spawn_kwargs["groups"] = [st.st_gid]
			spawn_kwargs["env"]["HOME"] = homedir
			umask = 0o002
			if not st.st_mode & 0o020:
				umask = umask | 0o020
			spawn_kwargs["umask"] = umask

	syncuri = settings.get("SYNC", "").strip()
	if not syncuri:
		writemsg_level("!!! SYNC is undefined. Is /etc/make.globals missing?\n",
			noiselevel=-1, level=logging.ERROR)
		return 1

	vcs_dirs = frozenset([".git", ".svn", "CVS", ".hg"])
	vcs_dirs = vcs_dirs.intersection(os.listdir(myportdir))

	os.umask(0o022)
	dosyncuri = syncuri
	updatecache_flg = False
	if myaction == "metadata":
		print("skipping sync")
		updatecache_flg = True
	elif ".git" in vcs_dirs:
		# Update existing git repository, and ignore the syncuri. We are
		# going to trust the user and assume that the user is in the branch
		# that he/she wants updated. We'll let the user manage branches with
		# git directly.
		if portage.process.find_binary("git") is None:
			msg = ["Command not found: git",
			"Type \"emerge dev-util/git\" to enable git support."]
			for l in msg:
				writemsg_level("!!! %s\n" % l,
					level=logging.ERROR, noiselevel=-1)
			return 1
		msg = ">>> Starting git pull in %s..." % myportdir
		emergelog(xterm_titles, msg )
		writemsg_level(msg + "\n")
		exitcode = portage.process.spawn_bash("cd %s ; git pull" % \
			(portage._shell_quote(myportdir),), **spawn_kwargs)
		if exitcode != os.EX_OK:
			msg = "!!! git pull error in %s." % myportdir
			emergelog(xterm_titles, msg)
			writemsg_level(msg + "\n", level=logging.ERROR, noiselevel=-1)
			return exitcode
		msg = ">>> Git pull in %s successful" % myportdir
		emergelog(xterm_titles, msg)
		writemsg_level(msg + "\n")
		exitcode = git_sync_timestamps(settings, myportdir)
		if exitcode == os.EX_OK:
			updatecache_flg = True
	elif syncuri[:8]=="rsync://":
		for vcs_dir in vcs_dirs:
			writemsg_level(("!!! %s appears to be under revision " + \
				"control (contains %s).\n!!! Aborting rsync sync.\n") % \
				(myportdir, vcs_dir), level=logging.ERROR, noiselevel=-1)
			return 1
		if not os.path.exists(EPREFIX + "/usr/bin/rsync"):
			print("!!! " + EPREFIX + "/usr/bin/rsync does not exist, so rsync support is disabled.")
			print("!!! Type \"emerge net-misc/rsync\" to enable rsync support.")
			sys.exit(1)
		mytimeout=180

		rsync_opts = []
		if settings["PORTAGE_RSYNC_OPTS"] == "":
			portage.writemsg("PORTAGE_RSYNC_OPTS empty or unset, using hardcoded defaults\n")
			rsync_opts.extend([
				"--recursive",    # Recurse directories
				"--links",        # Consider symlinks
				"--safe-links",   # Ignore links outside of tree
				"--perms",        # Preserve permissions
				"--times",        # Preserive mod times
				"--compress",     # Compress the data transmitted
				"--force",        # Force deletion on non-empty dirs
				"--whole-file",   # Don't do block transfers, only entire files
				"--delete",       # Delete files that aren't in the master tree
				"--stats",        # Show final statistics about what was transfered
				"--timeout="+str(mytimeout), # IO timeout if not done in X seconds
				"--exclude=/distfiles",   # Exclude distfiles from consideration
				"--exclude=/local",       # Exclude local     from consideration
				"--exclude=/packages",    # Exclude packages  from consideration
			])

		else:
			# The below validation is not needed when using the above hardcoded
			# defaults.

			portage.writemsg("Using PORTAGE_RSYNC_OPTS instead of hardcoded defaults\n", 1)
			rsync_opts.extend(portage.util.shlex_split(
				settings.get("PORTAGE_RSYNC_OPTS", "")))
			for opt in ("--recursive", "--times"):
				if opt not in rsync_opts:
					portage.writemsg(yellow("WARNING:") + " adding required option " + \
					"%s not included in PORTAGE_RSYNC_OPTS\n" % opt)
					rsync_opts.append(opt)

			for exclude in ("distfiles", "local", "packages"):
				opt = "--exclude=/%s" % exclude
				if opt not in rsync_opts:
					portage.writemsg(yellow("WARNING:") + \
					" adding required option %s not included in "  % opt + \
					"PORTAGE_RSYNC_OPTS (can be overridden with --exclude='!')\n")
					rsync_opts.append(opt)

			if syncuri.rstrip("/").endswith(".gentoo.org/gentoo-portage"):
				def rsync_opt_startswith(opt_prefix):
					for x in rsync_opts:
						if x.startswith(opt_prefix):
							return True
					return False

				if not rsync_opt_startswith("--timeout="):
					rsync_opts.append("--timeout=%d" % mytimeout)

				for opt in ("--compress", "--whole-file"):
					if opt not in rsync_opts:
						portage.writemsg(yellow("WARNING:") + " adding required option " + \
						"%s not included in PORTAGE_RSYNC_OPTS\n" % opt)
						rsync_opts.append(opt)

		if "--quiet" in myopts:
			rsync_opts.append("--quiet")    # Shut up a lot
		else:
			rsync_opts.append("--verbose")	# Print filelist

		if "--verbose" in myopts:
			rsync_opts.append("--progress")  # Progress meter for each file

		if "--debug" in myopts:
			rsync_opts.append("--checksum") # Force checksum on all files

		# Real local timestamp file.
		servertimestampfile = os.path.join(
			myportdir, "metadata", "timestamp.chk")

		content = portage.util.grabfile(servertimestampfile)
		mytimestamp = 0
		if content:
			try:
				mytimestamp = time.mktime(time.strptime(content[0],
					"%a, %d %b %Y %H:%M:%S +0000"))
			except (OverflowError, ValueError):
				pass
		del content

		try:
			rsync_initial_timeout = \
				int(settings.get("PORTAGE_RSYNC_INITIAL_TIMEOUT", "15"))
		except ValueError:
			rsync_initial_timeout = 15

		try:
			maxretries=int(settings["PORTAGE_RSYNC_RETRIES"])
		except SystemExit as e:
			raise # Needed else can't exit
		except:
			maxretries=3 #default number of retries

		retries=0
		user_name, hostname, port = re.split(
			"rsync://([^:/]+@)?([^:/]*)(:[0-9]+)?", syncuri, maxsplit=3)[1:4]
		if port is None:
			port=""
		if user_name is None:
			user_name=""
		updatecache_flg=True
		all_rsync_opts = set(rsync_opts)
		extra_rsync_opts = portage.util.shlex_split(
			settings.get("PORTAGE_RSYNC_EXTRA_OPTS",""))
		all_rsync_opts.update(extra_rsync_opts)
		family = socket.AF_INET
		if "-4" in all_rsync_opts or "--ipv4" in all_rsync_opts:
			family = socket.AF_INET
		elif socket.has_ipv6 and \
			("-6" in all_rsync_opts or "--ipv6" in all_rsync_opts):
			family = socket.AF_INET6
		ips=[]
		SERVER_OUT_OF_DATE = -1
		EXCEEDED_MAX_RETRIES = -2
		while (1):
			if ips:
				del ips[0]
			if ips==[]:
				try:
					for addrinfo in socket.getaddrinfo(
						hostname, None, family, socket.SOCK_STREAM):
						if socket.has_ipv6 and addrinfo[0] == socket.AF_INET6:
							# IPv6 addresses need to be enclosed in square brackets
							ips.append("[%s]" % addrinfo[4][0])
						else:
							ips.append(addrinfo[4][0])
					from random import shuffle
					shuffle(ips)
				except SystemExit as e:
					raise # Needed else can't exit
				except Exception as e:
					print("Notice:",str(e))
					dosyncuri=syncuri

			if ips:
				try:
					dosyncuri = syncuri.replace(
						"//" + user_name + hostname + port + "/",
						"//" + user_name + ips[0] + port + "/", 1)
				except SystemExit as e:
					raise # Needed else can't exit
				except Exception as e:
					print("Notice:",str(e))
					dosyncuri=syncuri

			if (retries==0):
				if "--ask" in myopts:
					if userquery("Do you want to sync your Portage tree " + \
						"with the mirror at\n" + blue(dosyncuri) + bold("?"),
						enter_invalid) == "No":
						print()
						print("Quitting.")
						print()
						sys.exit(0)
				emergelog(xterm_titles, ">>> Starting rsync with " + dosyncuri)
				if "--quiet" not in myopts:
					print(">>> Starting rsync with "+dosyncuri+"...")
			else:
				emergelog(xterm_titles,
					">>> Starting retry %d of %d with %s" % \
						(retries,maxretries,dosyncuri))
				print("\n\n>>> Starting retry %d of %d with %s" % (retries,maxretries,dosyncuri))

			if mytimestamp != 0 and "--quiet" not in myopts:
				print(">>> Checking server timestamp ...")

			rsynccommand = [EPREFIX + "/usr/bin/rsync"] + rsync_opts + extra_rsync_opts

			if "--debug" in myopts:
				print(rsynccommand)

			exitcode = os.EX_OK
			servertimestamp = 0
			# Even if there's no timestamp available locally, fetch the
			# timestamp anyway as an initial probe to verify that the server is
			# responsive.  This protects us from hanging indefinitely on a
			# connection attempt to an unresponsive server which rsync's
			# --timeout option does not prevent.
			if True:
				# Temporary file for remote server timestamp comparison.
				from tempfile import mkstemp
				fd, tmpservertimestampfile = mkstemp()
				os.close(fd)
				mycommand = rsynccommand[:]
				mycommand.append(dosyncuri.rstrip("/") + \
					"/metadata/timestamp.chk")
				mycommand.append(tmpservertimestampfile)
				content = None
				mypids = []
				try:
					def timeout_handler(signum, frame):
						raise portage.exception.PortageException("timed out")
					signal.signal(signal.SIGALRM, timeout_handler)
					# Timeout here in case the server is unresponsive.  The
					# --timeout rsync option doesn't apply to the initial
					# connection attempt.
					if rsync_initial_timeout:
						signal.alarm(rsync_initial_timeout)
					try:
						mypids.extend(portage.process.spawn(
							mycommand, env=settings.environ(), returnpid=True))
						exitcode = os.waitpid(mypids[0], 0)[1]
						content = portage.grabfile(tmpservertimestampfile)
					finally:
						if rsync_initial_timeout:
							signal.alarm(0)
						try:
							os.unlink(tmpservertimestampfile)
						except OSError:
							pass
				except portage.exception.PortageException as e:
					# timed out
					print(e)
					del e
					if mypids and os.waitpid(mypids[0], os.WNOHANG) == (0,0):
						os.kill(mypids[0], signal.SIGTERM)
						os.waitpid(mypids[0], 0)
					# This is the same code rsync uses for timeout.
					exitcode = 30
				else:
					if exitcode != os.EX_OK:
						if exitcode & 0xff:
							exitcode = (exitcode & 0xff) << 8
						else:
							exitcode = exitcode >> 8
				if mypids:
					portage.process.spawned_pids.remove(mypids[0])
				if content:
					try:
						servertimestamp = time.mktime(time.strptime(
							content[0], "%a, %d %b %Y %H:%M:%S +0000"))
					except (OverflowError, ValueError):
						pass
				del mycommand, mypids, content
			if exitcode == os.EX_OK:
				if (servertimestamp != 0) and (servertimestamp == mytimestamp):
					emergelog(xterm_titles,
						">>> Cancelling sync -- Already current.")
					print()
					print(">>>")
					print(">>> Timestamps on the server and in the local repository are the same.")
					print(">>> Cancelling all further sync action. You are already up to date.")
					print(">>>")
					print(">>> In order to force sync, remove '%s'." % servertimestampfile)
					print(">>>")
					print()
					sys.exit(0)
				elif (servertimestamp != 0) and (servertimestamp < mytimestamp):
					emergelog(xterm_titles,
						">>> Server out of date: %s" % dosyncuri)
					print()
					print(">>>")
					print(">>> SERVER OUT OF DATE: %s" % dosyncuri)
					print(">>>")
					print(">>> In order to force sync, remove '%s'." % servertimestampfile)
					print(">>>")
					print()
					exitcode = SERVER_OUT_OF_DATE
				elif (servertimestamp == 0) or (servertimestamp > mytimestamp):
					# actual sync
					mycommand = rsynccommand + [dosyncuri+"/", myportdir]
					exitcode = portage.process.spawn(mycommand, **spawn_kwargs)
					if exitcode in [0,1,3,4,11,14,20,21]:
						break
			elif exitcode in [1,3,4,11,14,20,21]:
				break
			else:
				# Code 2 indicates protocol incompatibility, which is expected
				# for servers with protocol < 29 that don't support
				# --prune-empty-directories.  Retry for a server that supports
				# at least rsync protocol version 29 (>=rsync-2.6.4).
				pass

			retries=retries+1

			if retries<=maxretries:
				print(">>> Retrying...")
				time.sleep(11)
			else:
				# over retries
				# exit loop
				updatecache_flg=False
				exitcode = EXCEEDED_MAX_RETRIES
				break

		if (exitcode==0):
			emergelog(xterm_titles, "=== Sync completed with %s" % dosyncuri)
		elif exitcode == SERVER_OUT_OF_DATE:
			sys.exit(1)
		elif exitcode == EXCEEDED_MAX_RETRIES:
			sys.stderr.write(
				">>> Exceeded PORTAGE_RSYNC_RETRIES: %s\n" % maxretries)
			sys.exit(1)
		elif (exitcode>0):
			msg = []
			if exitcode==1:
				msg.append("Rsync has reported that there is a syntax error. Please ensure")
				msg.append("that your SYNC statement is proper.")
				msg.append("SYNC=" + settings["SYNC"])
			elif exitcode==11:
				msg.append("Rsync has reported that there is a File IO error. Normally")
				msg.append("this means your disk is full, but can be caused by corruption")
				msg.append("on the filesystem that contains PORTDIR. Please investigate")
				msg.append("and try again after the problem has been fixed.")
				msg.append("PORTDIR=" + settings["PORTDIR"])
			elif exitcode==20:
				msg.append("Rsync was killed before it finished.")
			else:
				msg.append("Rsync has not successfully finished. It is recommended that you keep")
				msg.append("trying or that you use the 'emerge-webrsync' option if you are unable")
				msg.append("to use rsync due to firewall or other restrictions. This should be a")
				msg.append("temporary problem unless complications exist with your network")
				msg.append("(and possibly your system's filesystem) configuration.")
			for line in msg:
				out.eerror(line)
			sys.exit(exitcode)
	elif syncuri[:6]=="cvs://":
<<<<<<< HEAD
		if not os.path.exists(EPREFIX + "/usr/bin/cvs"):
			print("!!! " + EPREFIX + "/usr/bin/cvs does not exist, so CVS support is disabled.")
			print("!!! Type \"emerge dev-util/cvs\" to enable CVS support.")
=======
		if not os.path.exists("/usr/bin/cvs"):
			print("!!! /usr/bin/cvs does not exist, so CVS support is disabled.")
			print("!!! Type \"emerge dev-vcs/cvs\" to enable CVS support.")
>>>>>>> 3669b846
			sys.exit(1)
		cvsroot=syncuri[6:]
		cvsdir=os.path.dirname(myportdir)
		if not os.path.exists(myportdir+"/CVS"):
			#initial checkout
			print(">>> Starting initial cvs checkout with "+syncuri+"...")
			if os.path.exists(cvsdir+"/gentoo-x86"):
				print("!!! existing",cvsdir+"/gentoo-x86 directory; exiting.")
				sys.exit(1)
			try:
				os.rmdir(myportdir)
			except OSError as e:
				if e.errno != errno.ENOENT:
					sys.stderr.write(
						"!!! existing '%s' directory; exiting.\n" % myportdir)
					sys.exit(1)
				del e
			if portage.spawn("cd "+cvsdir+"; cvs -z0 -d "+cvsroot+" co -P gentoo-x86",settings,free=1):
				print("!!! cvs checkout error; exiting.")
				sys.exit(1)
			os.rename(os.path.join(cvsdir, "gentoo-x86"), myportdir)
		else:
			#cvs update
			print(">>> Starting cvs update with "+syncuri+"...")
			retval = portage.process.spawn_bash(
				"cd %s; cvs -z0 -q update -dP" % \
				(portage._shell_quote(myportdir),), **spawn_kwargs)
			if retval != os.EX_OK:
				sys.exit(retval)
		dosyncuri = syncuri
	elif syncuri[:11]=="svn+http://" or syncuri[:6]=="svn://" or syncuri[:12]=="svn+https://":
		# Gentoo Prefix hardcoded SVN support
		if not os.path.exists(EPREFIX + "/usr/bin/svn"):
			print("!!! " + EPREFIX + "/usr/bin/svn does not exist, so SVN support is disabled.")
			print("!!! Type \"emerge dev-util/subversion\" to enable SVN support.")
			sys.exit(1)
		svndir=os.path.dirname(myportdir)
		if not os.path.exists(myportdir+"/.svn"):
			#initial checkout
			if syncuri[:4] == "svn+":
				syncuri = syncuri[4:]
			print(">>> Starting initial svn checkout with "+syncuri+"...")
			if os.path.exists(svndir+"/prefix-overlay"):
				print("!!! existing",svndir+"/prefix-overlay directory; exiting.")
				sys.exit(1)
			try:
				os.rmdir(myportdir)
			except OSError, e:
				if e.errno != errno.ENOENT:
					sys.stderr.write(
						"!!! existing '%s' directory; exiting.\n" % myportdir)
					sys.exit(1)
				del e
			if portage.spawn("cd "+svndir+"; svn checkout "+syncuri,settings,free=1):
				print("!!! svn checkout error; exiting.")
				sys.exit(1)
			os.rename(os.path.join(svndir, "prefix-overlay"), myportdir)
		else:
			#svn update
			print(">>> Starting svn update...")
			retval = portage.spawn("cd '%s'; svn update" % myportdir, \
				settings, free=1)
			if retval != os.EX_OK:
				sys.exit(retval)

		# write timestamp.chk
		try:
			if not os.path.exists(os.path.join(myportdir, "metadata")):
				os.mkdir(os.path.join(myportdir, "metadata"))
			f = open(os.path.join(myportdir, "metadata", "timestamp.chk"), 'w')
			f.write(time.strftime("%a, %d %b %Y %H:%M:%S +0000", time.gmtime()))
			f.write('\n')
			f.close()
		except IOError, e:
			# too bad, next time better luck!
			pass

		dosyncuri = syncuri
	else:
		writemsg_level("!!! Unrecognized protocol: SYNC='%s'\n" % (syncuri,),
			noiselevel=-1, level=logging.ERROR)
		return 1

	if updatecache_flg and  \
		myaction != "metadata" and \
		"metadata-transfer" not in settings.features:
		updatecache_flg = False

	# Reload the whole config from scratch.
	settings, trees, mtimedb = load_emerge_config(trees=trees)
	adjust_configs(myopts, trees)
	root_config = trees[settings["ROOT"]]["root_config"]
	portdb = trees[settings["ROOT"]]["porttree"].dbapi

	if updatecache_flg and \
		os.path.exists(os.path.join(myportdir, 'metadata', 'cache')):

		# Only update cache for myportdir since that's
		# the only one that's been synced here.
		action_metadata(settings, portdb, myopts, porttrees=[myportdir])

	if _global_updates(trees, mtimedb["updates"]):
		mtimedb.commit()
		# Reload the whole config from scratch.
		settings, trees, mtimedb = load_emerge_config(trees=trees)
		adjust_configs(myopts, trees)
		portdb = trees[settings["ROOT"]]["porttree"].dbapi
		root_config = trees[settings["ROOT"]]["root_config"]

	mybestpv = portdb.xmatch("bestmatch-visible",
		portage.const.PORTAGE_PACKAGE_ATOM)
	mypvs = portage.best(
		trees[settings["ROOT"]]["vartree"].dbapi.match(
		portage.const.PORTAGE_PACKAGE_ATOM))

	chk_updated_cfg_files("/", settings.get("CONFIG_PROTECT","").split())

	if myaction != "metadata":
		postsync = os.path.join(settings["PORTAGE_CONFIGROOT"],
			portage.USER_CONFIG_PATH, "bin", "post_sync")
		if os.access(postsync, os.X_OK):
			retval = portage.process.spawn(
				[postsync, dosyncuri], env=settings.environ())
			if retval != os.EX_OK:
				print(red(" * ") + bold("spawn failed of " + postsync))

	if(mybestpv != mypvs) and not "--quiet" in myopts:
		print()
		print(red(" * ")+bold("An update to portage is available.")+" It is _highly_ recommended")
		print(red(" * ")+"that you update portage now, before any other packages are updated.")
		print()
		print(red(" * ")+"To update portage, run 'emerge portage' now.")
		print()

	display_news_notification(root_config, myopts)
	return os.EX_OK

def action_uninstall(settings, trees, ldpath_mtimes,
	opts, action, files, spinner):

	# For backward compat, some actions do not require leading '='.
	ignore_missing_eq = action in ('clean', 'unmerge')
	root = settings['ROOT']
	vardb = trees[root]['vartree'].dbapi
	valid_atoms = []
	lookup_owners = []

	# Ensure atoms are valid before calling unmerge().
	# For backward compat, leading '=' is not required.
	for x in files:
		if is_valid_package_atom(x) or \
			(ignore_missing_eq and is_valid_package_atom('=' + x)):

			try:
				valid_atoms.append(
					dep_expand(x, mydb=vardb, settings=settings))
			except portage.exception.AmbiguousPackageName as e:
				msg = "The short ebuild name \"" + x + \
					"\" is ambiguous.  Please specify " + \
					"one of the following " + \
					"fully-qualified ebuild names instead:"
				for line in textwrap.wrap(msg, 70):
					writemsg_level("!!! %s\n" % (line,),
						level=logging.ERROR, noiselevel=-1)
				for i in e[0]:
					writemsg_level("    %s\n" % colorize("INFORM", i),
						level=logging.ERROR, noiselevel=-1)
				writemsg_level("\n", level=logging.ERROR, noiselevel=-1)
				return 1

		elif x.startswith(os.sep):
			if not x.startswith(root):
				writemsg_level(("!!! '%s' does not start with" + \
					" $ROOT.\n") % x, level=logging.ERROR, noiselevel=-1)
				return 1
			# Queue these up since it's most efficient to handle
			# multiple files in a single iter_owners() call.
			lookup_owners.append(x)

		elif x.startswith(SETPREFIX) and action == "deselect":
			valid_atoms.append(x)

		else:
			msg = []
			msg.append("'%s' is not a valid package atom." % (x,))
			msg.append("Please check ebuild(5) for full details.")
			writemsg_level("".join("!!! %s\n" % line for line in msg),
				level=logging.ERROR, noiselevel=-1)
			return 1

	if lookup_owners:
		relative_paths = []
		search_for_multiple = False
		if len(lookup_owners) > 1:
			search_for_multiple = True

		for x in lookup_owners:
			if not search_for_multiple and os.path.isdir(x):
				search_for_multiple = True
			relative_paths.append(x[len(root)-1:])

		owners = set()
		for pkg, relative_path in \
			vardb._owners.iter_owners(relative_paths):
			owners.add(pkg.mycpv)
			if not search_for_multiple:
				break

		if owners:
			for cpv in owners:
				slot = vardb.aux_get(cpv, ['SLOT'])[0]
				if not slot:
					# portage now masks packages with missing slot, but it's
					# possible that one was installed by an older version
					atom = portage.cpv_getkey(cpv)
				else:
					atom = '%s:%s' % (portage.cpv_getkey(cpv), slot)
				valid_atoms.append(portage.dep.Atom(atom))
		else:
			writemsg_level(("!!! '%s' is not claimed " + \
				"by any package.\n") % lookup_owners[0],
				level=logging.WARNING, noiselevel=-1)

	if files and not valid_atoms:
		return 1

	if action == 'unmerge' and \
		'--quiet' not in opts and \
		'--quiet-unmerge-warn' not in opts:
		msg = "This action can remove important packages! " + \
			"In order to be safer, use " + \
			"`emerge -pv --depclean <atom>` to check for " + \
			"reverse dependencies before removing packages."
		out = portage.output.EOutput()
		for line in textwrap.wrap(msg, 72):
			out.ewarn(line)

	if action in ('clean', 'unmerge') or \
		(action == 'prune' and "--nodeps" in opts):
		# When given a list of atoms, unmerge them in the order given.
		ordered = action == 'unmerge'
		unmerge(trees[settings["ROOT"]]['root_config'], opts, action,
			valid_atoms, ldpath_mtimes, ordered=ordered)
		rval = os.EX_OK
	elif action == 'deselect':
		rval = action_deselect(settings, trees, opts, valid_atoms)
	else:
		rval = action_depclean(settings, trees, ldpath_mtimes,
			opts, action, valid_atoms, spinner)

	return rval

def adjust_configs(myopts, trees):
	for myroot in trees:
		mysettings =  trees[myroot]["vartree"].settings
		mysettings.unlock()
		adjust_config(myopts, mysettings)
		mysettings.lock()

def adjust_config(myopts, settings):
	"""Make emerge specific adjustments to the config."""

	# Kill noauto as it will break merges otherwise.
	if "noauto" in settings.features:
		settings.features.remove('noauto')
		settings['FEATURES'] = ' '.join(sorted(settings.features))
		settings.backup_changes("FEATURES")

	fail_clean = myopts.get('--fail-clean')
	if fail_clean is not None:
		if fail_clean is True and \
			'fail-clean' not in settings.features:
			settings.features.add('fail-clean')
			settings['FEATURES'] = ' '.join(sorted(settings.features))
			settings.backup_changes('FEATURES')
		elif fail_clean == 'n' and \
			'fail-clean' in settings.features:
			settings.features.remove('fail-clean')
			settings['FEATURES'] = ' '.join(sorted(settings.features))
			settings.backup_changes('FEATURES')

	CLEAN_DELAY = 5
	try:
		CLEAN_DELAY = int(settings.get("CLEAN_DELAY", str(CLEAN_DELAY)))
	except ValueError as e:
		portage.writemsg("!!! %s\n" % str(e), noiselevel=-1)
		portage.writemsg("!!! Unable to parse integer: CLEAN_DELAY='%s'\n" % \
			settings["CLEAN_DELAY"], noiselevel=-1)
	settings["CLEAN_DELAY"] = str(CLEAN_DELAY)
	settings.backup_changes("CLEAN_DELAY")

	EMERGE_WARNING_DELAY = 10
	try:
		EMERGE_WARNING_DELAY = int(settings.get(
			"EMERGE_WARNING_DELAY", str(EMERGE_WARNING_DELAY)))
	except ValueError as e:
		portage.writemsg("!!! %s\n" % str(e), noiselevel=-1)
		portage.writemsg("!!! Unable to parse integer: EMERGE_WARNING_DELAY='%s'\n" % \
			settings["EMERGE_WARNING_DELAY"], noiselevel=-1)
	settings["EMERGE_WARNING_DELAY"] = str(EMERGE_WARNING_DELAY)
	settings.backup_changes("EMERGE_WARNING_DELAY")

	if "--quiet" in myopts or "--quiet-build" in myopts:
		settings["PORTAGE_QUIET"]="1"
		settings.backup_changes("PORTAGE_QUIET")

	if "--verbose" in myopts:
		settings["PORTAGE_VERBOSE"] = "1"
		settings.backup_changes("PORTAGE_VERBOSE")

	# Set so that configs will be merged regardless of remembered status
	if ("--noconfmem" in myopts):
		settings["NOCONFMEM"]="1"
		settings.backup_changes("NOCONFMEM")

	# Set various debug markers... They should be merged somehow.
	PORTAGE_DEBUG = 0
	try:
		PORTAGE_DEBUG = int(settings.get("PORTAGE_DEBUG", str(PORTAGE_DEBUG)))
		if PORTAGE_DEBUG not in (0, 1):
			portage.writemsg("!!! Invalid value: PORTAGE_DEBUG='%i'\n" % \
				PORTAGE_DEBUG, noiselevel=-1)
			portage.writemsg("!!! PORTAGE_DEBUG must be either 0 or 1\n",
				noiselevel=-1)
			PORTAGE_DEBUG = 0
	except ValueError as e:
		portage.writemsg("!!! %s\n" % str(e), noiselevel=-1)
		portage.writemsg("!!! Unable to parse integer: PORTAGE_DEBUG='%s'\n" %\
			settings["PORTAGE_DEBUG"], noiselevel=-1)
		del e
	if "--debug" in myopts:
		PORTAGE_DEBUG = 1
	settings["PORTAGE_DEBUG"] = str(PORTAGE_DEBUG)
	settings.backup_changes("PORTAGE_DEBUG")

	if settings.get("NOCOLOR") not in ("yes","true"):
		portage.output.havecolor = 1

	"""The explicit --color < y | n > option overrides the NOCOLOR environment
	variable and stdout auto-detection."""
	if "--color" in myopts:
		if "y" == myopts["--color"]:
			portage.output.havecolor = 1
			settings["NOCOLOR"] = "false"
		else:
			portage.output.havecolor = 0
			settings["NOCOLOR"] = "true"
		settings.backup_changes("NOCOLOR")
	elif settings.get('TERM') == 'dumb' or \
		not sys.stdout.isatty():
		portage.output.havecolor = 0
		settings["NOCOLOR"] = "true"
		settings.backup_changes("NOCOLOR")

def display_missing_pkg_set(root_config, set_name):

	msg = []
	msg.append(("emerge: There are no sets to satisfy '%s'. " + \
		"The following sets exist:") % \
		colorize("INFORM", set_name))
	msg.append("")

	for s in sorted(root_config.sets):
		msg.append("    %s" % s)
	msg.append("")

	writemsg_level("".join("%s\n" % l for l in msg),
		level=logging.ERROR, noiselevel=-1)

def relative_profile_path(portdir, abs_profile):
	realpath = os.path.realpath(abs_profile)
	basepath   = os.path.realpath(os.path.join(portdir, "profiles"))
	if realpath.startswith(basepath):
		profilever = realpath[1 + len(basepath):]
	else:
		profilever = None
	return profilever

def getportageversion(portdir, target_root, profile, chost, vardb):
	profilever = None
	if profile:
		profilever = relative_profile_path(portdir, profile)
		if profilever is None:
			try:
				for parent in portage.grabfile(
					os.path.join(profile, 'parent')):
					profilever = relative_profile_path(portdir,
						os.path.join(profile, parent))
					if profilever is not None:
						break
			except portage.exception.PortageException:
				pass

			if profilever is None:
				try:
					profilever = "!" + os.readlink(profile)
				except (OSError):
					pass

	if profilever is None:
		profilever = "unavailable"

	libcver=[]
	libclist  = vardb.match("virtual/libc")
	libclist += vardb.match("virtual/glibc")
	libclist  = portage.util.unique_array(libclist)
	for x in libclist:
		xs=portage.catpkgsplit(x)
		if libcver:
			libcver+=","+"-".join(xs[1:])
		else:
			libcver="-".join(xs[1:])
	if libcver==[]:
		libcver="unavailable"

	gccver = getgccversion(chost)
	unameout=platform.release()+" "+platform.machine()

	return "Portage %s (%s, %s, %s, %s)" % \
		(portage.VERSION, profilever, gccver, libcver, unameout)

def git_sync_timestamps(settings, portdir):
	"""
	Since git doesn't preserve timestamps, synchronize timestamps between
	entries and ebuilds/eclasses. Assume the cache has the correct timestamp
	for a given file as long as the file in the working tree is not modified
	(relative to HEAD).
	"""
	cache_dir = os.path.join(portdir, "metadata", "cache")
	if not os.path.isdir(cache_dir):
		return os.EX_OK
	writemsg_level(">>> Synchronizing timestamps...\n")

	from portage.cache.cache_errors import CacheError
	try:
		cache_db = settings.load_best_module("portdbapi.metadbmodule")(
			portdir, "metadata/cache", portage.auxdbkeys[:], readonly=True)
	except CacheError as e:
		writemsg_level("!!! Unable to instantiate cache: %s\n" % (e,),
			level=logging.ERROR, noiselevel=-1)
		return 1

	ec_dir = os.path.join(portdir, "eclass")
	try:
		ec_names = set(f[:-7] for f in os.listdir(ec_dir) \
			if f.endswith(".eclass"))
	except OSError as e:
		writemsg_level("!!! Unable to list eclasses: %s\n" % (e,),
			level=logging.ERROR, noiselevel=-1)
		return 1

	args = [portage.const.BASH_BINARY, "-c",
		"cd %s && git diff-index --name-only --diff-filter=M HEAD" % \
		portage._shell_quote(portdir)]
	import subprocess
	proc = subprocess.Popen(args, stdout=subprocess.PIPE)
	modified_files = set(_unicode_decode(l).rstrip("\n") for l in proc.stdout)
	rval = proc.wait()
	if rval != os.EX_OK:
		return rval

	modified_eclasses = set(ec for ec in ec_names \
		if os.path.join("eclass", ec + ".eclass") in modified_files)

	updated_ec_mtimes = {}

	for cpv in cache_db:
		cpv_split = portage.catpkgsplit(cpv)
		if cpv_split is None:
			writemsg_level("!!! Invalid cache entry: %s\n" % (cpv,),
				level=logging.ERROR, noiselevel=-1)
			continue

		cat, pn, ver, rev = cpv_split
		cat, pf = portage.catsplit(cpv)
		relative_eb_path = os.path.join(cat, pn, pf + ".ebuild")
		if relative_eb_path in modified_files:
			continue

		try:
			cache_entry = cache_db[cpv]
			eb_mtime = cache_entry.get("_mtime_")
			ec_mtimes = cache_entry.get("_eclasses_")
		except KeyError:
			writemsg_level("!!! Missing cache entry: %s\n" % (cpv,),
				level=logging.ERROR, noiselevel=-1)
			continue
		except CacheError as e:
			writemsg_level("!!! Unable to access cache entry: %s %s\n" % \
				(cpv, e), level=logging.ERROR, noiselevel=-1)
			continue

		if eb_mtime is None:
			writemsg_level("!!! Missing ebuild mtime: %s\n" % (cpv,),
				level=logging.ERROR, noiselevel=-1)
			continue

		try:
			eb_mtime = long(eb_mtime)
		except ValueError:
			writemsg_level("!!! Invalid ebuild mtime: %s %s\n" % \
				(cpv, eb_mtime), level=logging.ERROR, noiselevel=-1)
			continue

		if ec_mtimes is None:
			writemsg_level("!!! Missing eclass mtimes: %s\n" % (cpv,),
				level=logging.ERROR, noiselevel=-1)
			continue

		if modified_eclasses.intersection(ec_mtimes):
			continue

		missing_eclasses = set(ec_mtimes).difference(ec_names)
		if missing_eclasses:
			writemsg_level("!!! Non-existent eclass(es): %s %s\n" % \
				(cpv, sorted(missing_eclasses)), level=logging.ERROR,
				noiselevel=-1)
			continue

		eb_path = os.path.join(portdir, relative_eb_path)
		try:
			current_eb_mtime = os.stat(eb_path)
		except OSError:
			writemsg_level("!!! Missing ebuild: %s\n" % \
				(cpv,), level=logging.ERROR, noiselevel=-1)
			continue

		inconsistent = False
		for ec, (ec_path, ec_mtime) in ec_mtimes.items():
			updated_mtime = updated_ec_mtimes.get(ec)
			if updated_mtime is not None and updated_mtime != ec_mtime:
				writemsg_level("!!! Inconsistent eclass mtime: %s %s\n" % \
					(cpv, ec), level=logging.ERROR, noiselevel=-1)
				inconsistent = True
				break

		if inconsistent:
			continue

		if current_eb_mtime != eb_mtime:
			os.utime(eb_path, (eb_mtime, eb_mtime))

		for ec, (ec_path, ec_mtime) in ec_mtimes.items():
			if ec in updated_ec_mtimes:
				continue
			ec_path = os.path.join(ec_dir, ec + ".eclass")
			current_mtime = os.stat(ec_path)[stat.ST_MTIME]
			if current_mtime != ec_mtime:
				os.utime(ec_path, (ec_mtime, ec_mtime))
			updated_ec_mtimes[ec] = ec_mtime

	return os.EX_OK

def load_emerge_config(trees=None):
	kwargs = {}
	for k, envvar in (("config_root", "PORTAGE_CONFIGROOT"), ("target_root", "ROOT")):
		v = os.environ.get(envvar, None)
		if v and v.strip():
			kwargs[k] = v
	trees = portage.create_trees(trees=trees, **kwargs)

	for root, root_trees in trees.items():
		settings = root_trees["vartree"].settings
		settings._init_dirs()
		setconfig = load_default_config(settings, root_trees)
		root_trees["root_config"] = RootConfig(settings, root_trees, setconfig)

	settings = trees["/"]["vartree"].settings

	for myroot in trees:
		if myroot != "/":
			settings = trees[myroot]["vartree"].settings
			break

	mtimedbfile = os.path.join(os.path.sep, settings['ROOT'], portage.CACHE_PATH, "mtimedb")
	mtimedb = portage.MtimeDB(mtimedbfile)
	portage.output._init(config_root=settings['PORTAGE_CONFIGROOT'])
	return settings, trees, mtimedb

def chk_updated_cfg_files(target_root, config_protect):
	result = list(
		portage.util.find_updated_config_files(target_root, config_protect))

	for x in result:
		print("\n"+colorize("WARN", " * IMPORTANT:"), end=' ')
		if not x[1]: # it's a protected file
			print("config file '%s' needs updating." % x[0])
		else: # it's a protected dir
			print("%d config files in '%s' need updating." % (len(x[1]), x[0]))

	if result:
		print(" "+yellow("*")+" See the "+colorize("INFORM","CONFIGURATION FILES")\
				+ " section of the " + bold("emerge"))
		print(" "+yellow("*")+" man page to learn how to update config files.")

def display_news_notification(root_config, myopts):
	target_root = root_config.root
	trees = root_config.trees
	settings = trees["vartree"].settings
	portdb = trees["porttree"].dbapi
	vardb = trees["vartree"].dbapi
	NEWS_PATH = os.path.join("metadata", "news")
	UNREAD_PATH = os.path.join(target_root, NEWS_LIB_PATH, "news")
	newsReaderDisplay = False
	update = "--pretend" not in myopts
	if "news" not in settings.features:
		return

	if not settings.treeVirtuals:
		# Populate these using our existing vartree, to avoid
		# having a temporary one instantiated.
		settings._populate_treeVirtuals(trees["vartree"])

	for repo in portdb.getRepositories():
		unreadItems = checkUpdatedNewsItems(
			portdb, vardb, NEWS_PATH, UNREAD_PATH, repo, update=update)
		if unreadItems:
			if not newsReaderDisplay:
				newsReaderDisplay = True
				print()
			print(colorize("WARN", " * IMPORTANT:"), end=' ')
			print("%s news items need reading for repository '%s'." % (unreadItems, repo))


	if newsReaderDisplay:
		print(colorize("WARN", " *"), end=' ')
		print("Use " + colorize("GOOD", "eselect news") + " to read news items.")
		print()

def getgccversion(chost):
	"""
	rtype: C{str}
	return:  the current in-use gcc version
	"""

	gcc_ver_command = 'gcc -dumpversion'
	gcc_ver_prefix = 'gcc-'

	gcc_not_found_error = red(
	"!!! No gcc found. You probably need to 'source /etc/profile'\n" +
	"!!! to update the environment of this terminal and possibly\n" +
	"!!! other terminals also.\n"
	)

	mystatus, myoutput = subprocess_getstatusoutput("gcc-config -c")
	if mystatus == os.EX_OK and myoutput.startswith(chost + "-"):
		return myoutput.replace(chost + "-", gcc_ver_prefix, 1)

	mystatus, myoutput = subprocess_getstatusoutput(
		chost + "-" + gcc_ver_command)
	if mystatus == os.EX_OK:
		return gcc_ver_prefix + myoutput

	mystatus, myoutput = subprocess_getstatusoutput(gcc_ver_command)
	if mystatus == os.EX_OK:
		return gcc_ver_prefix + myoutput

	portage.writemsg(gcc_not_found_error, noiselevel=-1)
	return "[unavailable]"

def checkUpdatedNewsItems(portdb, vardb, NEWS_PATH, UNREAD_PATH, repo_id,
	update=False):
	"""
	Examines news items in repodir + '/' + NEWS_PATH and attempts to find unread items
	Returns the number of unread (yet relevent) items.

	@param portdb: a portage tree database
	@type portdb: pordbapi
	@param vardb: an installed package database
	@type vardb: vardbapi
	@param NEWS_PATH:
	@type NEWS_PATH:
	@param UNREAD_PATH:
	@type UNREAD_PATH:
	@param repo_id:
	@type repo_id:
	@rtype: Integer
	@returns:
	1.  The number of unread but relevant news items.

	"""
	from portage.news import NewsManager
	manager = NewsManager(portdb, vardb, NEWS_PATH, UNREAD_PATH)
	return manager.getUnreadItems( repo_id, update=update )
<|MERGE_RESOLUTION|>--- conflicted
+++ resolved
@@ -2188,15 +2188,9 @@
 				out.eerror(line)
 			sys.exit(exitcode)
 	elif syncuri[:6]=="cvs://":
-<<<<<<< HEAD
 		if not os.path.exists(EPREFIX + "/usr/bin/cvs"):
 			print("!!! " + EPREFIX + "/usr/bin/cvs does not exist, so CVS support is disabled.")
-			print("!!! Type \"emerge dev-util/cvs\" to enable CVS support.")
-=======
-		if not os.path.exists("/usr/bin/cvs"):
-			print("!!! /usr/bin/cvs does not exist, so CVS support is disabled.")
 			print("!!! Type \"emerge dev-vcs/cvs\" to enable CVS support.")
->>>>>>> 3669b846
 			sys.exit(1)
 		cvsroot=syncuri[6:]
 		cvsdir=os.path.dirname(myportdir)
