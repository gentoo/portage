--- conflicted
+++ resolved
@@ -309,13 +309,8 @@
 			self._pkgindex_aux_keys = \
 				["BUILD_TIME", "CHOST", "DEPEND", "DESCRIPTION", "EAPI",
 				"HDEPEND", "IUSE", "KEYWORDS", "LICENSE", "PDEPEND", "PROPERTIES",
-<<<<<<< HEAD
-				"PROVIDE", "RDEPEND", "repository", "SLOT", "USE", "DEFINED_PHASES",
+				"PROVIDE", "RESTRICT", "RDEPEND", "repository", "SLOT", "USE", "DEFINED_PHASES",
 				"BASE_URI", "EPREFIX"]
-=======
-				"PROVIDE", "RESTRICT", "RDEPEND", "repository", "SLOT", "USE", "DEFINED_PHASES",
-				"BASE_URI"]
->>>>>>> 55101e69
 			self._pkgindex_aux_keys = list(self._pkgindex_aux_keys)
 			self._pkgindex_use_evaluated_keys = \
 				("DEPEND", "HDEPEND", "LICENSE", "RDEPEND",
