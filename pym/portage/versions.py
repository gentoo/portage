--- conflicted
+++ resolved
@@ -50,14 +50,10 @@
 	"dots_allowed_in_PN":    r'[\w+][\w+.-]*?',
 }
 
-<<<<<<< HEAD
-_v = r'(cvs\.)?(\d+)((\.\d+)*)([a-z]?)((_(pre|p|beta|alpha|rc)\d*)*)'
-# PREFIX hack: -r(\d+) -> -r(\d+|0\d+\.\d+) (see below)
+_v = r'(\d+)((\.\d+)*)([a-z]?)((_(pre|p|beta|alpha|rc)\d*)*)'
+# PREFIX_LOCAL hack: -r(\d+) -> -r(\d+|0\d+\.\d+) (see below)
 _rev = r'(\d+|0\d+\.\d+)'
-=======
-_v = r'(\d+)((\.\d+)*)([a-z]?)((_(pre|p|beta|alpha|rc)\d*)*)'
-_rev = r'\d+'
->>>>>>> df2b69e2
+# END_PREFIX_LOCAL
 _vr = _v + '(-r(' + _rev + '))?'
 
 _cp = {
@@ -256,43 +252,35 @@
 			if rval:
 				return rval
 
-<<<<<<< HEAD
+	# PREFIX_LOCAL
 	# The suffix part is equal too, so finally check the revision
-	# PREFIX hack: a revision starting with 0 is an 'inter-revision',
+	# Prefix hack: a revision starting with 0 is an 'inter-revision',
 	# which means that it is possible to create revisions on revisions.
 	# An example is -r01.1 which is the first revision of -r1.  Note
 	# that a period (.) is used to separate the real revision and the
 	# secondary revision number.  This trick is in use to allow revision
 	# bumps in ebuilds synced from the main tree for Prefix changes,
 	# while still staying in the main tree versioning scheme.
-	if match1.group(10):
-		if match1.group(10)[0] == '0' and '.' in match1.group(10):
-			t = match1.group(10)[1:].split(".")
+	if match1.group(9):
+		if match1.group(9)[0] == '0' and '.' in match1.group(9):
+			t = match1.group(9)[1:].split(".")
 			r1 = int(t[0])
 			r3 = int(t[1])
 		else:
-			r1 = int(match1.group(10))
+			r1 = int(match1.group(9))
 			r3 = 0
 	else:
 		r1 = 0
 		r3 = 0
-	if match2.group(10):
-		if match2.group(10)[0] == '0' and '.' in match2.group(10):
-			t = match2.group(10)[1:].split(".")
+	if match2.group(9):
+		if match2.group(9)[0] == '0' and '.' in match2.group(9):
+			t = match2.group(9)[1:].split(".")
 			r2 = int(t[0])
 			r4 = int(t[1])
 		else:
-			r2 = int(match2.group(10))
+			r2 = int(match2.group(9))
 			r4 = 0
-=======
-	# the suffix part is equal to, so finally check the revision
-	if match1.group(9):
-		r1 = int(match1.group(9))
-	else:
-		r1 = 0
-	if match2.group(9):
-		r2 = int(match2.group(9))
->>>>>>> df2b69e2
+	# END_PREFIX_LOCAL
 	else:
 		r2 = 0
 		r4 = 0
