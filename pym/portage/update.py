--- conflicted
+++ resolved
@@ -283,11 +283,7 @@
 	return myupd, errors
 
 def update_config_files(config_root, protect, protect_mask, update_iter,
-<<<<<<< HEAD
-	match_callback = None, case_insensitive = False):
-=======
 	match_callback=None, case_insensitive=False):
->>>>>>> f9a2d702
 	"""Perform global updates on /etc/portage/package.*, /etc/portage/profile/package.*,
 	/etc/portage/profile/packages and /etc/portage/sets.
 	config_root - location of files to update
@@ -412,11 +408,7 @@
 
 	protect_obj = ConfigProtect(
 		config_root, protect, protect_mask,
-<<<<<<< HEAD
-		case_insensitive = case_insensitive)
-=======
 		case_insensitive=case_insensitive)
->>>>>>> f9a2d702
 	for x in update_files:
 		updating_file = os.path.join(abs_user_config, x)
 		if protect_obj.isprotected(updating_file):
