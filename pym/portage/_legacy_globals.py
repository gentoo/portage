--- conflicted
+++ resolved
@@ -3,7 +3,7 @@
 
 import portage
 from portage import os
-from portage.const import CACHE_PATH, PROFILE_PATH, EPREFIX
+from portage.const import CACHE_PATH, PROFILE_PATH
 
 def _get_legacy_global(name):
 	constructed = portage._legacy_globals_constructed
@@ -27,13 +27,8 @@
 	os.umask(0o22)
 
 	kwargs = {}
-<<<<<<< HEAD
-	kwargs["config_root"] = os.environ.get("PORTAGE_CONFIGROOT", EPREFIX + "/")
-	kwargs["target_root"] = os.environ.get("ROOT", "/")
-=======
 	for k, envvar in (("config_root", "PORTAGE_CONFIGROOT"), ("target_root", "ROOT")):
 		kwargs[k] = os.environ.get(envvar)
->>>>>>> 94015a2f
 
 	portage._initializing_globals = True
 	portage.db = portage.create_trees(**kwargs)
