# archive_conf.py -- functionality common to archive-conf and dispatch-conf
# Copyright 2003-2014 Gentoo Foundation
# Distributed under the terms of the GNU General Public License v2


# Library by Wayne Davison <gentoo@blorf.net>, derived from code
# written by Jeremy Wohl (http://igmus.org)

from __future__ import print_function

import os, shutil, subprocess, sys

import portage
from portage.env.loaders import KeyValuePairFileLoader
from portage.localization import _
from portage.util import shlex_split, varexpand
from portage.const import EPREFIX

RCS_BRANCH = '1.1.1'
RCS_LOCK = 'rcs -ko -M -l'
RCS_PUT = 'ci -t-"Archived config file." -m"dispatch-conf update."'
RCS_GET = 'co'
RCS_MERGE = "rcsmerge -p -r" + RCS_BRANCH + " '%s' > '%s'"

DIFF3_MERGE = "diff3 -mE '%s' '%s' '%s' > '%s'"

def diffstatusoutput(cmd, file1, file2):
	"""
	Execute the string cmd in a shell with getstatusoutput() and return a
	2-tuple (status, output).
	"""
	# Use Popen to emulate getstatusoutput(), since getstatusoutput() may
	# raise a UnicodeDecodeError which makes the output inaccessible.
	args = shlex_split(cmd % (file1, file2))

	if sys.hexversion < 0x3020000 and sys.hexversion >= 0x3000000 and \
		not os.path.isabs(args[0]):
		# Python 3.1 _execvp throws TypeError for non-absolute executable
		# path passed as bytes (see http://bugs.python.org/issue8513).
		fullname = portage.process.find_binary(args[0])
		if fullname is None:
			raise portage.exception.CommandNotFound(args[0])
		args[0] = fullname

	args = [portage._unicode_encode(x, errors='strict') for x in args]
	proc = subprocess.Popen(args,
		stdout=subprocess.PIPE, stderr=subprocess.STDOUT)
	output = portage._unicode_decode(proc.communicate()[0])
	if output and output[-1] == "\n":
		# getstatusoutput strips one newline
		output = output[:-1]
	return (proc.wait(), output)

def read_config(mandatory_opts):
<<<<<<< HEAD
    eprefix = portage.settings["EPREFIX"]
    config_path = os.path.join(eprefix or os.sep, "etc/dispatch-conf.conf")
    loader = KeyValuePairFileLoader(config_path, None)
    opts, errors = loader.load()
    if not opts:
        print(_('dispatch-conf: Error reading %s/etc/dispatch-conf.conf; fatal') % (eprefix,), file=sys.stderr)
        sys.exit(1)
=======
	eprefix = portage.settings["EPREFIX"]
	if portage._not_installed:
		config_path = os.path.join(portage.PORTAGE_BASE_PATH, "cnf", "dispatch-conf.conf")
	else:
		config_path = os.path.join(eprefix or os.sep, "etc/dispatch-conf.conf")
	loader = KeyValuePairFileLoader(config_path, None)
	opts, _errors = loader.load()
	if not opts:
		print(_('dispatch-conf: Error reading /etc/dispatch-conf.conf; fatal'), file=sys.stderr)
		sys.exit(1)
>>>>>>> a862cc5d

	# Handle quote removal here, since KeyValuePairFileLoader doesn't do that.
	quotes = "\"'"
	for k, v in opts.items():
		if v[:1] in quotes and v[:1] == v[-1:]:
			opts[k] = v[1:-1]

	for key in mandatory_opts:
		if key not in opts:
			if key == "merge":
				opts["merge"] = "sdiff --suppress-common-lines --output='%s' '%s' '%s'"
			else:
				print(_('dispatch-conf: Missing option "%s" in /etc/dispatch-conf.conf; fatal') % (key,), file=sys.stderr)

	# archive-dir supports ${EPREFIX} expansion, in order to avoid hardcoding
	variables = {"EPREFIX": eprefix}
	opts['archive-dir'] = varexpand(opts['archive-dir'], mydict=variables)

	if not os.path.exists(opts['archive-dir']):
		os.mkdir(opts['archive-dir'])
		# Use restrictive permissions by default, in order to protect
		# against vulnerabilities (like bug #315603 involving rcs).
		os.chmod(opts['archive-dir'], 0o700)
	elif not os.path.isdir(opts['archive-dir']):
		print(_('dispatch-conf: Config archive dir [%s] must exist; fatal') % (opts['archive-dir'],), file=sys.stderr)
		sys.exit(1)

	return opts


def rcs_archive(archive, curconf, newconf, mrgconf):
	"""Archive existing config in rcs (on trunk). Then, if mrgconf is
	specified and an old branch version exists, merge the user's changes
	and the distributed changes and put the result into mrgconf.  Lastly,
	if newconf was specified, leave it in the archive dir with a .dist.new
	suffix along with the last 1.1.1 branch version with a .dist suffix."""

	try:
		os.makedirs(os.path.dirname(archive))
	except OSError:
		pass

	if os.path.isfile(curconf):
		try:
			shutil.copy2(curconf, archive)
		except(IOError, os.error) as why:
			print(_('dispatch-conf: Error copying %(curconf)s to %(archive)s: %(reason)s; fatal') % \
				{"curconf": curconf, "archive": archive, "reason": str(why)}, file=sys.stderr)

	if os.path.exists(archive + ',v'):
		os.system(RCS_LOCK + ' ' + archive)
	os.system(RCS_PUT + ' ' + archive)

	ret = 0
	if newconf != '':
		os.system(RCS_GET + ' -r' + RCS_BRANCH + ' ' + archive)
		has_branch = os.path.exists(archive)
		if has_branch:
			os.rename(archive, archive + '.dist')

		try:
			shutil.copy2(newconf, archive)
		except(IOError, os.error) as why:
			print(_('dispatch-conf: Error copying %(newconf)s to %(archive)s: %(reason)s; fatal') % \
				{"newconf": newconf, "archive": archive, "reason": str(why)}, file=sys.stderr)

		if has_branch:
			if mrgconf != '':
				# This puts the results of the merge into mrgconf.
				ret = os.system(RCS_MERGE % (archive, mrgconf))
				mystat = os.lstat(newconf)
				os.chmod(mrgconf, mystat.st_mode)
				os.chown(mrgconf, mystat.st_uid, mystat.st_gid)
		os.rename(archive, archive + '.dist.new')

	return ret


def file_archive(archive, curconf, newconf, mrgconf):
	"""Archive existing config to the archive-dir, bumping old versions
	out of the way into .# versions (log-rotate style). Then, if mrgconf
	was specified and there is a .dist version, merge the user's changes
	and the distributed changes and put the result into mrgconf.  Lastly,
	if newconf was specified, archive it as a .dist.new version (which
	gets moved to the .dist version at the end of the processing)."""

	try:
		os.makedirs(os.path.dirname(archive))
	except OSError:
		pass

	# Archive the current config file if it isn't already saved
	if (os.path.exists(archive) and
		len(diffstatusoutput("diff -aq '%s' '%s'", curconf, archive)[1]) != 0):
		suf = 1
		while suf < 9 and os.path.exists(archive + '.' + str(suf)):
			suf += 1

		while suf > 1:
			os.rename(archive + '.' + str(suf-1), archive + '.' + str(suf))
			suf -= 1

		os.rename(archive, archive + '.1')

	if os.path.isfile(curconf):
		try:
			shutil.copy2(curconf, archive)
		except(IOError, os.error) as why:
			print(_('dispatch-conf: Error copying %(curconf)s to %(archive)s: %(reason)s; fatal') % \
				{"curconf": curconf, "archive": archive, "reason": str(why)}, file=sys.stderr)

	if newconf != '':
		# Save off new config file in the archive dir with .dist.new suffix
		try:
			shutil.copy2(newconf, archive + '.dist.new')
		except(IOError, os.error) as why:
			print(_('dispatch-conf: Error copying %(newconf)s to %(archive)s: %(reason)s; fatal') % \
				{"newconf": newconf, "archive": archive + '.dist.new', "reason": str(why)}, file=sys.stderr)

		ret = 0
		if mrgconf != '' and os.path.exists(archive + '.dist'):
			# This puts the results of the merge into mrgconf.
			ret = os.system(DIFF3_MERGE % (curconf, archive + '.dist', newconf, mrgconf))
			mystat = os.lstat(newconf)
			os.chmod(mrgconf, mystat.st_mode)
			os.chown(mrgconf, mystat.st_uid, mystat.st_gid)

		return ret


def rcs_archive_post_process(archive):
	"""Check in the archive file with the .dist.new suffix on the branch
	and remove the one with the .dist suffix."""
	os.rename(archive + '.dist.new', archive)
	if os.path.exists(archive + '.dist'):
		# Commit the last-distributed version onto the branch.
		os.system(RCS_LOCK + RCS_BRANCH + ' ' + archive)
		os.system(RCS_PUT + ' -r' + RCS_BRANCH + ' ' + archive)
		os.unlink(archive + '.dist')
	else:
		# Forcefully commit the last-distributed version onto the branch.
		os.system(RCS_PUT + ' -f -r' + RCS_BRANCH + ' ' + archive)


def file_archive_post_process(archive):
	"""Rename the archive file with the .dist.new suffix to a .dist suffix"""
	os.rename(archive + '.dist.new', archive + '.dist')<|MERGE_RESOLUTION|>--- conflicted
+++ resolved
@@ -52,15 +52,6 @@
 	return (proc.wait(), output)
 
 def read_config(mandatory_opts):
-<<<<<<< HEAD
-    eprefix = portage.settings["EPREFIX"]
-    config_path = os.path.join(eprefix or os.sep, "etc/dispatch-conf.conf")
-    loader = KeyValuePairFileLoader(config_path, None)
-    opts, errors = loader.load()
-    if not opts:
-        print(_('dispatch-conf: Error reading %s/etc/dispatch-conf.conf; fatal') % (eprefix,), file=sys.stderr)
-        sys.exit(1)
-=======
 	eprefix = portage.settings["EPREFIX"]
 	if portage._not_installed:
 		config_path = os.path.join(portage.PORTAGE_BASE_PATH, "cnf", "dispatch-conf.conf")
@@ -71,7 +62,6 @@
 	if not opts:
 		print(_('dispatch-conf: Error reading /etc/dispatch-conf.conf; fatal'), file=sys.stderr)
 		sys.exit(1)
->>>>>>> a862cc5d
 
 	# Handle quote removal here, since KeyValuePairFileLoader doesn't do that.
 	quotes = "\"'"
