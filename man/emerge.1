.TH "EMERGE" "1" "Sep 2025" "Portage @VERSION@" "Portage"
.SH "NAME"
emerge \- Command\-line interface to the Portage system
.SH "SYNOPSIS"
.TP
.BR emerge
[\fIoptions\fR] [\fIaction\fR] [\fIebuild\fR | \fItbz2 file\fR | \fIgpkg file\fR |
\fIfile\fR | \fI@set\fR | \fIatom\fR] ...
.TP
.BR emerge
\fB\-\-sync\fR [\fIrepo\fR | \fIalias\fR] ...
.TP
.BR emerge
\fB\-\-info\fR [\fIatom\fR]
.TP
.BR emerge
\fB\-\-search\fR \fIsomestring\fR
.TP
.BR emerge
\fB\-\-help\fR | \fB\-\-version\fR
.SH "DESCRIPTION"
\fBemerge\fR is the definitive command\-line interface to the Portage
system.  It is primarily used for installing packages, and \fBemerge\fR
can automatically handle any dependencies that the desired package has.
\fBemerge\fR can also update the \fBebuild repository\fR, making new and
updated packages available.  \fBemerge\fR gracefully handles updating
installed packages to newer releases as well.  It handles both source
and binary packages, and it can be used to create binary packages for
distribution.
.SH "EBUILDS, TBZ2S, SETS AND ATOMS"
\fBemerge\fR primarily installs packages.  You can specify
packages to install in five possible ways: an \fIatom\fR,
a \fIset\fR, an installed \fIfile\fR, an \fIebuild\fR,
a \fItbz2\fR file, or a \fIgpkg\fR file.
.LP
.TP
.BR ebuild
An \fIebuild\fR must be, at a minimum, a valid Portage
package directory name without a version or category, such as
\fBportage\fR or \fBpython\fR.
Both categories and version numbers may be used in addition, such
as \fBsys\-apps/portage\fR or \fB=python\-2.2.1\-r2\fR.
\fBemerge\fR
ignores a trailing slash so that filename completion can be used.
The \fIebuild\fR may also be an actual filename, such as
\fB/var/db/repos/gentoo/app\-admin/python/python\-2.2.1\-r2.ebuild\fR.
\fBWARNING:\fR The implementation of \fBemerge /path/to/ebuild\fR is broken and
so this syntax shouldn't be used.
.TP
.BR "tbz2 file"
A \fItbz2\fR file must be a valid .tbz2 created with \fBebuild
<package>\-<version>.ebuild package\fR or \fBemerge \-\-buildpkg
[category/]<package>\fR or \fBquickpkg [category/]<package>\fR.
.TP
.BR "gpkg file"
A \fIgpkg\fR file must be a valid .gpkg created with \fBebuild
<package>\-<version>.ebuild package\fR or \fBemerge \-\-buildpkg
[category/]<package>\fR or \fBquickpkg [category/]<package>\fR
with \fBBINPKG_FORMAT="gpkg"\fR.
.TP
.BR file
A \fIfile\fR must be a file or directory that has been installed by one or
more packages. If an absolute path is not used, then it must begin with
either "./" or "../". For directories that are owned by multiple packages, all
owning packages will be selected. See the \fBportageq\fR(1) owners command if
you would like to query the owners of one or more files or directories.
.TP
.BR set
A \fIset\fR is a convenient shorthand for a large group of
packages. Six sets are currently always available: \fBselected-packages\fR,
\fBselected-sets\fR, \fBselected\fR, \fBsystem\fR, \fBprofile\fR, and \fBworld\fR.
\fBselected-packages\fR contains the user-selected "world" packages that
are listed in \fB/var/lib/portage/world\fR, while \fBselected-sets\fR
contains the nested sets that may be listed in \fB/var/lib/portage/world_sets\fR.
\fBsystem\fR and \fBprofile\fR both refer to sets of packages deemed
necessary for your system to run properly (the differences between these
two sets are documented in \fBportage\fR(5)).
\fBselected\fR encompasses both the \fBselected-packages\fR
and \fBselected-sets\fR sets, while \fBworld\fR encompasses the \fBselected\fR,
\fBsystem\fR and \fBprofile\fR sets. (See \fBFILES\fR below for more
information.) Other sets can exist depending
on the current configuration. The default set configuration is located
in the \fB/usr/share/portage/config/sets\fR directory.
User sets may be created by placing files in the \fB/etc/portage/sets/\fR
directory (see \fBportage\fR(5)). Note that a \fIset\fR
is generally used in conjunction with \fB\-\-update\fR. When used as
arguments to \fBemerge\fR sets have to be prefixed with \fB@\fR to be
recognized. Use the \fB\-\-list\-sets\fR action to display a list of
available package sets.
.TP
.BR atom
An \fIatom\fR describes bounds on a package that you wish to install.
\fISee ebuild(5) for the details on atom syntax.\fR  For example,
\fB>=dev\-lang/python\-2.2.1\-r2\fR matches the latest available version of
Python greater than or equal to 2.2.1\-r2.  Similarly,
\fB<dev\-lang/python\-2.0\fR matches the latest available version of Python
before 2.0.  Note that in many shells you will need to escape characters such
as '<' and '='; use single\- or double\-quotes around the \fIatom\fR
to get around escaping problems. You may also constrain an atom to match a
specific \fBSLOT\fR by appending a colon and a \fBSLOT\fR. Example:
\fBx11\-libs/qt:3\fR.
.SH "ACTIONS"
.TP
.BR "No action"
If no action is specified, the action is to merge in the specified
packages, satisfying any dependencies that they may have.  The
arguments can be \fIatoms\fR, \fIsets\fR, installed \fIfiles\fR,
\fIebuilds\fR, \fItbz2s\fR, or \fIgpkgs\fR.
\fBNote that you need to use the \-\-usepkg
option if you want to install a tbz2 or a gpkg.\fR  The packages are added
to the \fBworld\fR file at the end, so that they are considered for
later updating.
.TP
.BR \-\-check\-news
Scan all repositories for relevant unread GLEP 42 news items, and display
how many are found. See
\fIhttps://www.gentoo.org/glep/glep-0042.html\fR.
.TP
.BR \-\-clean
Cleans up the system by examining the installed packages and removing older
packages.  This is accomplished by looking at each installed package and
separating the installed versions by \fBslot\fR.  Clean will \fBremove all but
the most recently installed version in each slot\fR.  Clean should not
remove unslotted packages. Note: Most recently installed means most
\fBrecent\fR, not highest version.
.TP
.BR \-\-config
Run package specific actions needed to be executed after the emerge process
has completed.  This usually entails configuration file setup or other similar
setups that the user may wish to run.
.TP
.BR \-\-depclean ", " \-c
Cleans the system by removing packages that are not associated
with explicitly merged packages. Depclean works by creating the
full dependency tree from the @world set,
then comparing it to installed packages. Packages installed, but
not part of the dependency tree, will be uninstalled by depclean.
See \fB\-\-with\-bdeps\fR for behavior with respect to build time dependencies
that are not strictly required. Packages that are part of the world set will
always be kept. They can be manually added to this set with \fIemerge
\-\-noreplace <atom>\fR. As a safety measure, depclean will not remove any
packages unless *all* required dependencies have been resolved. As a
consequence, it is often necessary to run \fIemerge \-\-update \-\-newuse
\-\-deep @world\fR prior to depclean. Also note that
depclean may break link level dependencies, especially when the
\fB\-\-depclean\-lib\-check\fR option is disabled. Thus, it is
recommended to use a tool such as \fBrevdep-rebuild\fR(1)
in order to detect such breakage.

\fBWARNING:\fR
Inexperienced users are advised to use \fB\-\-pretend\fR or \fB\-\-ask\fR
with this option in order to see a preview of which packages
will be uninstalled. Always study the list of packages
to be cleaned for any obvious mistakes. Note that packages listed in
package.provided (see \fBportage\fR(5)) may be removed by
depclean, even if they are part of the world set.

Depclean serves as a dependency aware
version of \fB\-\-unmerge\fR. When given one or more atoms, it will
unmerge matched packages that have no reverse dependencies. Use
\fB\-\-depclean\fR together with \fB\-\-verbose\fR to show reverse
dependencies.
.TP
.BR "\-\-deselect [ y | n ]", " \-W
Remove atoms and/or sets from the world file. This action is implied
by uninstall actions, including \fB-\-depclean\fR,
\fB-\-prune\fR and \fB-\-unmerge\fR. Use \fB-\-deselect=n\fR
in order to prevent uninstall actions from removing
atoms from the world file.
.TP
.BR \-\-help ", " \-h
Displays help information for emerge.  Adding one of the additional
arguments listed above will give you more specific help information
on that subject.  The internal \fBemerge\fR help documentation is
updated more frequently than this man page; check it out if you
are having problems that this man page does not help resolve.
.TP
.BR \-\-info
Produces a list of information to include in bug reports which aids the
developers when fixing the reported problem.  \fBPlease include this
information when submitting a bug report.\fR  Expanded output can be obtained
with the \fI\-\-verbose\fR option.
.TP
.BR \-\-list\-sets
Displays a list of available package sets.
.TP
.BR \-\-metadata
Transfers pregenerated metadata cache from ${repository_location}/metadata/md5\-cache/
to /var/cache/edb/dep/ as is normally done on the tail end of an rsync update using
\fBemerge \-\-sync\fR. This process populates the cache database that Portage uses
for pre-parsed lookups of package data. It does not populate cache for repositories
not distributing pregenerated metadata cache. In order to generate cache for these
repositories, use \fB\-\-regen\fR.
In versions of portage >=2.1.5 the \-\-metadata action is totally unnecessary
unless the user has enabled FEATURES="metadata-transfer" in \fBmake.conf\fR(5).
.TP
.BR \-\-prune ", " \-P
Removes all but the highest installed version of a package from your
system. Use \fB\-\-prune\fR together with \fB\-\-verbose\fR to show
reverse dependencies or with \fB\-\-nodeps\fR to ignore all dependencies.
\fBWARNING: This action can remove packages from your world file! Check
the emerge output of the next \-\-depclean run carefully! Use
\-\-depclean to avoid this issue.\fR
.TP
.BR \-\-regen
Causes portage to check and update the dependency cache of all ebuilds in the
repository.  The cache is used to speed up searches and the building of
dependency trees.  This command is not recommended for rsync users as rsync
updates the cache using server\-side caches.  If you do not know the
differences between a 'rsync user' and some other user, then you are a 'rsync
user' :).  Rsync users should simply run \fBemerge \-\-sync\fR to regenerate
the cache.  After a portage update, rsync users may find it convenient to run
\fBemerge \-\-metadata\fR to rebuild the cache as portage does at the end of
a sync operation. In order to specify parallel \fB\-\-regen\fR behavior, use
the \fB\-\-jobs\fR and \fB\-\-load\-average\fR options. If you would like to
generate and distribute cache for use by others, use \fBegencache\fR(1).
.TP
.BR \-\-resume ", " \-r
Resumes the most recent merge list that has been aborted due to an error.
This re\-uses the arguments and options that were given with the original
command that's being resumed, and the user may also provide
additional options when calling \fB\-\-resume\fR. It is an error to provide
atoms or sets as arguments to \fB\-\-resume\fR, since the arguments from the
resumed command are used instead.
Please note that this operation will only return an error on failure.  If there
is nothing for portage to do, then portage will exit with a message and a
success condition. A resume list will persist until it has been completed in
entirety or until another aborted merge list replaces it.  The resume history
is capable of storing two merge lists.  After one resume list completes, it is
possible to invoke \-\-resume once again in order to resume an older list.
The resume lists are stored in \fI/var/cache/edb/mtimedb\fR, and may be
explicitly discarded by running `emaint \-\-fix cleanresume` (see
\fBemaint\fR(1)).
.TP
.BR \-\-search ", " \-s
Searches for matches of the supplied string in the ebuild repository.
By default emerge uses a case-insensitive simple search, but you can
enable a regular expression search by prefixing the search string with %
(the % prefix can often be omitted if the
\fB\-\-regex\-search\-auto\fR option is enabled).
For example, \fBemerge \-\-search "%^kde"\fR searches for any package whose
name starts with "kde"; \fBemerge \-\-search "%gcc$"\fR searches for any
package that ends with "gcc"; \fBemerge \-\-search "office"\fR searches for
any package that contains the word "office".  If you want to include the
category into the search string, prepend an @: \fBemerge \-\-search
"%@^dev-java.*jdk"\fR. If you want to search the package descriptions as well,
use the \fB\-\-searchdesc\fR action.
.TP
.BR \-\-searchdesc ", " \-S
Matches the search string against the description field as well as
the package name.  \fBTake caution\fR as the descriptions are also
matched as regular expressions.
.TP
.BR \-\-sync
Updates repositories, for which auto\-sync, sync\-type and sync\-uri attributes are
set in repos.conf. A list of repos or aliases can be specified, in which case
they will be updated regardless of their auto\-sync attribute.  See
\fBportage\fR(5) for more information.
The \fBPORTAGE_SYNC_STALE\fR variable configures
warnings that are shown when emerge \-\-sync has not
been executed recently.

\fBWARNING:\fR
The emerge \-\-sync action will revert local changes (e.g. modifications or
additions of files) inside repositories synchronized using rsync.

\fBNOTE:\fR
The emerge \-\-sync command is a compatibility command.  Sync operations are
now performed using the new emaint sync module. This new emaint sync module
has greater functionality and flexibility.  Please refer to \fBemaint\fR(1) for
more information about sync operations.

\fBNOTE:\fR
The \fBemerge\-webrsync\fR program will download the entire
ebuild repository as a tarball, which is much faster than emerge
\-\-sync for first time syncs.

.TP
.BR \-\-unmerge ", " \-C
\fBWARNING: This action can remove important packages!\fR Removes
all matching packages following a counter governed by \fBCLEAN_DELAY\fR.
This does no checking of dependencies, so it may remove packages necessary
for the proper operation of your system.  Its arguments can be \fIatoms\fR
or \fIebuilds\fR. For a dependency aware version of \fB\-\-unmerge\fR, use
\fB\-\-depclean\fR or \fB\-\-prune\fR.  For a version with
\fBCLEAN_DELAY=0\fR, use \fB\-\-rage\-clean\fR.
.TP
.BR \-\-version ", " \-V
Displays the version number of \fBemerge\fR.
.SH "OPTIONS"
.TP
.BR \-\-accept\-properties=ACCEPT_PROPERTIES
This option temporarily overrides the \fBACCEPT_PROPERTIES\fR
variable. The \fBACCEPT_PROPERTIES\fR variable is incremental,
which means that the specified setting is appended to the
existing value from your configuration. The special \fB-*\fR
token can be used to discard the existing configuration
value and start fresh. See the \fBMASKED PACKAGES\fR section
and \fBmake.conf\fR(5) for more information about
ACCEPT_PROPERTIES. A typical usage example for this option
would be to use \fI\-\-accept\-properties=\-interactive\fR to
temporarily mask interactive packages. With default
configuration, this would result in an effective
\fBACCEPT_PROPERTIES\fR value of "* -interactive".
.TP
.BR \-\-accept\-restrict=ACCEPT_RESTRICT
This option temporarily overrides the \fBACCEPT_RESTRICT\fR
variable. The \fBACCEPT_RESTRICT\fR variable is incremental,
which means that the specified setting is appended to the
existing value from your configuration. The special \fB-*\fR
token can be used to discard the existing configuration
value and start fresh. See the \fBMASKED PACKAGES\fR section
and \fBmake.conf\fR(5) for more information about
ACCEPT_RESTRICT. A typical usage example for this option
would be to use \fI\-\-accept\-restrict=\-bindist\fR to
temporarily mask packages that are not binary
re\-distributable. With default
configuration, this would result in an effective
\fBACCEPT_RESTRICT\fR value of "* -bindist".
.TP
.BR "\-\-alert [ y | n ]" ", " \-A
Add a terminal bell character ('\\a') to all interactive prompts. This
is especially useful if dependency resolution is taking a long time, and
you want emerge to alert you when it is finished. If you use
\fBemerge -auAD world\fR, emerge will courteously point out when it has
finished calculating the graph.

\fB--alert\fR may be 'y' or 'n'. 'true' and 'false' mean the same thing.
Using \fB--alert\fR without an option is the same as using it with 'y'.
Try it with 'emerge -aA sys-apps/portage'.

If your terminal emulator is set up to make '\\a' into a window manager
urgency hint, move your cursor to a different window to get the effect.
.TP
.BR \-\-alphabetical
When displaying USE and other flag output, combines the enabled and
disabled lists into one list and sorts the whole list alphabetically.
.TP
.BR "\-\-ask [ y | n ]" ", " \-a
Before performing the action, display what will take place (server info for
\fB\-\-sync\fR, \fB\-\-pretend\fR output for merge, and so forth), then ask
whether to proceed with the action or abort.  Using \fB\-\-ask\fR is more
efficient than using \fB\-\-pretend\fR and then executing the same command
without \fB\-\-pretend\fR, as dependencies will only need to be calculated
once. \fBWARNING: If the "Enter" key is pressed at the prompt (with no other
input), it is interpreted as acceptance of the first choice.  Note that the
input
buffer is not cleared prior to the prompt, so an accidental press of the
"Enter" key at any time prior to the prompt will be interpreted as a choice!
Use the \-\-ask\-enter\-invalid option if you want a single "Enter" key
press to be interpreted as invalid input.\fR
.TP
.BR \-\-ask\-enter\-invalid
When used together with the \fB\-\-ask\fR option,
interpret a single "Enter" key press as
invalid input. This helps prevent accidental
acceptance of the first choice. This option is
intended to be set in the \fBmake.conf\fR(5)
\fBEMERGE_DEFAULT_OPTS\fR variable.
.TP
.BR "\-\-autounmask [ y | n ]"
Automatically unmask packages and generate package.use
settings as necessary to satisfy dependencies. This option
is disabled by default, except for portions of behavior
which are controlled by the \fB\-\-autounmask\-use\fR
(\fB\-\-autounmask=n\fR
disables autounmask behavior entirely). If any configuration
changes are required, then they will be displayed
after the merge list and emerge will immediately
abort. If the displayed configuration changes are
satisfactory, you should copy and paste them into
the specified configuration file(s), or enable the
\fB\-\-autounmask\-write\fR option. The
\fBEMERGE_DEFAULT_OPTS\fR variable may be used to entirely
enable or disable this option by default in \fBmake.conf\fR(5).
.TP
.BR "\-\-autounmask\-backtrack < y | n >"
Allow backtracking after autounmask has detected that
configuration changes are necessary. This option is not
recommended, since it can cause a large amount of time to
be wasted by backtracking calculations, even though there
is no guarantee that it will produce a solution. This
option is disabled by default.
.TP
.BR "\-\-autounmask\-continue [ y | n ]"
Automatically apply autounmask changes to configuration
files, and continue to execute the specified command. If
the dependency calculation is not entirely successful, then
emerge will simply abort without modifying any configuration
files. This option implies \fB\-\-autounmask\-backtrack=y\fR.
\fBWARNING:\fR
This option is intended to be used only with great caution,
since it is possible for it to make nonsensical configuration
changes which may lead to system breakage. Therefore, it is
advisable to use \fB\-\-ask\fR together with this option.
.TP
.BR "\-\-autounmask\-only [ y | n ]"
Instead of doing any package building, just unmask
packages and generate package.use settings as necessary
to satisfy dependencies. This option is disabled by
default.
.TP
.BR "\-\-autounmask\-unrestricted\-atoms [ y | n ]"
If \-\-autounmask is enabled, keyword and mask changes
using the \'=\' operator will be written. With this
option, \'>=\' operators will be used whenever possible.
USE and license changes always use the latter behavior.
.TP
.BR "\-\-autounmask\-keep\-keywords [ y | n ]"
If \-\-autounmask is enabled, no package.accept_keywords changes will
be created. This leads to unsatisfied dependencies if any keyword
changes are required. This option does not imply \-\-autounmask\-keep\-masks,
so \-\-autounmask is still allowed to create package.unmask changes unless
the \-\-autounmask\-keep\-masks is also specified.
.TP
.BR "\-\-autounmask\-keep\-masks [ y | n ]"
If \-\-autounmask is enabled, no package.unmask or ** keyword changes
will be created. This leads to unsatisfied dependencies if
no other solution exists.
.TP
.BR "\-\-autounmask\-license < y | n >"
Allow autounmask package.license changes.
.TP
.BR "\-\-autounmask\-use < y | n >"
Allow autounmask package.use changes. This option is enabled by default
(any of \fB\-\-autounmask=n\fR, \fB\-\-autounmask\-use=n\fR,
or \fB\-\-binpkg\-respect\-use=y\fR  disables
it). The \fBEMERGE_DEFAULT_OPTS\fR variable may be used to
disable this option by default in \fBmake.conf\fR(5).
.TP
.BR "\-\-autounmask\-write [ y | n ]"
If \-\-autounmask is enabled, changes are written
to config files, respecting \fBCONFIG_PROTECT\fR and \fB\-\-ask\fR.
If the corresponding package.* is a file, the changes are appended to
it, if it is a directory, changes are written to the lexicographically
last file. This way it is always ensured that the new changes take
precedence over existing changes. This option is automatically enabled with
\-\-ask.
.TP
.BR \-\-backtrack=COUNT
Specifies an integer number of times to backtrack if
dependency calculation fails due to a conflict or an
unsatisfied dependency (default: \'20\').
.TP
.BR "\-\-binpkg\-changed\-deps [ y | n ]"
Tells emerge to ignore binary packages for which the corresponding
ebuild dependencies have changed since the packages were built.
In order to help avoid issues with resolving inconsistent dependencies,
this option is automatically enabled unless the \fB\-\-usepkgonly\fR
(or \fB\-\-getbinpkgonly\fR) option is enabled.
Behavior with respect to changed build\-time
dependencies is controlled by the \fB\-\-with\-bdeps\fR option.
.TP
.BR "\-\-binpkg\-respect\-use [ y | n ]"
Tells emerge to ignore binary packages if their USE flags
don't match the current configuration. In order to help avoid issues
with resolving inconsistent USE flag settings, this option is
automatically enabled unless the \fB\-\-usepkgonly\fR
(or \fB\-\-getbinpkgonly\fR) option is enabled.
If \fB\-\-binpkg\-respect\-use\fR is given explicitly,
then it implies \fB\-\-autounmask\-use=n\fR, because these options
naturally oppose each other.
.TP
.BR "\-\-buildpkg [ y | n ]" ", " \-b
Tells emerge to build binary packages for all ebuilds processed in
addition to actually merging the packages.  Useful for maintainers
or if you administrate multiple Gentoo Linux systems (build once,
emerge tbz2s or gpkgs everywhere) as well as disaster recovery. The package
will be created in the \fBPKGDIR\fR directory (see \fBmake.conf\fR(5)).
An alternative for already\-merged
packages is to use \fBquickpkg\fR(1) which creates a tbz2 or gpkg from the
live filesystem.
.TP
.BR \-\-buildpkg\-exclude " ATOMS"
A space separated list of package atoms for which
no binary packages should be built. This option overrides all
possible ways to enable building of binary packages except for
the downgrade\-backup and unmerge\-backup \fBFEATURES\fR settings (see
\fBmake.conf\fR(5) for more information about \fBFEATURES\fR settings).
.TP
.BR \-\-buildpkgonly ", " \-B
Creates binary packages for all ebuilds processed without actually
merging the packages.  This comes with the caveat that all build-time
dependencies must already be emerged on the system.
.TP
.BR "\-\-changed\-deps [ y | n ]"
Tells emerge to replace installed packages for which the corresponding
ebuild dependencies have changed since the packages were built. This
option also implies the \fB\-\-selective\fR option. Behavior with
respect to changed build\-time dependencies is controlled by the
\fB\-\-with\-bdeps\fR option.
.TP
.BR "\-\-changed\-deps\-report [ y | n ]"
Tells emerge to report ebuilds for which the ebuild dependencies have
changed since the installed instance was built. Behavior with respect to
changed build\-time dependencies is controlled by the
\fB\-\-with\-bdeps\fR option.
.TP
.BR "\-\-changed\-slot [ y | n ]"
Tells emerge to replace installed packages for which the corresponding
ebuild SLOT metadata has changed since the packages were built. This
option also implies the \fB\-\-selective\fR option. This may also result
in rebuilds for any installed packages that have slot/sub\-slot :=
operator dependencies that are sensitive to the relevant SLOT metadata.
.TP
.BR \-\-changed\-use ", " \-U
Tells emerge to include installed packages where USE flags have
changed since installation. This option also implies the
\fB\-\-selective\fR option. Unlike \fB\-\-newuse\fR, the
\fB\-\-changed\-use\fR option does not trigger reinstallation when
flags that the user has not enabled are added or removed.
.TP
.BR "\-\-color < y | n >"
Enable or disable color output.  This option will override \fINO_COLOR\fR
and \fINOCOLOR\fR (see \fBmake.conf\fR(5)) and may also be used to force
color output when stdout is not a tty (by default, color is disabled
unless stdout is a tty).
.TP
.BR \-\-columns
Used alongside \fB\-\-pretend\fR to cause the package name, new version,
and old version to be displayed in an aligned format for easy cut\-n\-paste.
.TP
.BR "\-\-complete\-graph [ y | n ]"
This causes \fBemerge\fR to consider the deep dependencies of all
packages from the world set. With this option enabled,
\fBemerge\fR will bail out if it determines that the given operation will
break any dependencies of the packages that have been added to the
graph. Like the \fB\-\-deep\fR option, the \fB\-\-complete\-graph\fR
option will significantly increase the time taken for dependency
calculations. Note that, unlike the \fB\-\-deep\fR option, the
\fB\-\-complete\-graph\fR option does not cause any more packages to
be updated than would have otherwise been updated with the option disabled.
Using \fB\-\-with\-bdeps=y\fR together with \fB\-\-complete\-graph\fR makes
the graph as complete as possible.
.TP
.BR "\-\-complete\-graph\-if\-new\-use < y | n >"
Trigger the \fB\-\-complete\-graph\fR behavior if USE or IUSE will
change for an installed package. This option is enabled by default.
.TP
.BR "\-\-complete\-graph\-if\-new\-ver < y | n >"
Trigger the \fB\-\-complete\-graph\fR behavior if an installed package
version will change (upgrade or downgrade). This option is enabled by default.
.TP
.BR \-\-config\-root=DIR
Set the \fBPORTAGE_CONFIGROOT\fR environment variable.
.TP
.BR \-\-debug ", " \-d
Tells emerge to run the emerge command in \fB\-\-debug\fR mode.  In this
mode the bash build environment will run with the \-x option, causing
it to output verbose debugging information to stdout.  This also enables
a plethora of other output (mostly dependency resolution messages).
.TP
.BR "\-\-deep [DEPTH]" ", " \-D
This flag forces
\fBemerge\fR to consider the entire dependency tree of packages,
instead of checking only the immediate dependencies of the packages.
As an example, this catches updates in libraries that are not directly
listed in the dependencies of a package.  Also see \fB\-\-with\-bdeps\fR for
behavior with respect to build time dependencies that are not strictly
required.
.TP
.BR "\-\-depclean\-lib\-check [ y | n ]"
Account for library link-level dependencies during
\fB\-\-depclean\fR and \fB\-\-prune\fR actions.
This option is enabled by default. If FEATURES="preserve\-libs" is
enabled in \fBmake.conf\fR(5), and preserve\-libs is not restricted
for any of the packages selected for removal, then this option is
ignored because any libraries that have consumers will simply be
preserved.
.TP
.BR \-\-digest
Prevent corruption from being noticed. The `repoman manifest` command is the
preferred way to generate manifests and it is capable of doing an entire
repository or category at once (see \fBrepoman\fR(1)).
.TP
.BR "\-\-dynamic\-deps < y | n >"
In dependency calculations, substitute the dependencies of installed
packages with the dependencies of corresponding unbuilt ebuilds from
source repositories. This causes the effective dependencies of
installed packages to vary dynamically when source ebuild dependencies
are modified. This option is enabled by default.

\fBWARNING:\fR
If you want to disable \-\-dynamic\-deps, then it may be necessary to
first run \fBfixpackages\fR(1) in order to get the best results. The
\fBfixpackages\fR(1) command performs two different operations that can
also be performed separately by the `emaint \-\-fix moveinst` and
`emaint \-\-fix movebin` commands (see \fBemaint\fR(1)).
.TP
.BR \-\-emptytree ", " \-e
Reinstalls target atoms and their entire deep
dependency tree, as though no packages are currently
installed. You should run this with \fB\-\-pretend\fR
first to make sure the result is what you expect.
.TP
.BR "\-\-exclude, \-X ATOMS"
A space separated list of package names or slot atoms.
Emerge won't install any ebuild or binary package that
matches any of the given package atoms.
.TP
.BR "\-\-fail\-clean [ y | n ]"
Clean up temporary files after a build failure. This is
particularly useful if you have \fBPORTAGE_TMPDIR\fR on
tmpfs. If this option is enabled, you probably also want
to enable \fBPORTAGE_LOGDIR\fR (see \fBmake.conf\fR(5)) in
order to save the build log.
.TP
.BR \-\-fetchonly ", " \-f
Instead of doing any package building, just perform fetches for all
packages (fetch things from SRC_URI based upon USE setting).
.TP
.BR \-\-fetch\-all\-uri ", " \-F
Instead of doing any package building, just perform fetches for all
packages (fetch everything in SRC_URI regardless of USE setting).
.TP
.BR "\-\-fuzzy\-search [ y | n ]"
Enable or disable fuzzy search for search actions. When fuzzy search
is enabled, a result is returned if it is sufficiently similar to the
search string, without requiring an exact match. This option is enabled
by default. Fuzzy search does not support regular expressions, therefore
it is automatically disabled for regular expression searches. Fuzzy
search is slightly slower than non\-fuzzy search.
.TP
.BR "\-\-getbinpkg [ y | n ]" ", " \-g
Using the server and location defined in \fIPORTAGE_BINHOST\fR (see
\fBmake.conf\fR(5)), portage will download the information from each binary
package found and it will use that information to help build the dependency
list.  This option implies \fB\-k\fR.  (Use \fB\-gK\fR for binary\-only
merging.)
.TP
.BR "\-\-getbinpkgonly [ y | n ]" ", " \-G
This option is identical to \fB\-g\fR, as above, except binaries from the
remote server are preferred over local packages if they are not identical.
.TP
.BR \-\-ignore-default-opts
Causes \fIEMERGE_DEFAULT_OPTS\fR (see \fBmake.conf\fR(5)) to be ignored.
.TP
.BR "\-\-ignore\-built\-slot\-operator\-deps < y | n >"
Ignore the slot/sub\-slot := operator parts of dependencies that have
been recorded when packages where built. This option is intended
only for debugging purposes, and it only affects built packages
that specify slot/sub\-slot := operator dependencies which are
supported beginning with \fBEAPI 5\fR.
.TP
.BR "\-\-ignore\-soname\-deps < y | n >"
Ignore the soname dependencies of binary and installed packages. This
option is enabled by default, since soname dependencies are relatively
new, and the required metadata is not guaranteed to exist for binary and
installed packages built with older versions of portage. Also, soname
dependencies will be automatically ignored for dependency calculations
that can pull unbuilt ebuilds into the dependency graph, since unbuilt
ebuilds do not have any soname dependency metadata, making it impossible
to determine whether an unresolved soname dependency can be satisfied.
Therefore, \fB\-\-usepkgonly\fR (or \fB\-\-getbinpkgonly\fR) must be
used in order to enable soname dependency resolution when installing
packages.
.TP
.BR "\-\-ignore\-world [ y | n ]"
Ignore the @world package set and its dependencies. This may be useful
if there is a desire to perform an action even though it might break
the dependencies of some installed packages (it might also remove
installed packages in order to solve blockers). This also alters the
behavior of \fB\-\-complete\-graph\fR options so that only deep
dependencies of packages given as arguments are included in the
dependency graph. This option may be useful as an alternative to
\fB\-\-nodeps\fR in cases where it is desirable to account for
dependencies of packages given as arguments.

\fBWARNING:\fR
This option is intended to be used only with great caution, since it is
possible for it to make nonsensical changes which may lead to system
breakage. Therefore, it is advisable to use \fB\-\-ask\fR together with
this option.
.TP
.BR "\-\-implicit\-system\-deps < y | n >"
Assume that packages may have implicit dependencies on packages which
belong to the @system set. This option is enabled by default. One of the
effects of disabling this option is to allow the \-\-jobs option to
spawn jobs without accounting for the possibility of implicit dependencies
on packages that belong to the @system set.
.TP
.BR \-j\ [JOBS] ", "  \-\-jobs[=JOBS]
Specifies the number of packages to build simultaneously. If this option is
given without an argument, emerge will not limit the number of jobs that can
run simultaneously. Also see the related \fB\-\-load\-average\fR option.
Similarly to the \-\-quiet\-build option, the \-\-jobs option causes all
build output to be redirected to logs.
Note that interactive packages currently force a setting
of \fI\-\-jobs=1\fR. This issue can be temporarily avoided
by specifying \fI\-\-accept\-properties=\-interactive\fR.
.TP
.BR "\-\-keep\-going [ y | n ]"
Continue as much as possible after an error. When an error occurs,
dependencies are recalculated for remaining packages and any with
unsatisfied dependencies are automatically dropped. Also see
the related \fB\-\-skipfirst\fR option.
.TP
.BR \-l\ [LOAD] ", "  \-\-load\-average[=LOAD]
Specifies that no new builds should be started if there are other builds
running and the load average is at least LOAD (a floating-point number).
With no argument, removes a previous load limit.
This option is recommended for use in combination with \fB\-\-jobs\fR in
order to avoid excess load. See \fBmake\fR(1) for information about
analogous options that should be configured via \fBMAKEOPTS\fR in
\fBmake.conf\fR(5).
.TP
.BR "\-\-misspell\-suggestions < y | n >"
Enable or disable misspell suggestions. By default, emerge will show
a list of packages with similar names when a package doesn't exist.
The \fIEMERGE_DEFAULT_OPTS\fR variable may be used to disable this
option by default.
.TP
.BR \-\-newrepo
Tells emerge to recompile a package if it is now being pulled from a
different repository. This option also implies the
\fB\-\-selective\fR option.
.TP
.BR \-\-newuse ", " \-N
Tells emerge to include installed packages where USE
flags have changed since compilation. This option
also implies the \fB\-\-selective\fR option.
USE flag changes include:

A USE flag was added to a package.
A USE flag was removed from a package.
A USE flag was turned on for a package.
A USE flag was turned off for a package.

USE flags may be toggled by your profile as well as your USE and package.use
settings. If you would like to skip rebuilds for which disabled flags have
been added to or removed from IUSE, see the related
\fB\-\-changed\-use\fR option. If you would like to skip rebuilds for
specific packages, see the \fB\-\-exclude\fR option.
.TP
.BR \-\-noconfmem
Causes portage to disregard merge records indicating that a config file
inside of a \fBCONFIG_PROTECT\fR directory has been merged already.  Portage
will normally merge those files only once to prevent the user from
dealing with the same config multiple times.  This flag will cause the
file to always be merged.
.TP
.BR \-\-nodeps ", " \-O
Merges specified packages without merging any dependencies.  Note that
the build may fail if the dependencies aren't satisfied. This option
implies \fB--backtrack=0\fR.
.TP
.BR \-\-noreplace ", " \-n
Skips the packages specified on the command\-line that have already
been installed.  Without this option, any package atoms or package sets
you specify on the command\-line \fBwill\fR cause Portage to remerge
the package, even if it is already installed.  Note that Portage will
not remerge dependencies by default. This option can be used to update the
world file without rebuilding the packages.
.TP
.BR \-\-nospinner
Disables the spinner for the session.  The spinner is active when the
terminal device is determined to be a TTY.  This flag disables it regardless.
.TP
.BR "\-\-usepkg\-exclude " ATOMS
A space separated list of package names or slot atoms. Emerge will ignore
matching binary packages.
.TP
.BR "\-\-rebuild\-exclude " ATOMS
A space separated list of package names or slot atoms. Emerge will not rebuild
matching packages due to \fB\-\-rebuild\fR.
.TP
.BR "\-\-rebuild\-ignore " ATOMS
A space separated list of package names or slot atoms. Emerge will not rebuild
packages that depend on matching packages due to \fB\-\-rebuild\fR.
.TP
.BR "\-\-regex\-search\-auto < y | n >"
Enable or disable automatic regular expression detection for search actions.
If this option is enabled (the default), then regular expression search
is automatically enabled when the search string is a valid regular expression
which contains any of these commonly used regular expression characters or
character sequences:
^ $ * [ ] { } | ? .+
.TP
.BR \-\-oneshot ", " \-1
Emerge as normal, but do not add the packages to the world file
for later updating.

\fBWARNING:\fR This option should only be used for packages that are
reachable from the @world package set (those that would not be removed
by \fB\-\-depclean\fR), since dependencies of unreachable packages are
allowed to be broken when satisfying dependencies of other packages.
Broken dependencies of this sort will invalidate assumptions that make
it possible for \fB\-\-deep\fR to be disabled by default.
.TP
.BR \-\-onlydeps ", " \-o
Only merge (or pretend to merge) the dependencies of the packages
specified, not the packages themselves.
.TP
.BR "\-\-onlydeps\-with\-rdeps < y | n >"
Include run time dependencies when \fB\-\-onlydeps\fR is specified.
When this is disabled only build time dependencies are included. This
option is enabled by default.
.TP
.BR "\-\-onlydeps\-with\-ideps < y | n >"
Include install time dependencies when \fB\-\-onlydeps\fR and
\fB\-\-onlydeps\-with\-rdeps=n\fR are both specified. This option is
disabled by default.
.TP
.BR "\-\-package\-moves [ y | n ]"
Perform package moves when necessary. This option is enabled
by default. Package moves are typically applied immediately
after a \fB\-\-sync\fR action. They are applied in an
incremental fashion, using only the subset of the history of
package moves which have been added or modified since the
previous application of package moves.

\fBWARNING:\fR This option
should remain enabled under normal circumstances.
Do not disable it unless you know what you are
doing.

\fBNOTE:\fR The \fBfixpackages\fR(1) command can be used to
exhaustively apply the entire history of package moves,
regardless of whether or not any of the package moves have
been previously applied.
.TP
.BR \-\-pkg\-format
Specify which binary package format will be created as target.
Possible choices now are tar and rpm or their combinations.
.TP
.BR \-\-prefix=DIR
Set the \fBEPREFIX\fR environment variable.
.TP
.BR \-\-pretend ", " \-p
Instead of actually performing the merge, simply display what *would*
have been installed if \fB\-\-pretend\fR weren't used.  Using \fB\-\-pretend\fR
is strongly recommended before installing an unfamiliar package.  In
the printout:

.TS
lI l.
N	new (not yet installed)
S	new SLOT installation (side-by-side versions)
U	updating (to another version)
D	downgrading (best version seems lower)
r	reinstall (forced for some reason, possibly due to slot or sub\-slot)
R	replacing (remerging same version)
F	fetch restricted (must be manually downloaded)
f	fetch restricted (already downloaded)
I	interactive (requires user input)
B	blocked by another package (unresolved conflict)
b	blocked by another package (automatically resolved conflict)
.TE
.TP
.BR "\-\-quickpkg\-direct < y | n >"
Enable use of installed packages directly as binary packages. This is
similar to using binary packages produced by \fBquickpkg\fR(1), but
installed packages are used directly as though they are binary packages.
If \fB\-\-quickpkg\-direct\-root=DIR\fR is not also set to something
other than "/", then \fB\-\-root=DIR\fR must be used,
and it comes with the caveat that packages are only allowed to be
installed into the root that is specified by the \fB\-\-root=DIR\fR
option (the other root which serves as a source of packages is
assumed to be immutable during the entire operation).

Default behavior for handling of protected configuration files is
controlled by the \fBQUICKPKG_DEFAULT_OPTS\fR variable. The relevant
quickpkg options are \fI\-\-include\-config\fR and
\fI\-\-include\-unmodified\-config\fR (refer to the \fBquickpkg\fR(1)
man page). When a configuration file is not included because it is
protected, an ewarn message is logged.
.TP
.BR \-\-quickpkg\-direct\-root=DIR
Specify the root to use as the \fB\-\-quickpkg\-direct\fR package source.
This root is assumed to be immutable during the entire emerge operation.
The default is set to "/".
.TP
.BR "\-\-quiet [ y | n ]" ", " \-q
Results may vary, but the general outcome is a reduced or condensed
output from portage's displays.
.TP
.BR "\-\-quiet\-build [ y | n ]"
Redirect all build output to logs alone, and do not display it on
stdout. If a build failure occurs for a single package, the build
log will be automatically displayed on stdout (unless the
\fI\-\-quiet\-fail\fR option is enabled). If there are multiple
build failures (due to options like \-\-keep\-going or \-\-jobs),
then the content of the log files will not be displayed, and instead
the paths of the log files will be displayed together with the
corresponding die messages.
Note that interactive packages currently force all build output to
be displayed on stdout. This issue can be temporarily avoided
by specifying \fI\-\-accept\-properties=\-interactive\fR.
Further, note that disabling \fI\-\-quiet\-build\fR has no effect if
\fI\-\-jobs\fR is set to anything higher than 1.
.TP
.BR "\-\-quiet\-fail [ y | n ]"
Suppresses display of the build log on stdout when build output is hidden
due to options such as \fI\-\-jobs\fR, \fI\-\-quiet\fR, or
\fI\-\-quiet\-build\fR. Only the die message and the path of the build log
will be displayed on stdout.
.TP
.BR "\-\-quiet\-repo\-display"
In the package merge list display, suppress ::repository output, and
instead use numbers to indicate which repositories package come from.
.TP
.BR \-\-quiet\-unmerge\-warn
Disable the warning message that's shown prior to
\fB\-\-unmerge\fR actions. This option is intended
to be set in the \fBmake.conf\fR(5)
\fBEMERGE_DEFAULT_OPTS\fR variable.
.TP
.BR \-\-rage\-clean
\fBWARNING: This action can remove important packages!\fR
\fB\-\-rage\-clean\fR does \fB\-\-unmerge\fR with \fBCLEAN_DELAY=0\fR.
.TP
.BR "\-\-read\-news [ y | n ]"
Offer to read news via eselect if there are unread news. This option
has no effect unless \fB\-\-ask\fR is enabled.
.TP
.BR "\-\-rebuild\-if\-new\-slot [ y | n ]"
Automatically rebuild or reinstall packages when slot/sub\-slot :=
operator dependencies can be satisfied by a newer slot, so that
older packages slots will become eligible for removal by the
\-\-depclean action as soon as possible. This option only
affects packages that specify slot/sub\-slot := dependencies
which are supported beginning with \fBEAPI 5\fR.
Since this option requires
checking of reverse dependencies, it enables \-\-complete\-graph
mode whenever a new slot is installed. This option is enabled by
default.

NOTE: If you want to skip all rebuilds involving slot\-operator
dependencies (including those that involve sub\-slot changes alone),
then \fI\-\-ignore\-built\-slot\-operator\-deps=y\fR is the option
that you are looking for, since \fI\-\-rebuild\-if\-new\-slot\fR
does not affect rebuilds triggered by sub\-slot changes alone.
.TP
.BR "\-\-rebuild\-if\-new\-rev [ y | n ]"
Rebuild packages when build\-time dependencies are built from source, if the
dependency is not already installed with the same version and revision.
.TP
.BR "\-\-rebuild\-if\-new\-ver [ y | n ]"
Rebuild packages when build\-time dependencies are built from source, if the
dependency is not already installed with the same version. Revision numbers
are ignored.
.TP
.BR "\-\-rebuild\-if\-unbuilt [ y | n ]"
Rebuild packages when build\-time dependencies are built from source.
.TP
.BR "\-\-rebuilt\-binaries [ y | n ]"
Replace installed packages with binary packages that have
been rebuilt. Rebuilds are detected by comparison of
BUILD_TIME package metadata. This option is enabled
automatically when using binary packages
(\fB\-\-usepkgonly\fR or \fB\-\-getbinpkgonly\fR) together with
\fB\-\-update\fR and \fB\-\-deep\fR.
.TP
.BR "\-\-rebuilt\-binaries\-timestamp=TIMESTAMP"
This option modifies emerge's behaviour only if
\fB\-\-rebuilt\-binaries\fR is given. Only binaries that
have a BUILD_TIME that is larger than the given TIMESTAMP
and that is larger than that of the installed package will
be considered by the rebuilt\-binaries logic.
.TP
.BR "\-\-reinstall changed\-use"
This is an alias for \fB\-\-changed\-use\fR.
.TP
.BR "\-\-reinstall\-atoms " ATOMS
A space separated list of package names or slot atoms. Emerge will treat
matching packages as if they are not installed, and reinstall them if
necessary.
.TP
.BR \-\-root=DIR
Set the \fBROOT\fR environment variable.
.TP
.BR \-\-sysroot=DIR
Set the \fBSYSROOT\fR environment variable.
.TP
.BR \-\-root\-deps[=rdeps]
This option is only meaningful when used together with \fBROOT\fR.

If no argument is given, then build\-time dependencies of packages for
\fBROOT\fR are installed to \fBROOT\fR as well as /.

If the \fBrdeps\fR argument is given, then all build\-time dependencies of
packages for \fBROOT\fR are ignored entirely. This option should not be enabled
under normal circumstances! It is not applied to ebuilds at \fBEAPI 7\fR or
later.
.TP
.BR "\-\-search\-index < y | n >"
Enable or disable indexed search for search actions. This option is
enabled by default. The search index needs to be regenerated by
\fBegencache\fR(1) after changes are made to a repository (see the
\fB\-\-update\-pkg\-desc\-index\fR action). This setting can be added
to \fBEMERGE_DEFAULT_OPTS\fR (see \fBmake.conf\fR(5)) and later
overridden via the command line.
.TP
.BR "\-\-search\-similarity PERCENTAGE"
Set the minimum similarity percentage (a floating-point number between
0 and 100). Search results with similarity percentages lower than this
are discarded (default: \'80\'). This option has no effect unless the
\fB\-\-fuzzy\-search\fR option is enabled.
.TP
.BR "\-\-select [ y | n ]" ", " \-w
Add specified packages to the world set (inverse of
\fB\-\-oneshot\fR). This is useful if you want to
use \fBEMERGE_DEFAULT_OPTS\fR to make
\fB\-\-oneshot\fR behavior default.
.TP
.BR "\-\-selective [ y | n ]"
This is identical to the \fB\-\-noreplace\fR option.
Some options, such as \fB\-\-update\fR, imply \fB\-\-selective\fR.
Use \fB\-\-selective=n\fR if you want to forcefully disable
\fB\-\-selective\fR, regardless of options like \fB\-\-changed\-use\fR,
\fB\-\-newuse\fR, \fB\-\-noreplace\fR, or \fB\-\-update\fR.
.TP
.BR \-\-skipfirst
This option is only valid when used with \fB\-\-resume\fR.  It removes the
first package in the resume list. Dependencies are recalculated for
remaining packages and any that have unsatisfied dependencies or are
masked will be automatically dropped. Also see the related
\fB\-\-keep\-going\fR option.
.TP
.BR "\-\-sync\-submodule <glsa|news|profiles>"
Restrict sync to the specified submodule(s). This option may be
specified multiple times, in order to sync multiple submodules.
Currently, this option has no effect for sync protocols other
than rsync.
(--sync action only)
.TP
.BR \-\-tree ", " \-t
Shows the dependency tree for the given target by indenting dependencies.
This is only really useful in combination with \fB\-\-emptytree\fR or
\fB\-\-update\fR and \fB\-\-deep\fR.
.TP
.BR "\-\-unordered\-display"
By default the displayed merge list is sorted using the
order in which the packages will be merged. When
\fB\-\-tree\fR is used together with this option, this
constraint is removed, hopefully leading to a more
readable dependency tree.
.TP
.BR \-\-update ", " \-u
Updates packages to the best version available, which may
not always be the highest version number due to masking
for testing and development. Package atoms specified on
the command line are greedy, meaning that unspecific
atoms may match multiple versions of slotted packages.
This option also implies the \fB\-\-selective\fR option.
.TP
.BR \-\-update\-if\-installed
Acts similar to \fB\-\-update\fR except it updates packages
passed as arguments to the best version available only if they are
already installed.  This is useful for oneshot commands across
a series of systems to upgrade away from a buggy version.
.TP
.BR "\-\-use\-ebuild\-visibility [ y | n ]"
Use unbuilt ebuild metadata for visibility
checks on built packages.
.TP
.BR "\-\-useoldpkg\-atoms " ATOMS
A space separated list of package names or slot atoms. Emerge will prefer
matching binary packages over newer unbuilt packages.
.TP
.BR "\-\-usepkg [ y | n ]" ", " \-k
Tells emerge to use binary packages (from $PKGDIR) if they are available, thus
possibly avoiding some time\-consuming compiles.  This option is useful for CD
installs; you can export PKGDIR=/mnt/cdrom/packages and then use this option to
have emerge "pull" binary packages from the CD in order to satisfy
dependencies.  Note this option implies \fB\-\-with\-bdeps=n\fR.  To include
build time dependencies, \fB\-\-with\-bdeps=y\fR must be specified explicitly.
.TP
.BR "\-\-usepkgonly [ y | n ]" ", " \-K
Tells emerge to only use binary packages (from $PKGDIR).  All the binary
packages must be available at the time of dependency calculation or emerge
will simply abort.  Portage does not use ebuild repositories when calculating
dependency information so all masking information is ignored.  Like \fB\-k\fR
above, this option implies \fB\-\-with\-bdeps=n\fR.  To include build time
dependencies, \fB\-\-with\-bdeps=y\fR must be specified explicitly.
.TP
.BR "\-\-usepkg\-exclude\-live [ y | n ]"
Tells emerge to not install from binary packages for live ebuilds.
.TP
.BR "\-\-verbose [ y | n ]" ", " \-v
Tell emerge to run in verbose mode.  Currently this flag causes emerge to print
out GNU info errors, if any, and to show the USE flags that will be used for
each package when pretending. The following symbols are affixed to USE flags
in order to indicate their status:

.TS
l l l
___
l l l.
Symbol	Location	Meaning

-	prefix	not enabled (either disabled or removed)
*	suffix	transition to or from the enabled state
%	suffix	newly added or removed
()	circumfix	forced, masked, or removed
.TE
.TP
.BR \-\-verbose\-conflicts
Make slot conflicts more verbose. Note that this may in some cases output
hundreds of packages for slot conflicts.
.TP
.BR "\-\-verbose\-slot\-rebuilds [ y | n ]"
Turns on/off the extra emerge output to list which packages are causing rebuilds.
The default is set to "y" (on).
.TP
.BR "\-\-with\-bdeps < y | n >"
In dependency calculations, pull in build time dependencies
that are not strictly required. This option is automatically enabled for
installation actions, meaning they will be installed, and defaults to
"y" for the \fB\-\-depclean\fR action, meaning they will not be
removed. In order to prevent the \fB\-\-with\-bdeps\fR option from being
automatically enabled for installation actions, specify
\fB\-\-with\-bdeps\-auto=n\fR in either the command line or
\fBEMERGE_DEFAULT_OPTS\fR.

Since many users of binary packages do not want unnecessary build time
dependencies installed, this option is not automatically enabled for
installation actions when the \fB\-\-usepkg\fR option is enabled. In
order to pull in build time dependencies for binary packages with
\fB\-\-usepkg\fR, \fB\-\-with\-bdeps=y\fR must be specified explicitly.
This also applies to options that enable the \fB\-\-usepkg\fR option
implicitly, such as \fB\-\-getbinpkg\fR.

This setting can be added to
\fBEMERGE_DEFAULT_OPTS\fR (see \fBmake.conf\fR(5)) and later overridden via the
command line.
.TP
.BR "\-\-with\-bdeps\-auto < y | n >"
This option is used to enable or disable the program logic that causes
\fB\-\-with\-bdeps\fR is to be automatically enabled for installation
actions. This option is enabled by default. Use
\fB\-\-with\-bdeps\-auto=n\fR to prevent \fB\-\-with\-bdeps\fR from
being automatically enabled for installation actions. This setting can
be added to \fBEMERGE_DEFAULT_OPTS\fR (see \fBmake.conf\fR(5)) and later
overridden via the command line.

\fBNOTE:\fR The program logic that causes \fB\-\-with\-bdeps\fR to be
automatically enabled for installation actions does not affect removal
actions such as the \fB\-\-depclean\fR action. Therefore, when
\fB\-\-with\-bdeps\-auto=n\fR is specified in \fBEMERGE_DEFAULT_OPTS\fR,
it does not affect the default \fB\-\-with\-bdeps=y\fR setting that
applies to the \fB\-\-depclean\fR action. The default
\fB\-\-with\-bdeps=y\fR setting that applies to the \fB\-\-depclean\fR
action can be overridden only by specifying \fB\-\-with\-bdeps=n\fR.
.TP
.BR "\-\-with\-test\-deps [ y | n ]"
For packages matched by arguments, this option will pull in dependencies
that are conditional on the "test" USE flag, even if "test" is not
enabled in \fBFEATURES\fR for the matched packages. (see \fBmake.conf\fR(5)
for more information about \fBFEATURES\fR settings).
.SH "ENVIRONMENT OPTIONS"
.TP
\fBEPREFIX\fR = \fI[path]\fR
Use \fBEPREFIX\fR to specify the target prefix to be used for merging packages
or ebuilds. This variable can be set via the \fB\-\-prefix\fR
option or in \fBmake.conf\fR(5) (the command line overrides other settings).
.br
Defaults to the prefix where portage is currently installed.
.TP
\fBROOT\fR = \fI[path]\fR
Use \fBROOT\fR to specify the target root filesystem to be used for
merging the requested packages or ebuilds and their runtime
dependencies.  This variable can be set via the \fB\-\-root\fR option
or in \fBmake.conf\fR(5) (the command line overrides other settings).
.br
Defaults to /.
.TP
\fBSYSROOT\fR = \fI[path]\fR
Use \fBSYSROOT\fR to specify the target root filesystem to be used for
merging the build dependencies satisfied by \fBDEPEND\fR.  This
variable can be set via the \fB\-\-sysroot\fR option or in
\fBmake.conf\fR(5) (the command line overrides other settings).  The
value must either be / or equal to \fBROOT\fR.  When cross-compiling,
only the latter is valid.
.br
Defaults to /.
.TP
\fBPORTAGE_CONFIGROOT\fR = \fI[path]\fR
Use \fBPORTAGE_CONFIGROOT\fR to specify the location for various portage
configuration files
(see \fBFILES\fR for a detailed list of configuration files).  This variable
can be set via the \fB\-\-config\-root\fR option.  However, it is now
superseded by the \fBSYSROOT\fR variable and can only be given if its
value matches \fBSYSROOT\fR or if \fBROOT=/\fR.
.br
Defaults to /.
.SH "OUTPUT"
When utilizing \fBemerge\fR with the \fB\-\-pretend\fR and \fB\-\-verbose\fR
flags, the output may be a little hard to understand at first.  This section
explains the abbreviations.
.TP
.B [blocks B     ] app\-text/dos2unix ("app\-text/dos2unix" is blocking \
app\-text/hd2u\-0.8.0)
Dos2unix is Blocking hd2u from being emerged.  Blockers are defined when
two packages will clobber each others files, or otherwise cause some form
of breakage in your system.  However, blockers usually do not need to be
simultaneously emerged because they usually provide the same functionality.
.TP
.B [ebuild  N    ] app\-games/qstat\-25c
Qstat is New to your system, and will be emerged for the first time.
.TP
.B [ebuild  NS   ] dev-libs/glib-2.4.7
You already have a version of glib installed, but a 'new' version in
a different SLOT is available.
.TP
.B [ebuild   R   ] sys\-apps/sed\-4.0.5
Sed 4.0.5 has already been emerged, but if you run the command, then
portage will Re\-emerge the specified package (sed in this case).
.TP
.B [ebuild    F  ] media\-video/realplayer\-8\-r6
The realplayer package requires that you Fetch the sources manually.
When you attempt to emerge the package, if the sources are not found,
then portage will halt and you will be provided with instructions on how
to download the required files.
.TP
.B [ebuild    f  ] media\-video/realplayer\-8\-r6
The realplayer package's files are already downloaded.
.TP
.B [ebuild     U ] net\-fs/samba\-2.2.8_pre1 [2.2.7a]
Samba 2.2.7a has already been emerged and can be Updated to version
2.2.8_pre1.
.TP
.B [ebuild     UD] media\-libs/libgd\-1.8.4 [2.0.11]
Libgd 2.0.11 is already emerged, but if you run the command, then
portage will Downgrade to version 1.8.4 for you.
.br
This may occur if a newer version of a package has been masked because it is
broken or it creates a security risk on your system and a fix has not been
released yet.
.br
Another reason this may occur is if a package you are trying to emerge requires
an older version of a package in order to emerge successfully.  In this case,
libgd 2.x is incompatible with libgd 1.x.  This means that packages that were
created with libgd 1.x will not compile with 2.x and must downgrade libgd first
before they can emerge.
.TP
.B [ebuild     U ] sys\-devel/distcc\-2.16 [2.13\-r1] USE="ipv6* \-gtk \-qt%"
Here we see that the make.conf variable \fBUSE\fR affects how this package is
built.  In this example, ipv6 optional support is enabled and both gtk and qt
support are disabled.  The asterisk following ipv6 indicates that ipv6 support
was disabled the last time this package was installed.  The percent sign
following qt indicates that the qt option has been added to the package since
it was last installed.  For information about all \fBUSE\fR symbols, see the
\fB\-\-verbose\fR option documentation above.
.br
\fB*Note:\fR Flags that haven't changed since the last install are only
displayed when you use the \fB\-\-pretend\fR and \fB\-\-verbose\fR options.
Using the \fB\-\-quiet\fR option will prevent all information from being
displayed.
.TP
.B [ebuild  r  U  ] dev\-libs/icu\-50.1.1:0/50.1.1 [50.1\-r2:0/50.1]
Icu 50.1\-r2 has already been emerged and can be Updated to version
50.1.1. The \fBr\fR symbol indicates that a sub\-slot change (from 50.1
to 50.1.1 in this case) will force packages having slot\-operator
dependencies on it to be rebuilt (as libxml2 will be rebuilt in the next
example).
.TP
.B [ebuild  rR    ] dev\-libs/libxml2\-2.9.0\-r1:2  USE="icu"
Libxml2 2.9.0\-r1 has already been emerged, but if you run the command,
then portage will Re\-emerge it in order to satisfy a slot\-operator
dependency which forces it to be rebuilt when the icu sub\-slot changes
(as it changed in the previous example).
.TP
.B [ebuild     U *] sys\-apps/portage\-2.2.0_alpha6 [2.1.9.25]
Portage 2.1.9.25 is installed, but if you run the command, then
portage will upgrade to version 2.2.0_alpha6. In this case,
the \fB*\fR symbol is displayed, in order to indicate that version
2.2.0_alpha6 is masked by missing keyword. This type of masking
display is disabled by the \fB\-\-quiet\fR option if the
\fB\-\-verbose\fR option is not enabled simultaneously.
The following symbols are used to indicate various types
of masking:
.TS
l l
__
c l.
Symbol	Mask Type

#	package.mask
*	missing keyword
\[ti]	unstable keyword
.TE

\fBNOTE:\fR The unstable keyword symbol (\[ti]) will not be shown in cases
in which the corresponding unstable keywords have been accepted
globally via \fBACCEPT_KEYWORDS\fR.
.TP


.SH "NOTES"
You should almost always precede any package install or update attempt with a
\fB\-\-pretend\fR install or update.  This lets you see how much will be
done, and shows you any blocking packages that you will have to rectify.
This goes doubly so for the \fBsystem\fR and \fBworld\fR sets, which can
update a large number of packages if the ebuild repository has been particularly
active.
.LP
You also want to typically use \fB\-\-update\fR, which ignores packages that
are already fully updated but updates those that are not.
.LP
When you install a package with uninstalled dependencies and do
not explicitly state those dependencies in the list of parameters,
they will not be added to the world file.  If you want them to be
detected for world updates, make sure to explicitly list them as
parameters to \fBemerge\fR.
.LP
\fBUSE variables\fR may be specified on the command line to
override those specified in the default locations, letting you
avoid using some dependencies you may not want to have.  \fBUSE
flags specified on the command line are NOT remembered\fR.  For
example, \fBenv USE="\-X \-gnome" emerge mc\fR will emerge mc with
those USE settings (on Bourne-compatible shells you may omit the \fBenv\fR
part).  If you want those USE settings to be more
permanent, you can put them in /etc/portage/package.use instead.
.LP
If \fBemerge \-\-update @system\fR or \fBemerge \-\-update @world\fR
fails with an error message, it may be that an ebuild uses some
newer feature not present in this version of \fBemerge\fR.  You
can use \fBemerge \-\-update sys-apps/portage\fR to upgrade to the latest
version, which should support any necessary new features.
.SH "MASKED PACKAGES"
\fINOTE: Please use caution when using development packages.  Problems
and bugs resulting from misusing masked packages drains Gentoo
developer time.  Please be sure you are capable of handling any problems
that may ensue.\fR
.LP
Masks in \fBportage\fR have many uses: they allow a
testing period where the packages can be used in live machines; they
prevent the use of a package when it will fail; and they mask existing
packages that are broken or could pose a security risk.  Read below
to find out how to unmask in various cases.  Also note that if you give
\fBemerge\fR an ebuild, then all forms of masking will be ignored and
\fBemerge\fR will attempt to emerge the package.
.TP
.BR backtracking
When packages are masked for \fBbacktracking\fR, it means that the dependency
resolver has temporarily masked them in order to avoid dependency conflicts
and/or unsatisfied dependencies. This type of mask is typically accompanied
by a message about a missed package update which has been skipped in order to
avoid dependency conflicts and/or unsatisfied dependencies.
.TP
.BR package.mask
The \fBpackage.mask\fR file primarily blocks the use of packages that cause
problems or are known to have issues on different systems.  It resides in
\fI/var/db/repos/gentoo/profiles\fR.
.TP
.BR CHOST
Use the \fBACCEPT_CHOSTS\fR variable in \fBmake.conf\fR(5) to control
\fBCHOST\fR acceptance.
.TP
.BR EAPI
The \fBEAPI\fR variable in an \fBebuild\fR(5) file is used to mask packages
that are not supported by the current version of portage. Packages masked by
\fBEAPI\fR can only be installed after portage has been upgraded.
.TP
.BR KEYWORDS
The \fBKEYWORDS\fR variable in an \fBebuild\fR file is also used for masking
a package still in testing.  There are architecture\-specific keywords for
each package that let \fBportage\fR know which systems are compatible with
the package.  Packages which compile on an architecture, but have not been
proven to be "stable", are masked with a tilde (\fB\[ti]\fR) in front of the
architecture name.  \fBemerge\fR examines the \fBACCEPT_KEYWORDS\fR environment
variable to allow or disallow the emerging of a package masked by
\fBKEYWORDS\fR.  To inform \fBemerge\fR that it should build these 'testing'
versions of packages, you should update your
\fI/etc/portage/package.accept_keywords\fR
file to list the packages you want the
\'testing\' version.  See \fBportage\fR(5) for more information.
.TP
.BR LICENSE
The \fBLICENSE\fR variable in an \fBebuild\fR file can be used to mask
packages based on licensing restrictions. \fBemerge\fR examines the
\fBACCEPT_LICENSE\fR environment variable to allow or disallow the emerging
of a package masked by \fBLICENSE\fR. See \fBmake.conf\fR(5) for information
about \fBACCEPT_LICENSE\fR, and see \fBportage\fR(5) for information about
\fI/etc/portage/package.license\fR.
.TP
.BR PROPERTIES
The \fBPROPERTIES\fR variable in an \fBebuild\fR file can be used to mask
packages based on properties restrictions. \fBemerge\fR examines the
\fBACCEPT_PROPERTIES\fR environment variable to allow or disallow the emerging
of a package masked by \fBPROPERTIES\fR. See \fBmake.conf\fR(5) for information
about \fBACCEPT_PROPERTIES\fR, and see \fBportage\fR(5) for information about
\fI/etc/portage/package.properties\fR. Use the \fB\-\-accept\-properties\fR
option to temporarily override \fBACCEPT_PROPERTIES\fR.
.TP
.BR RESTRICT
The \fBRESTRICT\fR variable in an \fBebuild\fR file can be used to mask
packages based on RESTRICT tokens. \fBemerge\fR examines the
\fBACCEPT_RESTRICT\fR environment variable to allow or disallow the emerging
of a package masked by \fBRESTRICT\fR. See \fBmake.conf\fR(5) for information
about \fBACCEPT_RESTRICT\fR, and see \fBportage\fR(5) for information about
\fI/etc/portage/package.accept_restrict\fR. Use the \fB\-\-accept\-restrict\fR
option to temporarily override \fBACCEPT_RESTRICT\fR.
.SH "CONFIGURATION FILES"
Portage has a special feature called "config file protection". The purpose of
this feature is to prevent new package installs from clobbering existing
configuration files. By default, config file protection is turned on for /etc
and the KDE configuration dirs; more may be added in the future.
.LP
When Portage installs a file into a protected directory tree like /etc, any
existing files will not be overwritten. If a file of the same name already
exists, Portage will change the name of the to\-be\-installed file from 'foo'
to \'._cfg0000_foo\'. If \'._cfg0000_foo\' already exists, this name becomes
\'._cfg0001_foo\', etc. In this way, existing files are not overwritten,
allowing the administrator to manually merge the new config files and avoid any
unexpected changes.
.LP
In addition to protecting overwritten files, Portage will not delete any files
from a protected directory when a package is unmerged. While this may be a
little bit untidy, it does prevent potentially valuable config files from being
deleted, which is of paramount importance.
.LP
Protected directories are set using the \fICONFIG_PROTECT\fR variable, normally
defined in make.globals. Directory exceptions to the CONFIG_PROTECTed
directories can be specified using the \fICONFIG_PROTECT_MASK\fR variable.
To find files that need to be updated in /etc, type \fBfind /etc \-name
\[aq]._cfg????_*\[aq]\fR.
.LP
You can disable this feature by setting \fICONFIG_PROTECT="\-*"\fR in
\fBmake.conf\fR(5).
Then, Portage will mercilessly auto\-update your config files. Alternatively,
you can leave Config File Protection on but tell Portage that it can overwrite
files in certain specific /etc subdirectories. For example, if you wanted
Portage to automatically update your rc scripts and your wget configuration,
but didn't want any other changes made without your explicit approval, you'd
add this to \fBmake.conf\fR(5):
.LP
.I CONFIG_PROTECT_MASK="/etc/wget /etc/rc.d"
.LP
.SH "CONFIGURATION FILES UPDATE TOOLS"
Tools such as dispatch\-conf, cfg\-update, and etc\-update are also available
to aid in the merging of these files. They provide interactive merging and can
auto\-merge trivial changes.
<<<<<<< HEAD
.LP
When an offset prefix (\fBEPREFIX\fR) is active, all paths in
\fBCONFIG_PROTECT\fR and \fBCONFIG_PROTECT_MASK\fR are prefixed with the
offset by Portage before they are considered.  Hence, these paths never
contain the offset prefix, and the variables can be defined in
offset-unaware locations, such as the profiles. 
=======
.SH "PORTAGE DEVELOPMENT FEATURES"
This section describes features that are of interest when developing
Portage.  They allow for introspection, debugging, and performance
analysis.  Portage provides no stability guarantee; any feature may
disappear in the future, and the output format may change without
prior notice.
.TP
.BR PORTAGE_SHOW_LRU_CACHE_INFO
If this environment variable is set, then Portage will display
statistics about its internal LRU caches.
.TP
.BR PORTAGE_SHOW_HTTP_TRACE
If this environment variable is set, then Portage will show
a trace of all HTTP request.
.TP
.BR PORTAGE_DO_NOT_EXPORT_PMS_VARS
If this environment variable is set, then Portage will not export PMS
variables regardless of the EAPI.  The variables are still available
to ebuilds; however, they are not exported and therefore not available
to child processes of the ebuild.  Since EAPI 9, Portage will never
export PMS variables.  This setting allows testing EAPI < 9 ebuilds
with the new behavior.
>>>>>>> 11e0eea3
.SH "REPORTING BUGS"
Please report any bugs you encounter through our website:
.LP
\fBhttps://bugs.gentoo.org/\fR
.LP
Please include the output of \fBemerge \-\-info\fR when you submit your
bug report.
.SH "AUTHORS"
.nf
Daniel Robbins <drobbins@gentoo.org>
Geert Bevin <gbevin@gentoo.org>
Achim Gottinger <achim@gentoo.org>
Nicholas Jones <carpaski@gentoo.org>
Phil Bordelon <phil@thenexusproject.org>
Mike Frysinger <vapier@gentoo.org>
Marius Mauch <genone@gentoo.org>
Jason Stubbs <jstubbs@gentoo.org>
Brian Harring <ferringb@gmail.com>
Zac Medico <zmedico@gentoo.org>
Fabian Groffen <grobian@gentoo.org>
Arfrever Frehtes Taifersar Arahesis <arfrever@apache.org>
.fi
.SH "FILES"
Here is a common list of files you will probably be interested in.  For a
complete listing, please refer to the \fBportage\fR(5) man page.
.TP
.B /usr/share/portage/config/sets/
Contains the default set configuration.
.TP
.B /var/lib/portage/world
Contains a list of all user\-specified packages.  You can safely edit
this file, adding packages that you want to be considered in \fBworld\fR
set updates and removing those that you do not want to be considered.
.TP
.B /var/lib/portage/world_sets
This is like the world file but instead of package atoms it contains
packages sets which always begin with the \fB@\fR character. Use
\fB/etc/portage/sets/\fR to define user package sets.
.TP
.B /etc/portage/make.conf
Contains variables for the build process, overriding those in
\fBmake.globals\fR.
.TP
.B /etc/portage/color.map
Contains variables customizing colors.
.TP
.B /etc/portage/sets/
Contains user package set definitions (see \fBportage\fR(5)).
.TP
.B /etc/dispatch\-conf.conf
Contains settings to handle automatic updates/backups of configuration
files.
.TP
.B /etc/portage/make.profile/make.defaults
Contains profile\-specific variables for the build process.  \fBDo not
edit this file\fR.
.TP
.B /var/db/repos/gentoo/profiles/use.desc
Contains the master list of USE flags with descriptions of their
functions.  \fBDo not edit this file\fR.
.TP
.B /etc/portage/make.profile/virtuals
Contains a list of default packages used to resolve virtual dependencies.
\fBDo not edit this file\fR.
.TP
.B /etc/portage/make.profile/packages
Contains a list of packages used for the base system.  The \fBsystem\fR
and \fBworld\fR sets consult this file.  \fBDo not edit this file\fR.
.TP
.B /usr/share/portage/config/make.globals
Contains the default variables for the build process.  \fBDo not edit
this file\fR.
.TP
.B /var/log/emerge.log
Contains a log of merged packages and invocations of \fBemerge\fR.  This file
is always appended to, so if you want to clean it, you need to do so manually.
.TP
.B /var/log/emerge-fetch.log
Contains a log of all the fetches in the previous emerge invocation.
.TP
.B
/var/log/portage/elog/summary.log
Contains the emerge summaries. Installs \fI/etc/logrotate.d/elog-save-summary\fR.
.SH "SEE ALSO"
.BR "emerge \-\-help",
.BR quickpkg (1),
.BR ebuild (1),
.BR ebuild (5),
.BR make.conf (5),
.BR color.map (5),
.BR portage (5)
.LP
A number of helper applications reside in \fI/usr/lib/portage/bin\fR.
.LP
The \fBapp\-portage/gentoolkit\fR package contains useful scripts such as
\fBequery\fR (a package query tool).<|MERGE_RESOLUTION|>--- conflicted
+++ resolved
@@ -1432,14 +1432,12 @@
 Tools such as dispatch\-conf, cfg\-update, and etc\-update are also available
 to aid in the merging of these files. They provide interactive merging and can
 auto\-merge trivial changes.
-<<<<<<< HEAD
 .LP
 When an offset prefix (\fBEPREFIX\fR) is active, all paths in
 \fBCONFIG_PROTECT\fR and \fBCONFIG_PROTECT_MASK\fR are prefixed with the
 offset by Portage before they are considered.  Hence, these paths never
 contain the offset prefix, and the variables can be defined in
 offset-unaware locations, such as the profiles. 
-=======
 .SH "PORTAGE DEVELOPMENT FEATURES"
 This section describes features that are of interest when developing
 Portage.  They allow for introspection, debugging, and performance
@@ -1462,7 +1460,6 @@
 to child processes of the ebuild.  Since EAPI 9, Portage will never
 export PMS variables.  This setting allows testing EAPI < 9 ebuilds
 with the new behavior.
->>>>>>> 11e0eea3
 .SH "REPORTING BUGS"
 Please report any bugs you encounter through our website:
 .LP
